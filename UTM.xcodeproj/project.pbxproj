// !$*UTF8*$!
{
	archiveVersion = 1;
	classes = {
	};
	objectVersion = 52;
	objects = {

/* Begin PBXBuildFile section */
		2C33B3A92566C9B100A954A6 /* VMContextMenuModifier.swift in Sources */ = {isa = PBXBuildFile; fileRef = 2C33B3A82566C9B100A954A6 /* VMContextMenuModifier.swift */; };
		2C33B3AA2566C9B100A954A6 /* VMContextMenuModifier.swift in Sources */ = {isa = PBXBuildFile; fileRef = 2C33B3A82566C9B100A954A6 /* VMContextMenuModifier.swift */; };
		2C6D9E03256EE454003298E6 /* VMDisplayTerminalWindowController.swift in Sources */ = {isa = PBXBuildFile; fileRef = 2C6D9E02256EE454003298E6 /* VMDisplayTerminalWindowController.swift */; };
		2C6D9E06256F0646003298E6 /* hterm_all.js in Resources */ = {isa = PBXBuildFile; fileRef = E28394BD240C22F1006742E2 /* hterm_all.js */; };
		2C6D9E07256F0646003298E6 /* terminal.html in Resources */ = {isa = PBXBuildFile; fileRef = E28394B8240C219F006742E2 /* terminal.html */; };
		2C6D9E08256F0646003298E6 /* terminal.js in Resources */ = {isa = PBXBuildFile; fileRef = E28394B9240C219F006742E2 /* terminal.js */; };
		2C6D9E142571AFE5003298E6 /* UTMQcow2.c in Sources */ = {isa = PBXBuildFile; fileRef = 2C6D9E132571AFE5003298E6 /* UTMQcow2.c */; };
		2C6D9E152571AFE5003298E6 /* UTMQcow2.c in Sources */ = {isa = PBXBuildFile; fileRef = 2C6D9E132571AFE5003298E6 /* UTMQcow2.c */; };
		2CE8EAEE2572E0C2000E2EBB /* qapi-events-block-export.c in Sources */ = {isa = PBXBuildFile; fileRef = 2CE8EAEC2572E0C2000E2EBB /* qapi-events-block-export.c */; };
		2CE8EAEF2572E0C2000E2EBB /* qapi-events-block-export.c in Sources */ = {isa = PBXBuildFile; fileRef = 2CE8EAEC2572E0C2000E2EBB /* qapi-events-block-export.c */; };
		2CE8EAF32572E0D0000E2EBB /* qapi-events-acpi.c in Sources */ = {isa = PBXBuildFile; fileRef = 2CE8EAF22572E0D0000E2EBB /* qapi-events-acpi.c */; };
		2CE8EAF42572E0D0000E2EBB /* qapi-events-acpi.c in Sources */ = {isa = PBXBuildFile; fileRef = 2CE8EAF22572E0D0000E2EBB /* qapi-events-acpi.c */; };
		2CE8EAF92572E131000E2EBB /* qapi-types-acpi.c in Sources */ = {isa = PBXBuildFile; fileRef = 2CE8EAF72572E130000E2EBB /* qapi-types-acpi.c */; };
		2CE8EAFA2572E131000E2EBB /* qapi-types-acpi.c in Sources */ = {isa = PBXBuildFile; fileRef = 2CE8EAF72572E130000E2EBB /* qapi-types-acpi.c */; };
		2CE8EAFE2572E14D000E2EBB /* qapi-types-block-export.c in Sources */ = {isa = PBXBuildFile; fileRef = 2CE8EAFC2572E14C000E2EBB /* qapi-types-block-export.c */; };
		2CE8EAFF2572E14D000E2EBB /* qapi-types-block-export.c in Sources */ = {isa = PBXBuildFile; fileRef = 2CE8EAFC2572E14C000E2EBB /* qapi-types-block-export.c */; };
		2CE8EB042572E166000E2EBB /* qapi-visit-acpi.c in Sources */ = {isa = PBXBuildFile; fileRef = 2CE8EB032572E166000E2EBB /* qapi-visit-acpi.c */; };
		2CE8EB052572E166000E2EBB /* qapi-visit-acpi.c in Sources */ = {isa = PBXBuildFile; fileRef = 2CE8EB032572E166000E2EBB /* qapi-visit-acpi.c */; };
		2CE8EB092572E173000E2EBB /* qapi-visit-block-export.c in Sources */ = {isa = PBXBuildFile; fileRef = 2CE8EB082572E173000E2EBB /* qapi-visit-block-export.c */; };
		2CE8EB0A2572E173000E2EBB /* qapi-visit-block-export.c in Sources */ = {isa = PBXBuildFile; fileRef = 2CE8EB082572E173000E2EBB /* qapi-visit-block-export.c */; };
		2CE8EB41257811E8000E2EBB /* UTMConfiguration+Defaults.m in Sources */ = {isa = PBXBuildFile; fileRef = 2CE8EB40257811E8000E2EBB /* UTMConfiguration+Defaults.m */; };
		2CE8EB42257811E8000E2EBB /* UTMConfiguration+Defaults.m in Sources */ = {isa = PBXBuildFile; fileRef = 2CE8EB40257811E8000E2EBB /* UTMConfiguration+Defaults.m */; };
		CE020BA324AEDC7C00B44AB6 /* UTMData.swift in Sources */ = {isa = PBXBuildFile; fileRef = CE020BA224AEDC7C00B44AB6 /* UTMData.swift */; };
		CE020BA424AEDC7C00B44AB6 /* UTMData.swift in Sources */ = {isa = PBXBuildFile; fileRef = CE020BA224AEDC7C00B44AB6 /* UTMData.swift */; };
		CE020BA724AEDEF000B44AB6 /* Logging in Frameworks */ = {isa = PBXBuildFile; productRef = CE020BA624AEDEF000B44AB6 /* Logging */; };
		CE020BA924AEDF3000B44AB6 /* Logging in Frameworks */ = {isa = PBXBuildFile; productRef = CE020BA824AEDF3000B44AB6 /* Logging */; };
		CE020BAB24AEE00000B44AB6 /* UTMLoggingSwift.swift in Sources */ = {isa = PBXBuildFile; fileRef = CE020BAA24AEE00000B44AB6 /* UTMLoggingSwift.swift */; };
		CE020BAC24AEE00000B44AB6 /* UTMLoggingSwift.swift in Sources */ = {isa = PBXBuildFile; fileRef = CE020BAA24AEE00000B44AB6 /* UTMLoggingSwift.swift */; };
		CE020BB624B14F8400B44AB6 /* UTMVirtualMachineExtension.swift in Sources */ = {isa = PBXBuildFile; fileRef = CE020BB524B14F8400B44AB6 /* UTMVirtualMachineExtension.swift */; };
		CE020BB724B14F8400B44AB6 /* UTMVirtualMachineExtension.swift in Sources */ = {isa = PBXBuildFile; fileRef = CE020BB524B14F8400B44AB6 /* UTMVirtualMachineExtension.swift */; };
		CE020FA2251A661F00665C85 /* LaunchScreen.storyboard in Resources */ = {isa = PBXBuildFile; fileRef = CE550BD72259479D0063E575 /* LaunchScreen.storyboard */; };
		CE03D05224D90B4E00F76B84 /* UTMQemuSystem.m in Sources */ = {isa = PBXBuildFile; fileRef = CE03D05024D90B4E00F76B84 /* UTMQemuSystem.m */; };
		CE03D05324D90B4E00F76B84 /* UTMQemuSystem.m in Sources */ = {isa = PBXBuildFile; fileRef = CE03D05024D90B4E00F76B84 /* UTMQemuSystem.m */; };
		CE03D08624D90F0700F76B84 /* libgmodule-2.0.0.utm.dylib in Frameworks */ = {isa = PBXBuildFile; fileRef = CE2D63D822653C7300FC7E63 /* libgmodule-2.0.0.utm.dylib */; };
		CE03D08724D90F0700F76B84 /* libgobject-2.0.0.utm.dylib in Frameworks */ = {isa = PBXBuildFile; fileRef = CE2D63F522653C7400FC7E63 /* libgobject-2.0.0.utm.dylib */; };
		CE03D08824D90F0700F76B84 /* libgio-2.0.0.utm.dylib in Frameworks */ = {isa = PBXBuildFile; fileRef = CE2D63F822653C7400FC7E63 /* libgio-2.0.0.utm.dylib */; };
		CE03D08924D90F0700F76B84 /* libglib-2.0.0.utm.dylib in Frameworks */ = {isa = PBXBuildFile; fileRef = CE2D640422653C7500FC7E63 /* libglib-2.0.0.utm.dylib */; };
		CE03D08A24D90F2900F76B84 /* libintl.8.utm.dylib in Frameworks */ = {isa = PBXBuildFile; fileRef = CE2D63DA22653C7300FC7E63 /* libintl.8.utm.dylib */; };
		CE03D08B24D90F2900F76B84 /* libjpeg.62.utm.dylib in Frameworks */ = {isa = PBXBuildFile; fileRef = CE2D63D922653C7300FC7E63 /* libjpeg.62.utm.dylib */; };
		CE03D08C24D9123E00F76B84 /* libgio-2.0.0.utm.dylib in Embed Libraries */ = {isa = PBXBuildFile; fileRef = CE2D63F822653C7400FC7E63 /* libgio-2.0.0.utm.dylib */; settings = {ATTRIBUTES = (CodeSignOnCopy, ); }; };
		CE03D08D24D9123F00F76B84 /* libglib-2.0.0.utm.dylib in Embed Libraries */ = {isa = PBXBuildFile; fileRef = CE2D640422653C7500FC7E63 /* libglib-2.0.0.utm.dylib */; settings = {ATTRIBUTES = (CodeSignOnCopy, ); }; };
		CE03D08E24D9124100F76B84 /* libgmodule-2.0.0.utm.dylib in Embed Libraries */ = {isa = PBXBuildFile; fileRef = CE2D63D822653C7300FC7E63 /* libgmodule-2.0.0.utm.dylib */; settings = {ATTRIBUTES = (CodeSignOnCopy, ); }; };
		CE03D08F24D9124200F76B84 /* libgobject-2.0.0.utm.dylib in Embed Libraries */ = {isa = PBXBuildFile; fileRef = CE2D63F522653C7400FC7E63 /* libgobject-2.0.0.utm.dylib */; settings = {ATTRIBUTES = (CodeSignOnCopy, ); }; };
		CE03D09024D9124800F76B84 /* libintl.8.utm.dylib in Embed Libraries */ = {isa = PBXBuildFile; fileRef = CE2D63DA22653C7300FC7E63 /* libintl.8.utm.dylib */; settings = {ATTRIBUTES = (CodeSignOnCopy, ); }; };
		CE03D09124D9124900F76B84 /* libjpeg.62.utm.dylib in Embed Libraries */ = {isa = PBXBuildFile; fileRef = CE2D63D922653C7300FC7E63 /* libjpeg.62.utm.dylib */; settings = {ATTRIBUTES = (CodeSignOnCopy, ); }; };
		CE03D0C424D913AA00F76B84 /* libffi.7.utm.dylib in Frameworks */ = {isa = PBXBuildFile; fileRef = CE2D63E322653C7400FC7E63 /* libffi.7.utm.dylib */; };
		CE03D0C524D913AF00F76B84 /* libffi.7.utm.dylib in Embed Libraries */ = {isa = PBXBuildFile; fileRef = CE2D63E322653C7400FC7E63 /* libffi.7.utm.dylib */; settings = {ATTRIBUTES = (CodeSignOnCopy, ); }; };
		CE03D0C624D913C600F76B84 /* libopus.0.utm.dylib in Frameworks */ = {isa = PBXBuildFile; fileRef = CE2D640322653C7500FC7E63 /* libopus.0.utm.dylib */; };
		CE03D0C724D913E600F76B84 /* libopus.0.utm.dylib in Embed Libraries */ = {isa = PBXBuildFile; fileRef = CE2D640322653C7500FC7E63 /* libopus.0.utm.dylib */; settings = {ATTRIBUTES = (CodeSignOnCopy, ); }; };
		CE03D0C824D913FD00F76B84 /* libpixman-1.0.utm.dylib in Frameworks */ = {isa = PBXBuildFile; fileRef = CE2D641922653C7600FC7E63 /* libpixman-1.0.utm.dylib */; };
		CE03D0C924D9140A00F76B84 /* libpixman-1.0.utm.dylib in Embed Libraries */ = {isa = PBXBuildFile; fileRef = CE2D641922653C7600FC7E63 /* libpixman-1.0.utm.dylib */; settings = {ATTRIBUTES = (CodeSignOnCopy, ); }; };
		CE03D0CA24D9142000F76B84 /* libssl.1.1.utm.dylib in Frameworks */ = {isa = PBXBuildFile; fileRef = CE2D641722653C7500FC7E63 /* libssl.1.1.utm.dylib */; };
		CE03D0CB24D9142500F76B84 /* libssl.1.1.utm.dylib in Embed Libraries */ = {isa = PBXBuildFile; fileRef = CE2D641722653C7500FC7E63 /* libssl.1.1.utm.dylib */; settings = {ATTRIBUTES = (CodeSignOnCopy, ); }; };
		CE03D0CC24D9144100F76B84 /* libcrypto.1.1.utm.dylib in Frameworks */ = {isa = PBXBuildFile; fileRef = CE2D640A22653C7500FC7E63 /* libcrypto.1.1.utm.dylib */; };
		CE03D0CD24D9144500F76B84 /* libcrypto.1.1.utm.dylib in Embed Libraries */ = {isa = PBXBuildFile; fileRef = CE2D640A22653C7500FC7E63 /* libcrypto.1.1.utm.dylib */; settings = {ATTRIBUTES = (CodeSignOnCopy, ); }; };
		CE03D0CE24D9A30100F76B84 /* libiconv.2.utm.dylib in Frameworks */ = {isa = PBXBuildFile; fileRef = CE2D641522653C7500FC7E63 /* libiconv.2.utm.dylib */; };
		CE03D0CF24D9A33000F76B84 /* libiconv.2.utm.dylib in Embed Libraries */ = {isa = PBXBuildFile; fileRef = CE2D641522653C7500FC7E63 /* libiconv.2.utm.dylib */; settings = {ATTRIBUTES = (CodeSignOnCopy, ); }; };
		CE03D0D224DCF4B600F76B84 /* VMMetalView.swift in Sources */ = {isa = PBXBuildFile; fileRef = CE03D0D124DCF4B600F76B84 /* VMMetalView.swift */; };
		CE03D0D424DCF6DD00F76B84 /* VMMetalViewInputDelegate.swift in Sources */ = {isa = PBXBuildFile; fileRef = CE03D0D324DCF6DD00F76B84 /* VMMetalViewInputDelegate.swift */; };
		CE0B6CEC24AD532500FE012D /* Assets.xcassets in Resources */ = {isa = PBXBuildFile; fileRef = CE550BD52259479D0063E575 /* Assets.xcassets */; };
		CE0B6CED24AD532A00FE012D /* Assets.xcassets in Resources */ = {isa = PBXBuildFile; fileRef = CE550BD52259479D0063E575 /* Assets.xcassets */; };
		CE0B6CEE24AD566A00FE012D /* CSConnection.m in Sources */ = {isa = PBXBuildFile; fileRef = CE4AA14B2264004F002E4A54 /* CSConnection.m */; };
		CE0B6CEF24AD566D00FE012D /* CSDisplayMetal.m in Sources */ = {isa = PBXBuildFile; fileRef = CE4AA1482263B24F002E4A54 /* CSDisplayMetal.m */; };
		CE0B6CF024AD567100FE012D /* CSInput.m in Sources */ = {isa = PBXBuildFile; fileRef = CE664510226935F000B0849A /* CSInput.m */; };
		CE0B6CF124AD567300FE012D /* CSMain.m in Sources */ = {isa = PBXBuildFile; fileRef = CE26FC24226EBC5A0090BE9B /* CSMain.m */; };
		CE0B6CF324AD568400FE012D /* UTMConfiguration.m in Sources */ = {isa = PBXBuildFile; fileRef = CE31C244225E555600A965DD /* UTMConfiguration.m */; };
		CE0B6CF424AD568400FE012D /* UTMConfiguration+Constants.m in Sources */ = {isa = PBXBuildFile; fileRef = CE5425362437DDE900E520F7 /* UTMConfiguration+Constants.m */; };
		CE0B6CF524AD568400FE012D /* UTMConfiguration+Miscellaneous.m in Sources */ = {isa = PBXBuildFile; fileRef = CEE0421124418F2E0001680F /* UTMConfiguration+Miscellaneous.m */; };
		CE0B6CF624AD568400FE012D /* UTMConfiguration+Drives.m in Sources */ = {isa = PBXBuildFile; fileRef = CE5425302437C09C00E520F7 /* UTMConfiguration+Drives.m */; };
		CE0B6CF724AD568400FE012D /* UTMConfiguration+Display.m in Sources */ = {isa = PBXBuildFile; fileRef = CEE0420B244117040001680F /* UTMConfiguration+Display.m */; };
		CE0B6CF824AD568400FE012D /* UTMViewState.m in Sources */ = {isa = PBXBuildFile; fileRef = CE6EDCDE241C4A6800A719DC /* UTMViewState.m */; };
		CE0B6CF924AD568400FE012D /* UTMConfiguration+Sharing.m in Sources */ = {isa = PBXBuildFile; fileRef = CE059DC4243BFA3200338317 /* UTMConfiguration+Sharing.m */; };
		CE0B6CFA24AD568400FE012D /* UTMConfiguration+System.m in Sources */ = {isa = PBXBuildFile; fileRef = CE5425332437C22A00E520F7 /* UTMConfiguration+System.m */; };
		CE0B6CFB24AD568400FE012D /* UTMConfiguration+Networking.m in Sources */ = {isa = PBXBuildFile; fileRef = CEA02A982436C7A30087E45F /* UTMConfiguration+Networking.m */; };
		CE0B6CFC24AD568400FE012D /* UTMConfigurationPortForward.m in Sources */ = {isa = PBXBuildFile; fileRef = CE54252D2436E48D00E520F7 /* UTMConfigurationPortForward.m */; };
		CE0B6CFD24AD569A00FE012D /* gst_ios_init.m in Sources */ = {isa = PBXBuildFile; fileRef = CEFE75D9228933DE0050ABCC /* gst_ios_init.m */; };
		CE0B6CFE24AD56AE00FE012D /* UTMLogging.m in Sources */ = {isa = PBXBuildFile; fileRef = CE6EDCE1241DA0E900A719DC /* UTMLogging.m */; };
		CE0B6D0024AD56AE00FE012D /* UTMVirtualMachine.m in Sources */ = {isa = PBXBuildFile; fileRef = CE5F165B2261395000F3D56B /* UTMVirtualMachine.m */; };
		CE0B6D0124AD56AE00FE012D /* UTMJSONStream.m in Sources */ = {isa = PBXBuildFile; fileRef = CE36B26922763F28004A1435 /* UTMJSONStream.m */; };
		CE0B6D0224AD56AE00FE012D /* UTMQemu.m in Sources */ = {isa = PBXBuildFile; fileRef = CE9D197B226542FE00355E14 /* UTMQemu.m */; };
		CE0B6D0324AD56AE00FE012D /* UTMTerminal.m in Sources */ = {isa = PBXBuildFile; fileRef = E28394B3240C20E0006742E2 /* UTMTerminal.m */; };
		CE0B6D0424AD56AE00FE012D /* UTMSpiceIO.m in Sources */ = {isa = PBXBuildFile; fileRef = E2D64BC8241DB24B0034E0C6 /* UTMSpiceIO.m */; };
		CE0B6D0624AD56AE00FE012D /* UTMTerminalIO.m in Sources */ = {isa = PBXBuildFile; fileRef = E2D64BCB241DB62A0034E0C6 /* UTMTerminalIO.m */; };
		CE0B6D0724AD56AE00FE012D /* UTMQemuManager.m in Sources */ = {isa = PBXBuildFile; fileRef = CE36B280227668D1004A1435 /* UTMQemuManager.m */; };
		CE0B6D0824AD56C300FE012D /* qapi-visit-core.c in Sources */ = {isa = PBXBuildFile; fileRef = CECC764F2273A7D50059B955 /* qapi-visit-core.c */; };
		CE0B6D0924AD56C300FE012D /* cf-output-visitor.c in Sources */ = {isa = PBXBuildFile; fileRef = CECC76502273A7D50059B955 /* cf-output-visitor.c */; };
		CE0B6D0A24AD56C300FE012D /* cf-input-visitor.c in Sources */ = {isa = PBXBuildFile; fileRef = CECC764C2273A7D50059B955 /* cf-input-visitor.c */; };
		CE0B6D0B24AD56C300FE012D /* qapi-dealloc-visitor.c in Sources */ = {isa = PBXBuildFile; fileRef = CECC764D2273A7D50059B955 /* qapi-dealloc-visitor.c */; };
		CE0B6D0C24AD56C300FE012D /* error.c in Sources */ = {isa = PBXBuildFile; fileRef = CE36B1542275061B004A1435 /* error.c */; };
		CE0B6D0D24AD56C300FE012D /* qapi-util.c in Sources */ = {isa = PBXBuildFile; fileRef = CECC764E2273A7D50059B955 /* qapi-util.c */; };
		CE0B6D0E24AD56E500FE012D /* UTMShaders.metal in Sources */ = {isa = PBXBuildFile; fileRef = CE2D63D02265154700FC7E63 /* UTMShaders.metal */; };
		CE0B6D0F24AD56E500FE012D /* UTMRenderer.m in Sources */ = {isa = PBXBuildFile; fileRef = CE2D63CF2265154700FC7E63 /* UTMRenderer.m */; };
		CE0B6D1024AD57C400FE012D /* qapi-builtin-types.c in Sources */ = {isa = PBXBuildFile; fileRef = CE23C0D523FCEC03001177D6 /* qapi-builtin-types.c */; };
		CE0B6D1124AD57C700FE012D /* qapi-builtin-visit.c in Sources */ = {isa = PBXBuildFile; fileRef = CE23C09623FCEC00001177D6 /* qapi-builtin-visit.c */; };
		CE0B6D1224AD57CB00FE012D /* qapi-commands-audio.c in Sources */ = {isa = PBXBuildFile; fileRef = CE23C09D23FCEC00001177D6 /* qapi-commands-audio.c */; };
		CE0B6D1324AD57FC00FE012D /* qapi-commands-qom.c in Sources */ = {isa = PBXBuildFile; fileRef = CE23C15523FCEC0A001177D6 /* qapi-commands-qom.c */; };
		CE0B6D1424AD57FC00FE012D /* qapi-events-common.c in Sources */ = {isa = PBXBuildFile; fileRef = CE23C0D723FCEC03001177D6 /* qapi-events-common.c */; };
		CE0B6D1524AD57FC00FE012D /* qapi-commands-misc-target.c in Sources */ = {isa = PBXBuildFile; fileRef = CE23C13C23FCEC08001177D6 /* qapi-commands-misc-target.c */; };
		CE0B6D1624AD57FC00FE012D /* qapi-commands-block.c in Sources */ = {isa = PBXBuildFile; fileRef = CE23C0E723FCEC04001177D6 /* qapi-commands-block.c */; };
		CE0B6D1724AD57FC00FE012D /* qapi-commands-misc.c in Sources */ = {isa = PBXBuildFile; fileRef = CE23C15123FCEC09001177D6 /* qapi-commands-misc.c */; };
		CE0B6D1824AD57FC00FE012D /* qapi-events-audio.c in Sources */ = {isa = PBXBuildFile; fileRef = CE23C13E23FCEC08001177D6 /* qapi-events-audio.c */; };
		CE0B6D1924AD57FC00FE012D /* qapi-events-crypto.c in Sources */ = {isa = PBXBuildFile; fileRef = CE23C11D23FCEC07001177D6 /* qapi-events-crypto.c */; };
		CE0B6D1A24AD57FC00FE012D /* qapi-commands-qdev.c in Sources */ = {isa = PBXBuildFile; fileRef = CE23C11F23FCEC07001177D6 /* qapi-commands-qdev.c */; };
		CE0B6D1B24AD57FC00FE012D /* qapi-commands-block-core.c in Sources */ = {isa = PBXBuildFile; fileRef = CE23C0DF23FCEC04001177D6 /* qapi-commands-block-core.c */; };
		CE0B6D1C24AD57FC00FE012D /* qapi-commands-char.c in Sources */ = {isa = PBXBuildFile; fileRef = CE23C08623FCEBFF001177D6 /* qapi-commands-char.c */; };
		CE0B6D1D24AD57FC00FE012D /* qapi-commands-net.c in Sources */ = {isa = PBXBuildFile; fileRef = CE23C08F23FCEC00001177D6 /* qapi-commands-net.c */; };
		CE0B6D1E24AD57FC00FE012D /* qapi-commands-trace.c in Sources */ = {isa = PBXBuildFile; fileRef = CE23C11023FCEC06001177D6 /* qapi-commands-trace.c */; };
		CE0B6D1F24AD57FC00FE012D /* qapi-events-dump.c in Sources */ = {isa = PBXBuildFile; fileRef = CE23C0D323FCEC03001177D6 /* qapi-events-dump.c */; };
		CE0B6D2024AD57FC00FE012D /* qapi-commands-dump.c in Sources */ = {isa = PBXBuildFile; fileRef = CE23C0DD23FCEC03001177D6 /* qapi-commands-dump.c */; };
		CE0B6D2124AD57FC00FE012D /* qapi-commands-error.c in Sources */ = {isa = PBXBuildFile; fileRef = CE23C0FC23FCEC05001177D6 /* qapi-commands-error.c */; };
		CE0B6D2224AD57FC00FE012D /* qapi-commands-introspect.c in Sources */ = {isa = PBXBuildFile; fileRef = CE23C10523FCEC05001177D6 /* qapi-commands-introspect.c */; };
		CE0B6D2324AD57FC00FE012D /* qapi-commands-crypto.c in Sources */ = {isa = PBXBuildFile; fileRef = CE23C0AE23FCEC01001177D6 /* qapi-commands-crypto.c */; };
		CE0B6D2424AD57FC00FE012D /* qapi-commands-rocker.c in Sources */ = {isa = PBXBuildFile; fileRef = CE23C08123FCEBFF001177D6 /* qapi-commands-rocker.c */; };
		CE0B6D2524AD57FC00FE012D /* qapi-commands-sockets.c in Sources */ = {isa = PBXBuildFile; fileRef = CE23C0BD23FCEC02001177D6 /* qapi-commands-sockets.c */; };
		CE0B6D2624AD57FC00FE012D /* qapi-commands-run-state.c in Sources */ = {isa = PBXBuildFile; fileRef = CE23C07E23FCEBFF001177D6 /* qapi-commands-run-state.c */; };
		CE0B6D2724AD57FC00FE012D /* qapi-commands-tpm.c in Sources */ = {isa = PBXBuildFile; fileRef = CE23C0BF23FCEC02001177D6 /* qapi-commands-tpm.c */; };
		CE0B6D2824AD57FC00FE012D /* qapi-dispatch-events.c in Sources */ = {isa = PBXBuildFile; fileRef = CE23C09223FCEC00001177D6 /* qapi-dispatch-events.c */; };
		CE0B6D2924AD57FC00FE012D /* qapi-commands-machine-target.c in Sources */ = {isa = PBXBuildFile; fileRef = CE23C0DB23FCEC03001177D6 /* qapi-commands-machine-target.c */; };
		CE0B6D2A24AD57FC00FE012D /* qapi-commands.c in Sources */ = {isa = PBXBuildFile; fileRef = CE23C0D223FCEC03001177D6 /* qapi-commands.c */; };
		CE0B6D2B24AD57FC00FE012D /* qapi-events-error.c in Sources */ = {isa = PBXBuildFile; fileRef = CE23C0F023FCEC04001177D6 /* qapi-events-error.c */; };
		CE0B6D2C24AD57FC00FE012D /* qapi-commands-ui.c in Sources */ = {isa = PBXBuildFile; fileRef = CE23C08223FCEBFF001177D6 /* qapi-commands-ui.c */; };
		CE0B6D2D24AD57FC00FE012D /* qapi-commands-machine.c in Sources */ = {isa = PBXBuildFile; fileRef = CE23C13223FCEC08001177D6 /* qapi-commands-machine.c */; };
		CE0B6D2E24AD57FC00FE012D /* qapi-commands-migration.c in Sources */ = {isa = PBXBuildFile; fileRef = CE23C09B23FCEC00001177D6 /* qapi-commands-migration.c */; };
		CE0B6D2F24AD57FC00FE012D /* qapi-events-char.c in Sources */ = {isa = PBXBuildFile; fileRef = CE23C12723FCEC07001177D6 /* qapi-events-char.c */; };
		CE0B6D3024AD57FC00FE012D /* qapi-commands-transaction.c in Sources */ = {isa = PBXBuildFile; fileRef = CE23C10B23FCEC06001177D6 /* qapi-commands-transaction.c */; };
		CE0B6D3124AD57FC00FE012D /* qapi-events-job.c in Sources */ = {isa = PBXBuildFile; fileRef = CE23C14523FCEC09001177D6 /* qapi-events-job.c */; };
		CE0B6D3224AD57FC00FE012D /* qapi-events-introspect.c in Sources */ = {isa = PBXBuildFile; fileRef = CE23C0B423FCEC01001177D6 /* qapi-events-introspect.c */; };
		CE0B6D3324AD57FC00FE012D /* qapi-events-block.c in Sources */ = {isa = PBXBuildFile; fileRef = CE23C11623FCEC06001177D6 /* qapi-events-block.c */; };
		CE0B6D3424AD57FC00FE012D /* qapi-commands-rdma.c in Sources */ = {isa = PBXBuildFile; fileRef = CE23C0FB23FCEC05001177D6 /* qapi-commands-rdma.c */; };
		CE0B6D3524AD57FC00FE012D /* qapi-events-authz.c in Sources */ = {isa = PBXBuildFile; fileRef = CE23C0CC23FCEC03001177D6 /* qapi-events-authz.c */; };
		CE0B6D3624AD57FC00FE012D /* qapi-commands-common.c in Sources */ = {isa = PBXBuildFile; fileRef = CE23C10823FCEC06001177D6 /* qapi-commands-common.c */; };
		CE0B6D3724AD57FD00FE012D /* qapi-events-block-core.c in Sources */ = {isa = PBXBuildFile; fileRef = CE23C0EF23FCEC04001177D6 /* qapi-events-block-core.c */; };
		CE0B6D3824AD57FD00FE012D /* qapi-commands-authz.c in Sources */ = {isa = PBXBuildFile; fileRef = CE23C0A423FCEC01001177D6 /* qapi-commands-authz.c */; };
		CE0B6D3924AD57FD00FE012D /* qapi-commands-job.c in Sources */ = {isa = PBXBuildFile; fileRef = CE23C15723FCEC0A001177D6 /* qapi-commands-job.c */; };
		CE0B6D3A24AD584C00FE012D /* qapi-types-qom.c in Sources */ = {isa = PBXBuildFile; fileRef = CE23C13823FCEC08001177D6 /* qapi-types-qom.c */; };
		CE0B6D3B24AD584C00FE012D /* qapi-events-machine.c in Sources */ = {isa = PBXBuildFile; fileRef = CE23C0B923FCEC02001177D6 /* qapi-events-machine.c */; };
		CE0B6D3C24AD584C00FE012D /* qapi-events-run-state.c in Sources */ = {isa = PBXBuildFile; fileRef = CE23C0FD23FCEC05001177D6 /* qapi-events-run-state.c */; };
		CE0B6D3D24AD584C00FE012D /* qapi-visit-block-core.c in Sources */ = {isa = PBXBuildFile; fileRef = CE23C0E023FCEC04001177D6 /* qapi-visit-block-core.c */; };
		CE0B6D3E24AD584C00FE012D /* qapi-visit-crypto.c in Sources */ = {isa = PBXBuildFile; fileRef = CE23C0C223FCEC02001177D6 /* qapi-visit-crypto.c */; };
		CE0B6D3F24AD584C00FE012D /* qapi-visit-qom.c in Sources */ = {isa = PBXBuildFile; fileRef = CE23C0E423FCEC04001177D6 /* qapi-visit-qom.c */; };
		CE0B6D4024AD584C00FE012D /* qapi-types-rocker.c in Sources */ = {isa = PBXBuildFile; fileRef = CE23C14D23FCEC09001177D6 /* qapi-types-rocker.c */; };
		CE0B6D4124AD584C00FE012D /* qapi-visit-transaction.c in Sources */ = {isa = PBXBuildFile; fileRef = CE23C0A623FCEC01001177D6 /* qapi-visit-transaction.c */; };
		CE0B6D4224AD584C00FE012D /* qapi-types-dump.c in Sources */ = {isa = PBXBuildFile; fileRef = CE23C12123FCEC07001177D6 /* qapi-types-dump.c */; };
		CE0B6D4324AD584C00FE012D /* qapi-types.c in Sources */ = {isa = PBXBuildFile; fileRef = CE23C0B623FCEC02001177D6 /* qapi-types.c */; };
		CE0B6D4424AD584C00FE012D /* qapi-visit-block.c in Sources */ = {isa = PBXBuildFile; fileRef = CE23C0A723FCEC01001177D6 /* qapi-visit-block.c */; };
		CE0B6D4524AD584C00FE012D /* qapi-types-run-state.c in Sources */ = {isa = PBXBuildFile; fileRef = CE23C08523FCEBFF001177D6 /* qapi-types-run-state.c */; };
		CE0B6D4624AD584C00FE012D /* qapi-events-rdma.c in Sources */ = {isa = PBXBuildFile; fileRef = CE23C12923FCEC07001177D6 /* qapi-events-rdma.c */; };
		CE0B6D4724AD584C00FE012D /* qapi-visit-net.c in Sources */ = {isa = PBXBuildFile; fileRef = CE23C08A23FCEC00001177D6 /* qapi-visit-net.c */; };
		CE0B6D4824AD584C00FE012D /* qapi-visit-audio.c in Sources */ = {isa = PBXBuildFile; fileRef = CE23C0BE23FCEC02001177D6 /* qapi-visit-audio.c */; };
		CE0B6D4924AD584C00FE012D /* qapi-types-trace.c in Sources */ = {isa = PBXBuildFile; fileRef = CE23C11523FCEC06001177D6 /* qapi-types-trace.c */; };
		CE0B6D4A24AD584C00FE012D /* qapi-types-error.c in Sources */ = {isa = PBXBuildFile; fileRef = CE23C11223FCEC06001177D6 /* qapi-types-error.c */; };
		CE0B6D4B24AD584C00FE012D /* qapi-visit-rocker.c in Sources */ = {isa = PBXBuildFile; fileRef = CE23C0F723FCEC05001177D6 /* qapi-visit-rocker.c */; };
		CE0B6D4C24AD584C00FE012D /* qapi-types-misc.c in Sources */ = {isa = PBXBuildFile; fileRef = CE23C12823FCEC07001177D6 /* qapi-types-misc.c */; };
		CE0B6D4D24AD584C00FE012D /* qapi-types-block.c in Sources */ = {isa = PBXBuildFile; fileRef = CE23C08723FCEBFF001177D6 /* qapi-types-block.c */; };
		CE0B6D4E24AD584C00FE012D /* qapi-types-tpm.c in Sources */ = {isa = PBXBuildFile; fileRef = CE23C0DC23FCEC03001177D6 /* qapi-types-tpm.c */; };
		CE0B6D4F24AD584C00FE012D /* qapi-visit-qdev.c in Sources */ = {isa = PBXBuildFile; fileRef = CE23C10923FCEC06001177D6 /* qapi-visit-qdev.c */; };
		CE0B6D5024AD584C00FE012D /* qapi-events-rocker.c in Sources */ = {isa = PBXBuildFile; fileRef = CE23C15923FCEC0A001177D6 /* qapi-events-rocker.c */; };
		CE0B6D5124AD584C00FE012D /* qapi-visit-migration.c in Sources */ = {isa = PBXBuildFile; fileRef = CE23C0CE23FCEC03001177D6 /* qapi-visit-migration.c */; };
		CE0B6D5224AD584C00FE012D /* qapi-visit-sockets.c in Sources */ = {isa = PBXBuildFile; fileRef = CE23C10623FCEC05001177D6 /* qapi-visit-sockets.c */; };
		CE0B6D5324AD584C00FE012D /* qapi-types-transaction.c in Sources */ = {isa = PBXBuildFile; fileRef = CE23C13423FCEC08001177D6 /* qapi-types-transaction.c */; };
		CE0B6D5424AD584C00FE012D /* qapi-visit-trace.c in Sources */ = {isa = PBXBuildFile; fileRef = CE23C0E523FCEC04001177D6 /* qapi-visit-trace.c */; };
		CE0B6D5524AD584C00FE012D /* qapi-types-common.c in Sources */ = {isa = PBXBuildFile; fileRef = CE23C0C623FCEC02001177D6 /* qapi-types-common.c */; };
		CE0B6D5624AD584C00FE012D /* qapi-types-machine-target.c in Sources */ = {isa = PBXBuildFile; fileRef = CE23C15223FCEC09001177D6 /* qapi-types-machine-target.c */; };
		CE0B6D5724AD584C00FE012D /* qapi-types-net.c in Sources */ = {isa = PBXBuildFile; fileRef = CE23C0B523FCEC02001177D6 /* qapi-types-net.c */; };
		CE0B6D5824AD584C00FE012D /* qapi-types-qdev.c in Sources */ = {isa = PBXBuildFile; fileRef = CE23C15B23FCEC0A001177D6 /* qapi-types-qdev.c */; };
		CE0B6D5924AD584C00FE012D /* qapi-visit-run-state.c in Sources */ = {isa = PBXBuildFile; fileRef = CE23C0F523FCEC05001177D6 /* qapi-visit-run-state.c */; };
		CE0B6D5A24AD584C00FE012D /* qapi-events-trace.c in Sources */ = {isa = PBXBuildFile; fileRef = CE23C08923FCEBFF001177D6 /* qapi-events-trace.c */; };
		CE0B6D5B24AD584D00FE012D /* qapi-visit-misc-target.c in Sources */ = {isa = PBXBuildFile; fileRef = CE23C14223FCEC09001177D6 /* qapi-visit-misc-target.c */; };
		CE0B6D5C24AD584D00FE012D /* qapi-events-net.c in Sources */ = {isa = PBXBuildFile; fileRef = CE23C10123FCEC05001177D6 /* qapi-events-net.c */; };
		CE0B6D5D24AD584D00FE012D /* qapi-visit.c in Sources */ = {isa = PBXBuildFile; fileRef = CE23C13523FCEC08001177D6 /* qapi-visit.c */; };
		CE0B6D5E24AD584D00FE012D /* qapi-visit-authz.c in Sources */ = {isa = PBXBuildFile; fileRef = CE23C0B823FCEC02001177D6 /* qapi-visit-authz.c */; };
		CE0B6D5F24AD584D00FE012D /* qapi-types-char.c in Sources */ = {isa = PBXBuildFile; fileRef = CE23C12023FCEC07001177D6 /* qapi-types-char.c */; };
		CE0B6D6024AD584D00FE012D /* qapi-types-sockets.c in Sources */ = {isa = PBXBuildFile; fileRef = CE23C10E23FCEC06001177D6 /* qapi-types-sockets.c */; };
		CE0B6D6124AD584D00FE012D /* qapi-types-authz.c in Sources */ = {isa = PBXBuildFile; fileRef = CE23C0DA23FCEC03001177D6 /* qapi-types-authz.c */; };
		CE0B6D6224AD584D00FE012D /* qapi-types-misc-target.c in Sources */ = {isa = PBXBuildFile; fileRef = CE23C16023FCEC0A001177D6 /* qapi-types-misc-target.c */; };
		CE0B6D6324AD584D00FE012D /* qapi-events-qdev.c in Sources */ = {isa = PBXBuildFile; fileRef = CE23C09E23FCEC00001177D6 /* qapi-events-qdev.c */; };
		CE0B6D6424AD584D00FE012D /* qapi-visit-error.c in Sources */ = {isa = PBXBuildFile; fileRef = CE23C15D23FCEC0A001177D6 /* qapi-visit-error.c */; };
		CE0B6D6524AD584D00FE012D /* qapi-visit-job.c in Sources */ = {isa = PBXBuildFile; fileRef = CE23C09523FCEC00001177D6 /* qapi-visit-job.c */; };
		CE0B6D6624AD584D00FE012D /* qapi-visit-machine-target.c in Sources */ = {isa = PBXBuildFile; fileRef = CE23C11123FCEC06001177D6 /* qapi-visit-machine-target.c */; };
		CE0B6D6724AD584D00FE012D /* qapi-types-ui.c in Sources */ = {isa = PBXBuildFile; fileRef = CE23C10023FCEC05001177D6 /* qapi-types-ui.c */; };
		CE0B6D6824AD584D00FE012D /* qapi-visit-machine.c in Sources */ = {isa = PBXBuildFile; fileRef = CE23C10D23FCEC06001177D6 /* qapi-visit-machine.c */; };
		CE0B6D6924AD584D00FE012D /* qapi-events-tpm.c in Sources */ = {isa = PBXBuildFile; fileRef = CE23C13923FCEC08001177D6 /* qapi-events-tpm.c */; };
		CE0B6D6A24AD584D00FE012D /* qapi-types-migration.c in Sources */ = {isa = PBXBuildFile; fileRef = CE23C0CB23FCEC02001177D6 /* qapi-types-migration.c */; };
		CE0B6D6B24AD584D00FE012D /* qapi-types-rdma.c in Sources */ = {isa = PBXBuildFile; fileRef = CE23C13023FCEC08001177D6 /* qapi-types-rdma.c */; };
		CE0B6D6C24AD584D00FE012D /* qapi-visit-common.c in Sources */ = {isa = PBXBuildFile; fileRef = CE23C10223FCEC05001177D6 /* qapi-visit-common.c */; };
		CE0B6D6D24AD584D00FE012D /* qapi-visit-tpm.c in Sources */ = {isa = PBXBuildFile; fileRef = CE23C07F23FCEBFF001177D6 /* qapi-visit-tpm.c */; };
		CE0B6D6E24AD584D00FE012D /* qapi-types-audio.c in Sources */ = {isa = PBXBuildFile; fileRef = CE23C11423FCEC06001177D6 /* qapi-types-audio.c */; };
		CE0B6D6F24AD584D00FE012D /* qapi-events-transaction.c in Sources */ = {isa = PBXBuildFile; fileRef = CE23C0AC23FCEC01001177D6 /* qapi-events-transaction.c */; };
		CE0B6D7024AD584D00FE012D /* qapi-types-job.c in Sources */ = {isa = PBXBuildFile; fileRef = CE23C13123FCEC08001177D6 /* qapi-types-job.c */; };
		CE0B6D7124AD584D00FE012D /* qapi-types-introspect.c in Sources */ = {isa = PBXBuildFile; fileRef = CE23C0F923FCEC05001177D6 /* qapi-types-introspect.c */; };
		CE0B6D7224AD584D00FE012D /* qapi-types-crypto.c in Sources */ = {isa = PBXBuildFile; fileRef = CE23C0E323FCEC04001177D6 /* qapi-types-crypto.c */; };
		CE0B6D7324AD584D00FE012D /* qapi-events-migration.c in Sources */ = {isa = PBXBuildFile; fileRef = CE23C0EE23FCEC04001177D6 /* qapi-events-migration.c */; };
		CE0B6D7424AD584D00FE012D /* qapi-visit-misc.c in Sources */ = {isa = PBXBuildFile; fileRef = CE23C10423FCEC05001177D6 /* qapi-visit-misc.c */; };
		CE0B6D7524AD584D00FE012D /* qapi-visit-ui.c in Sources */ = {isa = PBXBuildFile; fileRef = CE23C0B723FCEC02001177D6 /* qapi-visit-ui.c */; };
		CE0B6D7624AD584D00FE012D /* qapi-types-machine.c in Sources */ = {isa = PBXBuildFile; fileRef = CE23C15823FCEC0A001177D6 /* qapi-types-machine.c */; };
		CE0B6D7724AD584D00FE012D /* qapi-events-misc-target.c in Sources */ = {isa = PBXBuildFile; fileRef = CE23C0C723FCEC02001177D6 /* qapi-events-misc-target.c */; };
		CE0B6D7824AD584D00FE012D /* qapi-visit-introspect.c in Sources */ = {isa = PBXBuildFile; fileRef = CE23C0E223FCEC04001177D6 /* qapi-visit-introspect.c */; };
		CE0B6D7924AD584D00FE012D /* qapi-visit-rdma.c in Sources */ = {isa = PBXBuildFile; fileRef = CE23C13623FCEC08001177D6 /* qapi-visit-rdma.c */; };
		CE0B6D7A24AD584D00FE012D /* qapi-events-machine-target.c in Sources */ = {isa = PBXBuildFile; fileRef = CE23C13D23FCEC08001177D6 /* qapi-events-machine-target.c */; };
		CE0B6D7B24AD584D00FE012D /* qapi-visit-dump.c in Sources */ = {isa = PBXBuildFile; fileRef = CE23C0B323FCEC01001177D6 /* qapi-visit-dump.c */; };
		CE0B6D7C24AD584D00FE012D /* qapi-visit-char.c in Sources */ = {isa = PBXBuildFile; fileRef = CE23C0E923FCEC04001177D6 /* qapi-visit-char.c */; };
		CE0B6D7D24AD584D00FE012D /* qapi-events-ui.c in Sources */ = {isa = PBXBuildFile; fileRef = CE23C12623FCEC07001177D6 /* qapi-events-ui.c */; };
		CE0B6D7E24AD584D00FE012D /* qapi-events-misc.c in Sources */ = {isa = PBXBuildFile; fileRef = CE23C11B23FCEC07001177D6 /* qapi-events-misc.c */; };
		CE0B6D7F24AD584D00FE012D /* qapi-events-qom.c in Sources */ = {isa = PBXBuildFile; fileRef = CE23C0A823FCEC01001177D6 /* qapi-events-qom.c */; };
		CE0B6D8024AD584D00FE012D /* qapi-events-sockets.c in Sources */ = {isa = PBXBuildFile; fileRef = CE23C0AF23FCEC01001177D6 /* qapi-events-sockets.c */; };
		CE0B6D8124AD584D00FE012D /* qapi-events.c in Sources */ = {isa = PBXBuildFile; fileRef = CE23C14023FCEC09001177D6 /* qapi-events.c */; };
		CE0B6D8224AD584D00FE012D /* qapi-types-block-core.c in Sources */ = {isa = PBXBuildFile; fileRef = CE23C09923FCEC00001177D6 /* qapi-types-block-core.c */; };
		CE0B6D8624AD5ADE00FE012D /* UTMScreenshot.m in Sources */ = {isa = PBXBuildFile; fileRef = CE0B6D8424AD5ADE00FE012D /* UTMScreenshot.m */; };
		CE0B6D8724AD5ADE00FE012D /* UTMScreenshot.m in Sources */ = {isa = PBXBuildFile; fileRef = CE0B6D8424AD5ADE00FE012D /* UTMScreenshot.m */; };
		CE0B6EBB24AD677200FE012D /* libgstgio.a in Frameworks */ = {isa = PBXBuildFile; fileRef = CE9D19622265425A00355E14 /* libgstgio.a */; };
		CE0B6EBC24AD677200FE012D /* libgstpbutils-1.0.0.utm.dylib in Frameworks */ = {isa = PBXBuildFile; fileRef = CE2D640E22653C7500FC7E63 /* libgstpbutils-1.0.0.utm.dylib */; };
		CE0B6EC224AD677200FE012D /* libgstvideorate.a in Frameworks */ = {isa = PBXBuildFile; fileRef = CE9D19592265425900355E14 /* libgstvideorate.a */; };
		CE0B6EC624AD677200FE012D /* libgstfft-1.0.0.utm.dylib in Frameworks */ = {isa = PBXBuildFile; fileRef = CE2D640922653C7500FC7E63 /* libgstfft-1.0.0.utm.dylib */; };
		CE0B6EC924AD677200FE012D /* libgstvideo-1.0.0.utm.dylib in Frameworks */ = {isa = PBXBuildFile; fileRef = CE2D63F922653C7400FC7E63 /* libgstvideo-1.0.0.utm.dylib */; };
		CE0B6ECB24AD677200FE012D /* libgstcheck-1.0.0.utm.dylib in Frameworks */ = {isa = PBXBuildFile; fileRef = CE2D641422653C7500FC7E63 /* libgstcheck-1.0.0.utm.dylib */; };
		CE0B6ECC24AD677200FE012D /* libgstriff-1.0.0.utm.dylib in Frameworks */ = {isa = PBXBuildFile; fileRef = CE2D63DE22653C7400FC7E63 /* libgstriff-1.0.0.utm.dylib */; };
		CE0B6ECD24AD677200FE012D /* libgsttag-1.0.0.utm.dylib in Frameworks */ = {isa = PBXBuildFile; fileRef = CE2D63F622653C7400FC7E63 /* libgsttag-1.0.0.utm.dylib */; };
		CE0B6ECF24AD677200FE012D /* libgstrtp-1.0.0.utm.dylib in Frameworks */ = {isa = PBXBuildFile; fileRef = CE2D63DD22653C7400FC7E63 /* libgstrtp-1.0.0.utm.dylib */; };
		CE0B6ED124AD677200FE012D /* libphodav-2.0.0.utm.dylib in Frameworks */ = {isa = PBXBuildFile; fileRef = CE059DC0243BD67100338317 /* libphodav-2.0.0.utm.dylib */; };
		CE0B6ED324AD677200FE012D /* libgstvideoconvert.a in Frameworks */ = {isa = PBXBuildFile; fileRef = CE9D19542265425900355E14 /* libgstvideoconvert.a */; };
		CE0B6ED724AD677200FE012D /* libgstaudio-1.0.0.utm.dylib in Frameworks */ = {isa = PBXBuildFile; fileRef = CE2D63EF22653C7400FC7E63 /* libgstaudio-1.0.0.utm.dylib */; };
		CE0B6EDC24AD677200FE012D /* libgstapp.a in Frameworks */ = {isa = PBXBuildFile; fileRef = CE9D19612265425900355E14 /* libgstapp.a */; };
		CE0B6EE024AD677200FE012D /* libgstosxaudio.a in Frameworks */ = {isa = PBXBuildFile; fileRef = CE9D19652265425A00355E14 /* libgstosxaudio.a */; };
		CE0B6EE124AD677200FE012D /* libgstrtsp-1.0.0.utm.dylib in Frameworks */ = {isa = PBXBuildFile; fileRef = CE2D640122653C7500FC7E63 /* libgstrtsp-1.0.0.utm.dylib */; };
		CE0B6EE224AD677200FE012D /* libgstnet-1.0.0.utm.dylib in Frameworks */ = {isa = PBXBuildFile; fileRef = CE2D63E522653C7400FC7E63 /* libgstnet-1.0.0.utm.dylib */; };
		CE0B6EE524AD677200FE012D /* libgstbase-1.0.0.utm.dylib in Frameworks */ = {isa = PBXBuildFile; fileRef = CE2D63E822653C7400FC7E63 /* libgstbase-1.0.0.utm.dylib */; };
		CE0B6EE624AD677200FE012D /* libgstaudiorate.a in Frameworks */ = {isa = PBXBuildFile; fileRef = CE9D195F2265425900355E14 /* libgstaudiorate.a */; };
		CE0B6EE724AD677200FE012D /* libgstvideotestsrc.a in Frameworks */ = {isa = PBXBuildFile; fileRef = CE9D19642265425A00355E14 /* libgstvideotestsrc.a */; };
		CE0B6EEA24AD677200FE012D /* libgstcoreelements.a in Frameworks */ = {isa = PBXBuildFile; fileRef = CE9D19582265425900355E14 /* libgstcoreelements.a */; };
		CE0B6EEC24AD677200FE012D /* libgstautodetect.a in Frameworks */ = {isa = PBXBuildFile; fileRef = CE9D19522265425900355E14 /* libgstautodetect.a */; };
		CE0B6EF024AD677200FE012D /* libgstcontroller-1.0.0.utm.dylib in Frameworks */ = {isa = PBXBuildFile; fileRef = CE2D63EE22653C7400FC7E63 /* libgstcontroller-1.0.0.utm.dylib */; };
		CE0B6EF124AD677200FE012D /* libgstplayback.a in Frameworks */ = {isa = PBXBuildFile; fileRef = CE9D195C2265425900355E14 /* libgstplayback.a */; };
		CE0B6EF224AD677200FE012D /* libgstallocators-1.0.0.utm.dylib in Frameworks */ = {isa = PBXBuildFile; fileRef = CE2D641122653C7500FC7E63 /* libgstallocators-1.0.0.utm.dylib */; };
		CE0B6EF324AD677200FE012D /* libgstvideofilter.a in Frameworks */ = {isa = PBXBuildFile; fileRef = CE9D19602265425900355E14 /* libgstvideofilter.a */; };
		CE0B6EF424AD677200FE012D /* libjson-glib-1.0.0.utm.dylib in Frameworks */ = {isa = PBXBuildFile; fileRef = CE2D63E222653C7400FC7E63 /* libjson-glib-1.0.0.utm.dylib */; };
		CE0B6EF824AD677200FE012D /* libgstsdp-1.0.0.utm.dylib in Frameworks */ = {isa = PBXBuildFile; fileRef = CE2D641622653C7500FC7E63 /* libgstsdp-1.0.0.utm.dylib */; };
		CE0B6EF924AD677200FE012D /* libgstaudioresample.a in Frameworks */ = {isa = PBXBuildFile; fileRef = CE9D195B2265425900355E14 /* libgstaudioresample.a */; };
		CE0B6EFA24AD677200FE012D /* libgstapp-1.0.0.utm.dylib in Frameworks */ = {isa = PBXBuildFile; fileRef = CE2D63DB22653C7300FC7E63 /* libgstapp-1.0.0.utm.dylib */; };
		CE0B6EFC24AD677200FE012D /* libgstaudiotestsrc.a in Frameworks */ = {isa = PBXBuildFile; fileRef = CE9D19532265425900355E14 /* libgstaudiotestsrc.a */; };
		CE0B6F0124AD677200FE012D /* libgsttypefindfunctions.a in Frameworks */ = {isa = PBXBuildFile; fileRef = CE9D19632265425A00355E14 /* libgsttypefindfunctions.a */; };
		CE0B6F0224AD677200FE012D /* libgstjpeg.a in Frameworks */ = {isa = PBXBuildFile; fileRef = CE9D195A2265425900355E14 /* libgstjpeg.a */; };
		CE0B6F0324AD677200FE012D /* libgstvideoscale.a in Frameworks */ = {isa = PBXBuildFile; fileRef = CE9D19562265425900355E14 /* libgstvideoscale.a */; };
		CE0B6F0724AD677200FE012D /* libgstvolume.a in Frameworks */ = {isa = PBXBuildFile; fileRef = CE9D19572265425900355E14 /* libgstvolume.a */; };
		CE0B6F0A24AD677200FE012D /* libspice-client-glib-2.0.8.utm.dylib in Frameworks */ = {isa = PBXBuildFile; fileRef = CE2D63FE22653C7500FC7E63 /* libspice-client-glib-2.0.8.utm.dylib */; };
		CE0B6F0C24AD677200FE012D /* libgstreamer-1.0.0.utm.dylib in Frameworks */ = {isa = PBXBuildFile; fileRef = CE2D63E022653C7400FC7E63 /* libgstreamer-1.0.0.utm.dylib */; };
		CE0B6F0D24AD677200FE012D /* libgstadder.a in Frameworks */ = {isa = PBXBuildFile; fileRef = CE9D195D2265425900355E14 /* libgstadder.a */; };
		CE0B6F0E24AD677200FE012D /* libgstaudioconvert.a in Frameworks */ = {isa = PBXBuildFile; fileRef = CE9D19552265425900355E14 /* libgstaudioconvert.a */; };
		CE0B6F1A24AD679500FE012D /* libgstallocators-1.0.0.utm.dylib in Embed Libraries */ = {isa = PBXBuildFile; fileRef = CE2D641122653C7500FC7E63 /* libgstallocators-1.0.0.utm.dylib */; settings = {ATTRIBUTES = (CodeSignOnCopy, ); }; };
		CE0B6F1B24AD679700FE012D /* libgstapp-1.0.0.utm.dylib in Embed Libraries */ = {isa = PBXBuildFile; fileRef = CE2D63DB22653C7300FC7E63 /* libgstapp-1.0.0.utm.dylib */; settings = {ATTRIBUTES = (CodeSignOnCopy, ); }; };
		CE0B6F1C24AD679800FE012D /* libgstaudio-1.0.0.utm.dylib in Embed Libraries */ = {isa = PBXBuildFile; fileRef = CE2D63EF22653C7400FC7E63 /* libgstaudio-1.0.0.utm.dylib */; settings = {ATTRIBUTES = (CodeSignOnCopy, ); }; };
		CE0B6F1D24AD679B00FE012D /* libgstbase-1.0.0.utm.dylib in Embed Libraries */ = {isa = PBXBuildFile; fileRef = CE2D63E822653C7400FC7E63 /* libgstbase-1.0.0.utm.dylib */; settings = {ATTRIBUTES = (CodeSignOnCopy, ); }; };
		CE0B6F1E24AD679C00FE012D /* libgstcheck-1.0.0.utm.dylib in Embed Libraries */ = {isa = PBXBuildFile; fileRef = CE2D641422653C7500FC7E63 /* libgstcheck-1.0.0.utm.dylib */; settings = {ATTRIBUTES = (CodeSignOnCopy, ); }; };
		CE0B6F1F24AD679E00FE012D /* libgstcontroller-1.0.0.utm.dylib in Embed Libraries */ = {isa = PBXBuildFile; fileRef = CE2D63EE22653C7400FC7E63 /* libgstcontroller-1.0.0.utm.dylib */; settings = {ATTRIBUTES = (CodeSignOnCopy, ); }; };
		CE0B6F2024AD679F00FE012D /* libgstfft-1.0.0.utm.dylib in Embed Libraries */ = {isa = PBXBuildFile; fileRef = CE2D640922653C7500FC7E63 /* libgstfft-1.0.0.utm.dylib */; settings = {ATTRIBUTES = (CodeSignOnCopy, ); }; };
		CE0B6F2224AD67A200FE012D /* libgstnet-1.0.0.utm.dylib in Embed Libraries */ = {isa = PBXBuildFile; fileRef = CE2D63E522653C7400FC7E63 /* libgstnet-1.0.0.utm.dylib */; settings = {ATTRIBUTES = (CodeSignOnCopy, ); }; };
		CE0B6F2324AD67A400FE012D /* libgstpbutils-1.0.0.utm.dylib in Embed Libraries */ = {isa = PBXBuildFile; fileRef = CE2D640E22653C7500FC7E63 /* libgstpbutils-1.0.0.utm.dylib */; settings = {ATTRIBUTES = (CodeSignOnCopy, ); }; };
		CE0B6F2424AD67A600FE012D /* libgstreamer-1.0.0.utm.dylib in Embed Libraries */ = {isa = PBXBuildFile; fileRef = CE2D63E022653C7400FC7E63 /* libgstreamer-1.0.0.utm.dylib */; settings = {ATTRIBUTES = (CodeSignOnCopy, ); }; };
		CE0B6F2524AD67A700FE012D /* libgstriff-1.0.0.utm.dylib in Embed Libraries */ = {isa = PBXBuildFile; fileRef = CE2D63DE22653C7400FC7E63 /* libgstriff-1.0.0.utm.dylib */; settings = {ATTRIBUTES = (CodeSignOnCopy, ); }; };
		CE0B6F2624AD67A900FE012D /* libgstrtp-1.0.0.utm.dylib in Embed Libraries */ = {isa = PBXBuildFile; fileRef = CE2D63DD22653C7400FC7E63 /* libgstrtp-1.0.0.utm.dylib */; settings = {ATTRIBUTES = (CodeSignOnCopy, ); }; };
		CE0B6F2724AD67AA00FE012D /* libgstrtsp-1.0.0.utm.dylib in Embed Libraries */ = {isa = PBXBuildFile; fileRef = CE2D640122653C7500FC7E63 /* libgstrtsp-1.0.0.utm.dylib */; settings = {ATTRIBUTES = (CodeSignOnCopy, ); }; };
		CE0B6F2824AD67AC00FE012D /* libgstsdp-1.0.0.utm.dylib in Embed Libraries */ = {isa = PBXBuildFile; fileRef = CE2D641622653C7500FC7E63 /* libgstsdp-1.0.0.utm.dylib */; settings = {ATTRIBUTES = (CodeSignOnCopy, ); }; };
		CE0B6F2924AD67AD00FE012D /* libgsttag-1.0.0.utm.dylib in Embed Libraries */ = {isa = PBXBuildFile; fileRef = CE2D63F622653C7400FC7E63 /* libgsttag-1.0.0.utm.dylib */; settings = {ATTRIBUTES = (CodeSignOnCopy, ); }; };
		CE0B6F2A24AD67AF00FE012D /* libgstvideo-1.0.0.utm.dylib in Embed Libraries */ = {isa = PBXBuildFile; fileRef = CE2D63F922653C7400FC7E63 /* libgstvideo-1.0.0.utm.dylib */; settings = {ATTRIBUTES = (CodeSignOnCopy, ); }; };
		CE0B6F2F24AD67BE00FE012D /* libjson-glib-1.0.0.utm.dylib in Embed Libraries */ = {isa = PBXBuildFile; fileRef = CE2D63E222653C7400FC7E63 /* libjson-glib-1.0.0.utm.dylib */; settings = {ATTRIBUTES = (CodeSignOnCopy, ); }; };
		CE0B6F3124AD67C100FE012D /* libphodav-2.0.0.utm.dylib in Embed Libraries */ = {isa = PBXBuildFile; fileRef = CE059DC0243BD67100338317 /* libphodav-2.0.0.utm.dylib */; settings = {ATTRIBUTES = (CodeSignOnCopy, ); }; };
		CE0B6F5424AD67FA00FE012D /* libspice-client-glib-2.0.8.utm.dylib in Embed Libraries */ = {isa = PBXBuildFile; fileRef = CE2D63FE22653C7500FC7E63 /* libspice-client-glib-2.0.8.utm.dylib */; settings = {ATTRIBUTES = (CodeSignOnCopy, ); }; };
		CE0DF17225A80B6300A51894 /* Bootstrap.c in Sources */ = {isa = PBXBuildFile; fileRef = CE0DF17125A80B6300A51894 /* Bootstrap.c */; };
		CE0DF19425A83C1700A51894 /* libqemu-aarch64-softmmu.utm.dylib in Embed Libraries */ = {isa = PBXBuildFile; fileRef = CE2D63FD22653C7500FC7E63 /* libqemu-aarch64-softmmu.utm.dylib */; settings = {ATTRIBUTES = (CodeSignOnCopy, ); }; };
		CE0DF19525A83C1700A51894 /* libqemu-alpha-softmmu.utm.dylib in Embed Libraries */ = {isa = PBXBuildFile; fileRef = CE2D641322653C7500FC7E63 /* libqemu-alpha-softmmu.utm.dylib */; settings = {ATTRIBUTES = (CodeSignOnCopy, ); }; };
		CE0DF19625A83C1700A51894 /* libqemu-arm-softmmu.utm.dylib in Embed Libraries */ = {isa = PBXBuildFile; fileRef = CE2D640722653C7500FC7E63 /* libqemu-arm-softmmu.utm.dylib */; settings = {ATTRIBUTES = (CodeSignOnCopy, ); }; };
		CE0DF19725A83C1700A51894 /* libqemu-cris-softmmu.utm.dylib in Embed Libraries */ = {isa = PBXBuildFile; fileRef = CE2D63E622653C7400FC7E63 /* libqemu-cris-softmmu.utm.dylib */; settings = {ATTRIBUTES = (CodeSignOnCopy, ); }; };
		CE0DF19825A83C1700A51894 /* libqemu-hppa-softmmu.utm.dylib in Embed Libraries */ = {isa = PBXBuildFile; fileRef = CE2D63F222653C7400FC7E63 /* libqemu-hppa-softmmu.utm.dylib */; settings = {ATTRIBUTES = (CodeSignOnCopy, ); }; };
		CE0DF19925A83C1700A51894 /* libqemu-i386-softmmu.utm.dylib in Embed Libraries */ = {isa = PBXBuildFile; fileRef = CE2D63D722653C7300FC7E63 /* libqemu-i386-softmmu.utm.dylib */; settings = {ATTRIBUTES = (CodeSignOnCopy, ); }; };
		CE0DF19A25A83C1700A51894 /* libqemu-m68k-softmmu.utm.dylib in Embed Libraries */ = {isa = PBXBuildFile; fileRef = CE2D63EB22653C7400FC7E63 /* libqemu-m68k-softmmu.utm.dylib */; settings = {ATTRIBUTES = (CodeSignOnCopy, ); }; };
		CE0DF19B25A83C1700A51894 /* libqemu-microblaze-softmmu.utm.dylib in Embed Libraries */ = {isa = PBXBuildFile; fileRef = CE2D63E422653C7400FC7E63 /* libqemu-microblaze-softmmu.utm.dylib */; settings = {ATTRIBUTES = (CodeSignOnCopy, ); }; };
		CE0DF19C25A83C1700A51894 /* libqemu-microblazeel-softmmu.utm.dylib in Embed Libraries */ = {isa = PBXBuildFile; fileRef = CE2D63F022653C7400FC7E63 /* libqemu-microblazeel-softmmu.utm.dylib */; settings = {ATTRIBUTES = (CodeSignOnCopy, ); }; };
		CE0DF19D25A83C1700A51894 /* libqemu-mips-softmmu.utm.dylib in Embed Libraries */ = {isa = PBXBuildFile; fileRef = CE2D63FF22653C7500FC7E63 /* libqemu-mips-softmmu.utm.dylib */; settings = {ATTRIBUTES = (CodeSignOnCopy, ); }; };
		CE0DF19E25A83C1700A51894 /* libqemu-mips64-softmmu.utm.dylib in Embed Libraries */ = {isa = PBXBuildFile; fileRef = CE2D63F422653C7400FC7E63 /* libqemu-mips64-softmmu.utm.dylib */; settings = {ATTRIBUTES = (CodeSignOnCopy, ); }; };
		CE0DF19F25A83C1700A51894 /* libqemu-mips64el-softmmu.utm.dylib in Embed Libraries */ = {isa = PBXBuildFile; fileRef = CE2D640822653C7500FC7E63 /* libqemu-mips64el-softmmu.utm.dylib */; settings = {ATTRIBUTES = (CodeSignOnCopy, ); }; };
		CE0DF1A025A83C1700A51894 /* libqemu-mipsel-softmmu.utm.dylib in Embed Libraries */ = {isa = PBXBuildFile; fileRef = CE2D640622653C7500FC7E63 /* libqemu-mipsel-softmmu.utm.dylib */; settings = {ATTRIBUTES = (CodeSignOnCopy, ); }; };
		CE0DF1A125A83C1700A51894 /* libqemu-moxie-softmmu.utm.dylib in Embed Libraries */ = {isa = PBXBuildFile; fileRef = CE2D63EA22653C7400FC7E63 /* libqemu-moxie-softmmu.utm.dylib */; settings = {ATTRIBUTES = (CodeSignOnCopy, ); }; };
		CE0DF1A225A83C1700A51894 /* libqemu-nios2-softmmu.utm.dylib in Embed Libraries */ = {isa = PBXBuildFile; fileRef = CE2D63DF22653C7400FC7E63 /* libqemu-nios2-softmmu.utm.dylib */; settings = {ATTRIBUTES = (CodeSignOnCopy, ); }; };
		CE0DF1A325A83C1700A51894 /* libqemu-or1k-softmmu.utm.dylib in Embed Libraries */ = {isa = PBXBuildFile; fileRef = CE2D640B22653C7500FC7E63 /* libqemu-or1k-softmmu.utm.dylib */; settings = {ATTRIBUTES = (CodeSignOnCopy, ); }; };
		CE0DF1A425A83C1700A51894 /* libqemu-ppc-softmmu.utm.dylib in Embed Libraries */ = {isa = PBXBuildFile; fileRef = CE2D63E722653C7400FC7E63 /* libqemu-ppc-softmmu.utm.dylib */; settings = {ATTRIBUTES = (CodeSignOnCopy, ); }; };
		CE0DF1A525A83C1700A51894 /* libqemu-ppc64-softmmu.utm.dylib in Embed Libraries */ = {isa = PBXBuildFile; fileRef = CE2D640C22653C7500FC7E63 /* libqemu-ppc64-softmmu.utm.dylib */; settings = {ATTRIBUTES = (CodeSignOnCopy, ); }; };
		CE0DF1A625A83C1700A51894 /* libqemu-riscv32-softmmu.utm.dylib in Embed Libraries */ = {isa = PBXBuildFile; fileRef = CE2D63FA22653C7400FC7E63 /* libqemu-riscv32-softmmu.utm.dylib */; settings = {ATTRIBUTES = (CodeSignOnCopy, ); }; };
		CE0DF1A725A83C1700A51894 /* libqemu-riscv64-softmmu.utm.dylib in Embed Libraries */ = {isa = PBXBuildFile; fileRef = CE2D63FB22653C7500FC7E63 /* libqemu-riscv64-softmmu.utm.dylib */; settings = {ATTRIBUTES = (CodeSignOnCopy, ); }; };
		CE0DF1A825A83C1700A51894 /* libqemu-s390x-softmmu.utm.dylib in Embed Libraries */ = {isa = PBXBuildFile; fileRef = CE2D63FC22653C7500FC7E63 /* libqemu-s390x-softmmu.utm.dylib */; settings = {ATTRIBUTES = (CodeSignOnCopy, ); }; };
		CE0DF1A925A83C1700A51894 /* libqemu-sh4-softmmu.utm.dylib in Embed Libraries */ = {isa = PBXBuildFile; fileRef = CE2D640222653C7500FC7E63 /* libqemu-sh4-softmmu.utm.dylib */; settings = {ATTRIBUTES = (CodeSignOnCopy, ); }; };
		CE0DF1AA25A83C1700A51894 /* libqemu-sh4eb-softmmu.utm.dylib in Embed Libraries */ = {isa = PBXBuildFile; fileRef = CE2D63E122653C7400FC7E63 /* libqemu-sh4eb-softmmu.utm.dylib */; settings = {ATTRIBUTES = (CodeSignOnCopy, ); }; };
		CE0DF1AB25A83C1700A51894 /* libqemu-sparc-softmmu.utm.dylib in Embed Libraries */ = {isa = PBXBuildFile; fileRef = CE2D640D22653C7500FC7E63 /* libqemu-sparc-softmmu.utm.dylib */; settings = {ATTRIBUTES = (CodeSignOnCopy, ); }; };
		CE0DF1AC25A83C1700A51894 /* libqemu-sparc64-softmmu.utm.dylib in Embed Libraries */ = {isa = PBXBuildFile; fileRef = CE2D640F22653C7500FC7E63 /* libqemu-sparc64-softmmu.utm.dylib */; settings = {ATTRIBUTES = (CodeSignOnCopy, ); }; };
		CE0DF1AD25A83C1700A51894 /* libqemu-tricore-softmmu.utm.dylib in Embed Libraries */ = {isa = PBXBuildFile; fileRef = CE2D63EC22653C7400FC7E63 /* libqemu-tricore-softmmu.utm.dylib */; settings = {ATTRIBUTES = (CodeSignOnCopy, ); }; };
		CE0DF1AE25A83C1700A51894 /* libqemu-x86_64-softmmu.utm.dylib in Embed Libraries */ = {isa = PBXBuildFile; fileRef = CE2D640022653C7500FC7E63 /* libqemu-x86_64-softmmu.utm.dylib */; settings = {ATTRIBUTES = (CodeSignOnCopy, ); }; };
		CE0DF1AF25A83C1700A51894 /* libqemu-xtensa-softmmu.utm.dylib in Embed Libraries */ = {isa = PBXBuildFile; fileRef = CE2D63ED22653C7400FC7E63 /* libqemu-xtensa-softmmu.utm.dylib */; settings = {ATTRIBUTES = (CodeSignOnCopy, ); }; };
		CE0DF1B025A83C1700A51894 /* libqemu-xtensaeb-softmmu.utm.dylib in Embed Libraries */ = {isa = PBXBuildFile; fileRef = CE2D641222653C7500FC7E63 /* libqemu-xtensaeb-softmmu.utm.dylib */; settings = {ATTRIBUTES = (CodeSignOnCopy, ); }; };
		CE0E9B87252FD06B0026E02B /* SwiftUI.framework in Frameworks */ = {isa = PBXBuildFile; fileRef = CE0E9B86252FD06B0026E02B /* SwiftUI.framework */; settings = {ATTRIBUTES = (Weak, ); }; };
		CE0FE12824D3B08B0086CEF0 /* VMDisplayWindow.xib in Resources */ = {isa = PBXBuildFile; fileRef = CE0FE12724D3B08B0086CEF0 /* VMDisplayWindow.xib */; };
		CE2D926A24AD46670059923A /* VMDisplayMetalViewController+Pointer.h in Sources */ = {isa = PBXBuildFile; fileRef = 83FBDD53242FA71900D2C5D7 /* VMDisplayMetalViewController+Pointer.h */; };
		CE2D926B24AD46670059923A /* qapi-types-rocker.c in Sources */ = {isa = PBXBuildFile; fileRef = CE23C14D23FCEC09001177D6 /* qapi-types-rocker.c */; };
		CE2D926E24AD46670059923A /* qapi-commands-crypto.c in Sources */ = {isa = PBXBuildFile; fileRef = CE23C0AE23FCEC01001177D6 /* qapi-commands-crypto.c */; };
		CE2D926F24AD46670059923A /* qapi-events-char.c in Sources */ = {isa = PBXBuildFile; fileRef = CE23C12723FCEC07001177D6 /* qapi-events-char.c */; };
		CE2D927124AD46670059923A /* qapi-events-error.c in Sources */ = {isa = PBXBuildFile; fileRef = CE23C0F023FCEC04001177D6 /* qapi-events-error.c */; };
		CE2D927224AD46670059923A /* qapi-visit-block.c in Sources */ = {isa = PBXBuildFile; fileRef = CE23C0A723FCEC01001177D6 /* qapi-visit-block.c */; };
		CE2D927324AD46670059923A /* qapi-events-misc.c in Sources */ = {isa = PBXBuildFile; fileRef = CE23C11B23FCEC07001177D6 /* qapi-events-misc.c */; };
		CE2D927424AD46670059923A /* WKWebView+Workarounds.m in Sources */ = {isa = PBXBuildFile; fileRef = E2B0F9D12426E5510065DFBE /* WKWebView+Workarounds.m */; };
		CE2D927524AD46670059923A /* qapi-visit-crypto.c in Sources */ = {isa = PBXBuildFile; fileRef = CE23C0C223FCEC02001177D6 /* qapi-visit-crypto.c */; };
		CE2D927624AD46670059923A /* qapi-visit-tpm.c in Sources */ = {isa = PBXBuildFile; fileRef = CE23C07F23FCEBFF001177D6 /* qapi-visit-tpm.c */; };
		CE2D927724AD46670059923A /* qapi-visit-trace.c in Sources */ = {isa = PBXBuildFile; fileRef = CE23C0E523FCEC04001177D6 /* qapi-visit-trace.c */; };
		CE2D927824AD46670059923A /* qapi-events-rocker.c in Sources */ = {isa = PBXBuildFile; fileRef = CE23C15923FCEC0A001177D6 /* qapi-events-rocker.c */; };
		CE2D927924AD46670059923A /* qapi-visit-qom.c in Sources */ = {isa = PBXBuildFile; fileRef = CE23C0E423FCEC04001177D6 /* qapi-visit-qom.c */; };
		CE2D927A24AD46670059923A /* UTMConfiguration+System.m in Sources */ = {isa = PBXBuildFile; fileRef = CE5425332437C22A00E520F7 /* UTMConfiguration+System.m */; };
		CE2D927B24AD46670059923A /* qapi-types-job.c in Sources */ = {isa = PBXBuildFile; fileRef = CE23C13123FCEC08001177D6 /* qapi-types-job.c */; };
		CE2D927C24AD46670059923A /* UTMQemu.m in Sources */ = {isa = PBXBuildFile; fileRef = CE9D197B226542FE00355E14 /* UTMQemu.m */; };
		CE2D927D24AD46670059923A /* qapi-visit-machine.c in Sources */ = {isa = PBXBuildFile; fileRef = CE23C10D23FCEC06001177D6 /* qapi-visit-machine.c */; };
		CE2D927E24AD46670059923A /* CSSession.m in Sources */ = {isa = PBXBuildFile; fileRef = CE5425392439334400E520F7 /* CSSession.m */; };
		CE2D927F24AD46670059923A /* qapi-commands-machine-target.c in Sources */ = {isa = PBXBuildFile; fileRef = CE23C0DB23FCEC03001177D6 /* qapi-commands-machine-target.c */; };
		CE2D928024AD46670059923A /* UTMConfigurationPortForward.m in Sources */ = {isa = PBXBuildFile; fileRef = CE54252D2436E48D00E520F7 /* UTMConfigurationPortForward.m */; };
		CE2D928124AD46670059923A /* qapi-events.c in Sources */ = {isa = PBXBuildFile; fileRef = CE23C14023FCEC09001177D6 /* qapi-events.c */; };
		CE2D928224AD46670059923A /* qapi-events-introspect.c in Sources */ = {isa = PBXBuildFile; fileRef = CE23C0B423FCEC01001177D6 /* qapi-events-introspect.c */; };
		CE2D928324AD46670059923A /* qapi-events-audio.c in Sources */ = {isa = PBXBuildFile; fileRef = CE23C13E23FCEC08001177D6 /* qapi-events-audio.c */; };
		CE2D928524AD46670059923A /* qapi-events-ui.c in Sources */ = {isa = PBXBuildFile; fileRef = CE23C12623FCEC07001177D6 /* qapi-events-ui.c */; };
		CE2D928624AD46670059923A /* qapi-visit-misc.c in Sources */ = {isa = PBXBuildFile; fileRef = CE23C10423FCEC05001177D6 /* qapi-visit-misc.c */; };
		CE2D928824AD46670059923A /* qapi-commands-block.c in Sources */ = {isa = PBXBuildFile; fileRef = CE23C0E723FCEC04001177D6 /* qapi-commands-block.c */; };
		CE2D928924AD46670059923A /* qapi-visit-machine-target.c in Sources */ = {isa = PBXBuildFile; fileRef = CE23C11123FCEC06001177D6 /* qapi-visit-machine-target.c */; };
		CE2D928A24AD46670059923A /* qapi-visit-qdev.c in Sources */ = {isa = PBXBuildFile; fileRef = CE23C10923FCEC06001177D6 /* qapi-visit-qdev.c */; };
		CE2D928B24AD46670059923A /* qapi-visit-core.c in Sources */ = {isa = PBXBuildFile; fileRef = CECC764F2273A7D50059B955 /* qapi-visit-core.c */; };
		CE2D928C24AD46670059923A /* qapi-visit-rdma.c in Sources */ = {isa = PBXBuildFile; fileRef = CE23C13623FCEC08001177D6 /* qapi-visit-rdma.c */; };
		CE2D928D24AD46670059923A /* qapi-types-trace.c in Sources */ = {isa = PBXBuildFile; fileRef = CE23C11523FCEC06001177D6 /* qapi-types-trace.c */; };
		CE2D928E24AD46670059923A /* UTMConfiguration+Miscellaneous.m in Sources */ = {isa = PBXBuildFile; fileRef = CEE0421124418F2E0001680F /* UTMConfiguration+Miscellaneous.m */; };
		CE2D928F24AD46670059923A /* qapi-types-migration.c in Sources */ = {isa = PBXBuildFile; fileRef = CE23C0CB23FCEC02001177D6 /* qapi-types-migration.c */; };
		CE2D929024AD46670059923A /* qapi-types-net.c in Sources */ = {isa = PBXBuildFile; fileRef = CE23C0B523FCEC02001177D6 /* qapi-types-net.c */; };
		CE2D929124AD46670059923A /* qapi-types-rdma.c in Sources */ = {isa = PBXBuildFile; fileRef = CE23C13023FCEC08001177D6 /* qapi-types-rdma.c */; };
		CE2D929224AD46670059923A /* qapi-commands-rocker.c in Sources */ = {isa = PBXBuildFile; fileRef = CE23C08123FCEBFF001177D6 /* qapi-commands-rocker.c */; };
		CE2D929324AD46670059923A /* gst_ios_init.m in Sources */ = {isa = PBXBuildFile; fileRef = CEFE75D9228933DE0050ABCC /* gst_ios_init.m */; };
		CE2D929424AD46670059923A /* cf-input-visitor.c in Sources */ = {isa = PBXBuildFile; fileRef = CECC764C2273A7D50059B955 /* cf-input-visitor.c */; };
		CE2D929524AD46670059923A /* qapi-commands-char.c in Sources */ = {isa = PBXBuildFile; fileRef = CE23C08623FCEBFF001177D6 /* qapi-commands-char.c */; };
		CE2D929624AD46670059923A /* qapi-visit-migration.c in Sources */ = {isa = PBXBuildFile; fileRef = CE23C0CE23FCEC03001177D6 /* qapi-visit-migration.c */; };
		CE2D929724AD46670059923A /* qapi-commands-error.c in Sources */ = {isa = PBXBuildFile; fileRef = CE23C0FC23FCEC05001177D6 /* qapi-commands-error.c */; };
		CE2D929924AD46670059923A /* UTMJSONStream.m in Sources */ = {isa = PBXBuildFile; fileRef = CE36B26922763F28004A1435 /* UTMJSONStream.m */; };
		CE2D929A24AD46670059923A /* qapi-commands-sockets.c in Sources */ = {isa = PBXBuildFile; fileRef = CE23C0BD23FCEC02001177D6 /* qapi-commands-sockets.c */; };
		CE2D929C24AD46670059923A /* UTMViewState.m in Sources */ = {isa = PBXBuildFile; fileRef = CE6EDCDE241C4A6800A719DC /* UTMViewState.m */; };
		CE2D929E24AD46670059923A /* CSMain.m in Sources */ = {isa = PBXBuildFile; fileRef = CE26FC24226EBC5A0090BE9B /* CSMain.m */; };
		CE2D929F24AD46670059923A /* UTMConfiguration+Constants.m in Sources */ = {isa = PBXBuildFile; fileRef = CE5425362437DDE900E520F7 /* UTMConfiguration+Constants.m */; };
		CE2D92A024AD46670059923A /* VMDisplayMetalViewController+Touch.m in Sources */ = {isa = PBXBuildFile; fileRef = CE056CA5242454100004B68A /* VMDisplayMetalViewController+Touch.m */; };
		CE2D92A124AD46670059923A /* UTMConfiguration+Display.m in Sources */ = {isa = PBXBuildFile; fileRef = CEE0420B244117040001680F /* UTMConfiguration+Display.m */; };
		CE2D92A224AD46670059923A /* qapi-visit-block-core.c in Sources */ = {isa = PBXBuildFile; fileRef = CE23C0E023FCEC04001177D6 /* qapi-visit-block-core.c */; };
		CE2D92A324AD46670059923A /* qapi-util.c in Sources */ = {isa = PBXBuildFile; fileRef = CECC764E2273A7D50059B955 /* qapi-util.c */; };
		CE2D92A424AD46670059923A /* qapi-commands-job.c in Sources */ = {isa = PBXBuildFile; fileRef = CE23C15723FCEC0A001177D6 /* qapi-commands-job.c */; };
		CE2D92A524AD46670059923A /* VMKeyboardView.m in Sources */ = {isa = PBXBuildFile; fileRef = CE4507D1226A5BE200A28D22 /* VMKeyboardView.m */; };
		CE2D92A624AD46670059923A /* qapi-commands-net.c in Sources */ = {isa = PBXBuildFile; fileRef = CE23C08F23FCEC00001177D6 /* qapi-commands-net.c */; };
		CE2D92A724AD46670059923A /* qapi-types-common.c in Sources */ = {isa = PBXBuildFile; fileRef = CE23C0C623FCEC02001177D6 /* qapi-types-common.c */; };
		CE2D92A924AD46670059923A /* qapi-types-transaction.c in Sources */ = {isa = PBXBuildFile; fileRef = CE23C13423FCEC08001177D6 /* qapi-types-transaction.c */; };
		CE2D92AA24AD46670059923A /* UTMSpiceIO.m in Sources */ = {isa = PBXBuildFile; fileRef = E2D64BC8241DB24B0034E0C6 /* UTMSpiceIO.m */; };
		CE2D92AB24AD46670059923A /* qapi-events-machine-target.c in Sources */ = {isa = PBXBuildFile; fileRef = CE23C13D23FCEC08001177D6 /* qapi-events-machine-target.c */; };
		CE2D92AC24AD46670059923A /* qapi-types-misc.c in Sources */ = {isa = PBXBuildFile; fileRef = CE23C12823FCEC07001177D6 /* qapi-types-misc.c */; };
		CE2D92AE24AD46670059923A /* qapi-commands-qom.c in Sources */ = {isa = PBXBuildFile; fileRef = CE23C15523FCEC0A001177D6 /* qapi-commands-qom.c */; };
		CE2D92AF24AD46670059923A /* qapi-visit-rocker.c in Sources */ = {isa = PBXBuildFile; fileRef = CE23C0F723FCEC05001177D6 /* qapi-visit-rocker.c */; };
		CE2D92B224AD46670059923A /* qapi-visit-net.c in Sources */ = {isa = PBXBuildFile; fileRef = CE23C08A23FCEC00001177D6 /* qapi-visit-net.c */; };
		CE2D92B324AD46670059923A /* qapi-events-net.c in Sources */ = {isa = PBXBuildFile; fileRef = CE23C10123FCEC05001177D6 /* qapi-events-net.c */; };
		CE2D92B424AD46670059923A /* qapi-visit-run-state.c in Sources */ = {isa = PBXBuildFile; fileRef = CE23C0F523FCEC05001177D6 /* qapi-visit-run-state.c */; };
		CE2D92B524AD46670059923A /* qapi-commands-tpm.c in Sources */ = {isa = PBXBuildFile; fileRef = CE23C0BF23FCEC02001177D6 /* qapi-commands-tpm.c */; };
		CE2D92B724AD46670059923A /* qapi-visit-common.c in Sources */ = {isa = PBXBuildFile; fileRef = CE23C10223FCEC05001177D6 /* qapi-visit-common.c */; };
		CE2D92B824AD46670059923A /* qapi-events-trace.c in Sources */ = {isa = PBXBuildFile; fileRef = CE23C08923FCEBFF001177D6 /* qapi-events-trace.c */; };
		CE2D92B924AD46670059923A /* qapi-events-qdev.c in Sources */ = {isa = PBXBuildFile; fileRef = CE23C09E23FCEC00001177D6 /* qapi-events-qdev.c */; };
		CE2D92BA24AD46670059923A /* qapi-events-dump.c in Sources */ = {isa = PBXBuildFile; fileRef = CE23C0D323FCEC03001177D6 /* qapi-events-dump.c */; };
		CE2D92BB24AD46670059923A /* qapi-types-tpm.c in Sources */ = {isa = PBXBuildFile; fileRef = CE23C0DC23FCEC03001177D6 /* qapi-types-tpm.c */; };
		CE2D92BC24AD46670059923A /* UTMConfiguration+Drives.m in Sources */ = {isa = PBXBuildFile; fileRef = CE5425302437C09C00E520F7 /* UTMConfiguration+Drives.m */; };
		CE2D92BD24AD46670059923A /* qapi-visit-char.c in Sources */ = {isa = PBXBuildFile; fileRef = CE23C0E923FCEC04001177D6 /* qapi-visit-char.c */; };
		CE2D92BE24AD46670059923A /* qapi-types-error.c in Sources */ = {isa = PBXBuildFile; fileRef = CE23C11223FCEC06001177D6 /* qapi-types-error.c */; };
		CE2D92BF24AD46670059923A /* qapi-commands-authz.c in Sources */ = {isa = PBXBuildFile; fileRef = CE23C0A423FCEC01001177D6 /* qapi-commands-authz.c */; };
		CE2D92C024AD46670059923A /* VMDisplayTerminalViewController+Keyboard.m in Sources */ = {isa = PBXBuildFile; fileRef = CEC05DF82464B93900DA82B2 /* VMDisplayTerminalViewController+Keyboard.m */; };
		CE2D92C124AD46670059923A /* UIViewController+Extensions.m in Sources */ = {isa = PBXBuildFile; fileRef = E2151A58241451120008E6AC /* UIViewController+Extensions.m */; };
		CE2D92C224AD46670059923A /* qapi-types.c in Sources */ = {isa = PBXBuildFile; fileRef = CE23C0B623FCEC02001177D6 /* qapi-types.c */; };
		CE2D92C324AD46670059923A /* qapi-events-sockets.c in Sources */ = {isa = PBXBuildFile; fileRef = CE23C0AF23FCEC01001177D6 /* qapi-events-sockets.c */; };
		CE2D92C424AD46670059923A /* qapi-visit-sockets.c in Sources */ = {isa = PBXBuildFile; fileRef = CE23C10623FCEC05001177D6 /* qapi-visit-sockets.c */; };
		CE2D92C524AD46670059923A /* qapi-events-misc-target.c in Sources */ = {isa = PBXBuildFile; fileRef = CE23C0C723FCEC02001177D6 /* qapi-events-misc-target.c */; };
		CE2D92C624AD46670059923A /* qapi-commands-common.c in Sources */ = {isa = PBXBuildFile; fileRef = CE23C10823FCEC06001177D6 /* qapi-commands-common.c */; };
		CE2D92C724AD46670059923A /* qapi-types-run-state.c in Sources */ = {isa = PBXBuildFile; fileRef = CE23C08523FCEBFF001177D6 /* qapi-types-run-state.c */; };
		CE2D92C824AD46670059923A /* qapi-commands-machine.c in Sources */ = {isa = PBXBuildFile; fileRef = CE23C13223FCEC08001177D6 /* qapi-commands-machine.c */; };
		CE2D92C924AD46670059923A /* qapi-commands-misc-target.c in Sources */ = {isa = PBXBuildFile; fileRef = CE23C13C23FCEC08001177D6 /* qapi-commands-misc-target.c */; };
		CE2D92CB24AD46670059923A /* VMDisplayMetalViewController+Gamepad.m in Sources */ = {isa = PBXBuildFile; fileRef = 5286EC8F2437488E007E6CBC /* VMDisplayMetalViewController+Gamepad.m */; };
		CE2D92CC24AD46670059923A /* qapi-visit-introspect.c in Sources */ = {isa = PBXBuildFile; fileRef = CE23C0E223FCEC04001177D6 /* qapi-visit-introspect.c */; };
		CE2D92CD24AD46670059923A /* qapi-commands-qdev.c in Sources */ = {isa = PBXBuildFile; fileRef = CE23C11F23FCEC07001177D6 /* qapi-commands-qdev.c */; };
		CE2D92CF24AD46670059923A /* qapi-types-introspect.c in Sources */ = {isa = PBXBuildFile; fileRef = CE23C0F923FCEC05001177D6 /* qapi-types-introspect.c */; };
		CE2D92D024AD46670059923A /* qapi-types-machine.c in Sources */ = {isa = PBXBuildFile; fileRef = CE23C15823FCEC0A001177D6 /* qapi-types-machine.c */; };
		CE2D92D124AD46670059923A /* qapi-commands-transaction.c in Sources */ = {isa = PBXBuildFile; fileRef = CE23C10B23FCEC06001177D6 /* qapi-commands-transaction.c */; };
		CE2D92D224AD46670059923A /* UTMVirtualMachine.m in Sources */ = {isa = PBXBuildFile; fileRef = CE5F165B2261395000F3D56B /* UTMVirtualMachine.m */; };
		CE2D92D324AD46670059923A /* qapi-events-qom.c in Sources */ = {isa = PBXBuildFile; fileRef = CE23C0A823FCEC01001177D6 /* qapi-events-qom.c */; };
		CE2D92D424AD46670059923A /* qapi-commands-migration.c in Sources */ = {isa = PBXBuildFile; fileRef = CE23C09B23FCEC00001177D6 /* qapi-commands-migration.c */; };
		CE2D92D524AD46670059923A /* qapi-visit-misc-target.c in Sources */ = {isa = PBXBuildFile; fileRef = CE23C14223FCEC09001177D6 /* qapi-visit-misc-target.c */; };
		CE2D92D624AD46670059923A /* qapi-visit-ui.c in Sources */ = {isa = PBXBuildFile; fileRef = CE23C0B723FCEC02001177D6 /* qapi-visit-ui.c */; };
		CE2D92D724AD46670059923A /* UTMLogging.m in Sources */ = {isa = PBXBuildFile; fileRef = CE6EDCE1241DA0E900A719DC /* UTMLogging.m */; };
		CE2D92D824AD46670059923A /* qapi-commands-trace.c in Sources */ = {isa = PBXBuildFile; fileRef = CE23C11023FCEC06001177D6 /* qapi-commands-trace.c */; };
		CE2D92D924AD46670059923A /* qapi-visit.c in Sources */ = {isa = PBXBuildFile; fileRef = CE23C13523FCEC08001177D6 /* qapi-visit.c */; };
		CE2D92DA24AD46670059923A /* VMCursor.m in Sources */ = {isa = PBXBuildFile; fileRef = CE3ADD692411C661002D6A5F /* VMCursor.m */; };
		CE2D92DB24AD46670059923A /* CSDisplayMetal.m in Sources */ = {isa = PBXBuildFile; fileRef = CE4AA1482263B24F002E4A54 /* CSDisplayMetal.m */; };
		CE2D92DD24AD46670059923A /* qapi-events-tpm.c in Sources */ = {isa = PBXBuildFile; fileRef = CE23C13923FCEC08001177D6 /* qapi-events-tpm.c */; };
		CE2D92DE24AD46670059923A /* qapi-events-job.c in Sources */ = {isa = PBXBuildFile; fileRef = CE23C14523FCEC09001177D6 /* qapi-events-job.c */; };
		CE2D92DF24AD46670059923A /* qapi-dealloc-visitor.c in Sources */ = {isa = PBXBuildFile; fileRef = CECC764D2273A7D50059B955 /* qapi-dealloc-visitor.c */; };
		CE2D92E024AD46670059923A /* qapi-visit-job.c in Sources */ = {isa = PBXBuildFile; fileRef = CE23C09523FCEC00001177D6 /* qapi-visit-job.c */; };
		CE2D92E124AD46670059923A /* AppDelegate.m in Sources */ = {isa = PBXBuildFile; fileRef = CE550BCD225947990063E575 /* AppDelegate.m */; };
		CE2D92E224AD46670059923A /* CSInput.m in Sources */ = {isa = PBXBuildFile; fileRef = CE664510226935F000B0849A /* CSInput.m */; };
		CE2D92E424AD46670059923A /* qapi-types-block.c in Sources */ = {isa = PBXBuildFile; fileRef = CE23C08723FCEBFF001177D6 /* qapi-types-block.c */; };
		CE2D92E524AD46670059923A /* qapi-events-machine.c in Sources */ = {isa = PBXBuildFile; fileRef = CE23C0B923FCEC02001177D6 /* qapi-events-machine.c */; };
		CE2D92E624AD46670059923A /* UTMConfiguration+Networking.m in Sources */ = {isa = PBXBuildFile; fileRef = CEA02A982436C7A30087E45F /* UTMConfiguration+Networking.m */; };
		CE2D92E724AD46670059923A /* qapi-types-ui.c in Sources */ = {isa = PBXBuildFile; fileRef = CE23C10023FCEC05001177D6 /* qapi-types-ui.c */; };
		CE2D92E824AD46670059923A /* qapi-types-dump.c in Sources */ = {isa = PBXBuildFile; fileRef = CE23C12123FCEC07001177D6 /* qapi-types-dump.c */; };
		CE2D92E924AD46670059923A /* VMDisplayView.m in Sources */ = {isa = PBXBuildFile; fileRef = CEC05DF52463E3D300DA82B2 /* VMDisplayView.m */; };
		CE2D92EA24AD46670059923A /* qapi-types-machine-target.c in Sources */ = {isa = PBXBuildFile; fileRef = CE23C15223FCEC09001177D6 /* qapi-types-machine-target.c */; };
		CE2D92EB24AD46670059923A /* UTMLocationManager.m in Sources */ = {isa = PBXBuildFile; fileRef = CE059DC7243E9E3400338317 /* UTMLocationManager.m */; };
		CE2D92EC24AD46670059923A /* qapi-events-block.c in Sources */ = {isa = PBXBuildFile; fileRef = CE23C11623FCEC06001177D6 /* qapi-events-block.c */; };
		CE2D92EE24AD46670059923A /* qapi-types-block-core.c in Sources */ = {isa = PBXBuildFile; fileRef = CE23C09923FCEC00001177D6 /* qapi-types-block-core.c */; };
		CE2D92F024AD46670059923A /* qapi-events-transaction.c in Sources */ = {isa = PBXBuildFile; fileRef = CE23C0AC23FCEC01001177D6 /* qapi-events-transaction.c */; };
		CE2D92F124AD46670059923A /* qapi-commands-dump.c in Sources */ = {isa = PBXBuildFile; fileRef = CE23C0DD23FCEC03001177D6 /* qapi-commands-dump.c */; };
		CE2D92F224AD46670059923A /* VMKeyboardButton.m in Sources */ = {isa = PBXBuildFile; fileRef = CEEB66452284B942002737B2 /* VMKeyboardButton.m */; };
		CE2D92F324AD46670059923A /* qapi-commands-introspect.c in Sources */ = {isa = PBXBuildFile; fileRef = CE23C10523FCEC05001177D6 /* qapi-commands-introspect.c */; };
		CE2D92F424AD46670059923A /* qapi-types-sockets.c in Sources */ = {isa = PBXBuildFile; fileRef = CE23C10E23FCEC06001177D6 /* qapi-types-sockets.c */; };
		CE2D92F524AD46670059923A /* VMDisplayTerminalViewController.m in Sources */ = {isa = PBXBuildFile; fileRef = E28394C0240C268A006742E2 /* VMDisplayTerminalViewController.m */; };
		CE2D92F624AD46670059923A /* qapi-events-block-core.c in Sources */ = {isa = PBXBuildFile; fileRef = CE23C0EF23FCEC04001177D6 /* qapi-events-block-core.c */; };
		CE2D92F724AD46670059923A /* UTMQemuManager.m in Sources */ = {isa = PBXBuildFile; fileRef = CE36B280227668D1004A1435 /* UTMQemuManager.m */; };
		CE2D92F824AD46670059923A /* qapi-types-crypto.c in Sources */ = {isa = PBXBuildFile; fileRef = CE23C0E323FCEC04001177D6 /* qapi-types-crypto.c */; };
		CE2D92F924AD46670059923A /* qapi-types-qom.c in Sources */ = {isa = PBXBuildFile; fileRef = CE23C13823FCEC08001177D6 /* qapi-types-qom.c */; };
		CE2D92FA24AD46670059923A /* qapi-commands-rdma.c in Sources */ = {isa = PBXBuildFile; fileRef = CE23C0FB23FCEC05001177D6 /* qapi-commands-rdma.c */; };
		CE2D92FC24AD46670059923A /* VMDisplayMetalViewController+Keyboard.m in Sources */ = {isa = PBXBuildFile; fileRef = CE3ADD66240EFBCA002D6A5F /* VMDisplayMetalViewController+Keyboard.m */; };
		CE2D92FD24AD46670059923A /* qapi-builtin-types.c in Sources */ = {isa = PBXBuildFile; fileRef = CE23C0D523FCEC03001177D6 /* qapi-builtin-types.c */; };
		CE2D92FE24AD46670059923A /* qapi-events-migration.c in Sources */ = {isa = PBXBuildFile; fileRef = CE23C0EE23FCEC04001177D6 /* qapi-events-migration.c */; };
		CE2D92FF24AD46670059923A /* qapi-commands.c in Sources */ = {isa = PBXBuildFile; fileRef = CE23C0D223FCEC03001177D6 /* qapi-commands.c */; };
		CE2D930024AD46670059923A /* qapi-commands-audio.c in Sources */ = {isa = PBXBuildFile; fileRef = CE23C09D23FCEC00001177D6 /* qapi-commands-audio.c */; };
		CE2D930124AD46670059923A /* qapi-events-common.c in Sources */ = {isa = PBXBuildFile; fileRef = CE23C0D723FCEC03001177D6 /* qapi-events-common.c */; };
		CE2D930224AD46670059923A /* UTMTerminalIO.m in Sources */ = {isa = PBXBuildFile; fileRef = E2D64BCB241DB62A0034E0C6 /* UTMTerminalIO.m */; };
		CE2D930324AD46670059923A /* qapi-events-crypto.c in Sources */ = {isa = PBXBuildFile; fileRef = CE23C11D23FCEC07001177D6 /* qapi-events-crypto.c */; };
		CE2D930424AD46670059923A /* UTMConfiguration.m in Sources */ = {isa = PBXBuildFile; fileRef = CE31C244225E555600A965DD /* UTMConfiguration.m */; };
		CE2D930524AD46670059923A /* VMDisplayMetalViewController.m in Sources */ = {isa = PBXBuildFile; fileRef = 5286EC94243748C3007E6CBC /* VMDisplayMetalViewController.m */; };
		CE2D930624AD46670059923A /* qapi-commands-misc.c in Sources */ = {isa = PBXBuildFile; fileRef = CE23C15123FCEC09001177D6 /* qapi-commands-misc.c */; };
		CE2D930824AD46670059923A /* qapi-events-run-state.c in Sources */ = {isa = PBXBuildFile; fileRef = CE23C0FD23FCEC05001177D6 /* qapi-events-run-state.c */; };
		CE2D930924AD46670059923A /* VMDisplayViewController.m in Sources */ = {isa = PBXBuildFile; fileRef = CE72B4AC2463579D00716A11 /* VMDisplayViewController.m */; };
		CE2D930A24AD46670059923A /* qapi-visit-transaction.c in Sources */ = {isa = PBXBuildFile; fileRef = CE23C0A623FCEC01001177D6 /* qapi-visit-transaction.c */; };
		CE2D930B24AD46670059923A /* UTMConfiguration+Sharing.m in Sources */ = {isa = PBXBuildFile; fileRef = CE059DC4243BFA3200338317 /* UTMConfiguration+Sharing.m */; };
		CE2D930C24AD46670059923A /* qapi-commands-ui.c in Sources */ = {isa = PBXBuildFile; fileRef = CE23C08223FCEBFF001177D6 /* qapi-commands-ui.c */; };
		CE2D930D24AD46670059923A /* qapi-events-authz.c in Sources */ = {isa = PBXBuildFile; fileRef = CE23C0CC23FCEC03001177D6 /* qapi-events-authz.c */; };
		CE2D930E24AD46670059923A /* qapi-commands-block-core.c in Sources */ = {isa = PBXBuildFile; fileRef = CE23C0DF23FCEC04001177D6 /* qapi-commands-block-core.c */; };
		CE2D930F24AD46670059923A /* qapi-types-authz.c in Sources */ = {isa = PBXBuildFile; fileRef = CE23C0DA23FCEC03001177D6 /* qapi-types-authz.c */; };
		CE2D931024AD46670059923A /* qapi-types-qdev.c in Sources */ = {isa = PBXBuildFile; fileRef = CE23C15B23FCEC0A001177D6 /* qapi-types-qdev.c */; };
		CE2D931224AD46670059923A /* qapi-dispatch-events.c in Sources */ = {isa = PBXBuildFile; fileRef = CE23C09223FCEC00001177D6 /* qapi-dispatch-events.c */; };
		CE2D931324AD46670059923A /* qapi-visit-authz.c in Sources */ = {isa = PBXBuildFile; fileRef = CE23C0B823FCEC02001177D6 /* qapi-visit-authz.c */; };
		CE2D931524AD46670059923A /* VMDisplayMetalViewController+Pointer.m in Sources */ = {isa = PBXBuildFile; fileRef = 83FBDD55242FA7BC00D2C5D7 /* VMDisplayMetalViewController+Pointer.m */; };
		CE2D931624AD46670059923A /* qapi-commands-run-state.c in Sources */ = {isa = PBXBuildFile; fileRef = CE23C07E23FCEBFF001177D6 /* qapi-commands-run-state.c */; };
		CE2D931924AD46670059923A /* qapi-types-misc-target.c in Sources */ = {isa = PBXBuildFile; fileRef = CE23C16023FCEC0A001177D6 /* qapi-types-misc-target.c */; };
		CE2D931A24AD46670059923A /* qapi-events-rdma.c in Sources */ = {isa = PBXBuildFile; fileRef = CE23C12923FCEC07001177D6 /* qapi-events-rdma.c */; };
		CE2D931B24AD46670059923A /* UTMShaders.metal in Sources */ = {isa = PBXBuildFile; fileRef = CE2D63D02265154700FC7E63 /* UTMShaders.metal */; };
		CE2D931D24AD46670059923A /* qapi-visit-dump.c in Sources */ = {isa = PBXBuildFile; fileRef = CE23C0B323FCEC01001177D6 /* qapi-visit-dump.c */; };
		CE2D931E24AD46670059923A /* qapi-visit-error.c in Sources */ = {isa = PBXBuildFile; fileRef = CE23C15D23FCEC0A001177D6 /* qapi-visit-error.c */; };
		CE2D931F24AD46670059923A /* error.c in Sources */ = {isa = PBXBuildFile; fileRef = CE36B1542275061B004A1435 /* error.c */; };
		CE2D932024AD46670059923A /* cf-output-visitor.c in Sources */ = {isa = PBXBuildFile; fileRef = CECC76502273A7D50059B955 /* cf-output-visitor.c */; };
		CE2D932124AD46670059923A /* qapi-types-audio.c in Sources */ = {isa = PBXBuildFile; fileRef = CE23C11423FCEC06001177D6 /* qapi-types-audio.c */; };
		CE2D932224AD46670059923A /* VMScroll.m in Sources */ = {isa = PBXBuildFile; fileRef = CE20FAE72448D2BE0059AE11 /* VMScroll.m */; };
		CE2D932324AD46670059923A /* UTMTerminal.m in Sources */ = {isa = PBXBuildFile; fileRef = E28394B3240C20E0006742E2 /* UTMTerminal.m */; };
		CE2D932524AD46670059923A /* qapi-types-char.c in Sources */ = {isa = PBXBuildFile; fileRef = CE23C12023FCEC07001177D6 /* qapi-types-char.c */; };
		CE2D932724AD46670059923A /* CSConnection.m in Sources */ = {isa = PBXBuildFile; fileRef = CE4AA14B2264004F002E4A54 /* CSConnection.m */; };
		CE2D932824AD46670059923A /* qapi-visit-audio.c in Sources */ = {isa = PBXBuildFile; fileRef = CE23C0BE23FCEC02001177D6 /* qapi-visit-audio.c */; };
		CE2D932924AD46670059923A /* qapi-builtin-visit.c in Sources */ = {isa = PBXBuildFile; fileRef = CE23C09623FCEC00001177D6 /* qapi-builtin-visit.c */; };
		CE2D932A24AD46670059923A /* UTMRenderer.m in Sources */ = {isa = PBXBuildFile; fileRef = CE2D63CF2265154700FC7E63 /* UTMRenderer.m */; };
		CE2D932C24AD46670059923A /* libgstautodetect.a in Frameworks */ = {isa = PBXBuildFile; fileRef = CE9D19522265425900355E14 /* libgstautodetect.a */; };
		CE2D932D24AD46670059923A /* libgstaudiotestsrc.a in Frameworks */ = {isa = PBXBuildFile; fileRef = CE9D19532265425900355E14 /* libgstaudiotestsrc.a */; };
		CE2D932E24AD46670059923A /* libgstvideoconvert.a in Frameworks */ = {isa = PBXBuildFile; fileRef = CE9D19542265425900355E14 /* libgstvideoconvert.a */; };
		CE2D932F24AD46670059923A /* libgstaudioconvert.a in Frameworks */ = {isa = PBXBuildFile; fileRef = CE9D19552265425900355E14 /* libgstaudioconvert.a */; };
		CE2D933024AD46670059923A /* libgstvideoscale.a in Frameworks */ = {isa = PBXBuildFile; fileRef = CE9D19562265425900355E14 /* libgstvideoscale.a */; };
		CE2D933124AD46670059923A /* MetalKit.framework in Frameworks */ = {isa = PBXBuildFile; fileRef = CE66450C2269313200B0849A /* MetalKit.framework */; };
		CE2D933224AD46670059923A /* libgstvolume.a in Frameworks */ = {isa = PBXBuildFile; fileRef = CE9D19572265425900355E14 /* libgstvolume.a */; };
		CE2D933324AD46670059923A /* libgstcoreelements.a in Frameworks */ = {isa = PBXBuildFile; fileRef = CE9D19582265425900355E14 /* libgstcoreelements.a */; };
		CE2D933424AD46670059923A /* libgstvideorate.a in Frameworks */ = {isa = PBXBuildFile; fileRef = CE9D19592265425900355E14 /* libgstvideorate.a */; };
		CE2D933524AD46670059923A /* libgstjpeg.a in Frameworks */ = {isa = PBXBuildFile; fileRef = CE9D195A2265425900355E14 /* libgstjpeg.a */; };
		CE2D933624AD46670059923A /* libgstaudioresample.a in Frameworks */ = {isa = PBXBuildFile; fileRef = CE9D195B2265425900355E14 /* libgstaudioresample.a */; };
		CE2D933724AD46670059923A /* libgstplayback.a in Frameworks */ = {isa = PBXBuildFile; fileRef = CE9D195C2265425900355E14 /* libgstplayback.a */; };
		CE2D933824AD46670059923A /* libgstadder.a in Frameworks */ = {isa = PBXBuildFile; fileRef = CE9D195D2265425900355E14 /* libgstadder.a */; };
		CE2D933A24AD46670059923A /* libgstaudiorate.a in Frameworks */ = {isa = PBXBuildFile; fileRef = CE9D195F2265425900355E14 /* libgstaudiorate.a */; };
		CE2D933B24AD46670059923A /* libgstvideofilter.a in Frameworks */ = {isa = PBXBuildFile; fileRef = CE9D19602265425900355E14 /* libgstvideofilter.a */; };
		CE2D933C24AD46670059923A /* libgstapp.a in Frameworks */ = {isa = PBXBuildFile; fileRef = CE9D19612265425900355E14 /* libgstapp.a */; };
		CE2D933D24AD46670059923A /* libgstgio.a in Frameworks */ = {isa = PBXBuildFile; fileRef = CE9D19622265425A00355E14 /* libgstgio.a */; };
		CE2D933E24AD46670059923A /* libgsttypefindfunctions.a in Frameworks */ = {isa = PBXBuildFile; fileRef = CE9D19632265425A00355E14 /* libgsttypefindfunctions.a */; };
		CE2D933F24AD46670059923A /* libgstvideotestsrc.a in Frameworks */ = {isa = PBXBuildFile; fileRef = CE9D19642265425A00355E14 /* libgstvideotestsrc.a */; };
		CE2D934024AD46670059923A /* libgstosxaudio.a in Frameworks */ = {isa = PBXBuildFile; fileRef = CE9D19652265425A00355E14 /* libgstosxaudio.a */; };
		CE2D934124AD46670059923A /* libgmodule-2.0.0.utm.dylib in Frameworks */ = {isa = PBXBuildFile; fileRef = CE2D63D822653C7300FC7E63 /* libgmodule-2.0.0.utm.dylib */; };
		CE2D934224AD46670059923A /* libjpeg.62.utm.dylib in Frameworks */ = {isa = PBXBuildFile; fileRef = CE2D63D922653C7300FC7E63 /* libjpeg.62.utm.dylib */; };
		CE2D934324AD46670059923A /* libintl.8.utm.dylib in Frameworks */ = {isa = PBXBuildFile; fileRef = CE2D63DA22653C7300FC7E63 /* libintl.8.utm.dylib */; };
		CE2D934424AD46670059923A /* libgstapp-1.0.0.utm.dylib in Frameworks */ = {isa = PBXBuildFile; fileRef = CE2D63DB22653C7300FC7E63 /* libgstapp-1.0.0.utm.dylib */; };
		CE2D934524AD46670059923A /* libgthread-2.0.0.utm.dylib in Frameworks */ = {isa = PBXBuildFile; fileRef = CE2D63DC22653C7300FC7E63 /* libgthread-2.0.0.utm.dylib */; };
		CE2D934624AD46670059923A /* libgstrtp-1.0.0.utm.dylib in Frameworks */ = {isa = PBXBuildFile; fileRef = CE2D63DD22653C7400FC7E63 /* libgstrtp-1.0.0.utm.dylib */; };
		CE2D934724AD46670059923A /* libgstriff-1.0.0.utm.dylib in Frameworks */ = {isa = PBXBuildFile; fileRef = CE2D63DE22653C7400FC7E63 /* libgstriff-1.0.0.utm.dylib */; };
		CE2D934924AD46670059923A /* libgstreamer-1.0.0.utm.dylib in Frameworks */ = {isa = PBXBuildFile; fileRef = CE2D63E022653C7400FC7E63 /* libgstreamer-1.0.0.utm.dylib */; };
		CE2D934B24AD46670059923A /* libjson-glib-1.0.0.utm.dylib in Frameworks */ = {isa = PBXBuildFile; fileRef = CE2D63E222653C7400FC7E63 /* libjson-glib-1.0.0.utm.dylib */; };
		CE2D934C24AD46670059923A /* libffi.7.utm.dylib in Frameworks */ = {isa = PBXBuildFile; fileRef = CE2D63E322653C7400FC7E63 /* libffi.7.utm.dylib */; };
		CE2D934D24AD46670059923A /* libgstnet-1.0.0.utm.dylib in Frameworks */ = {isa = PBXBuildFile; fileRef = CE2D63E522653C7400FC7E63 /* libgstnet-1.0.0.utm.dylib */; };
		CE2D934E24AD46670059923A /* libgstbase-1.0.0.utm.dylib in Frameworks */ = {isa = PBXBuildFile; fileRef = CE2D63E822653C7400FC7E63 /* libgstbase-1.0.0.utm.dylib */; };
		CE2D934F24AD46670059923A /* libphodav-2.0.0.utm.dylib in Frameworks */ = {isa = PBXBuildFile; fileRef = CE059DC0243BD67100338317 /* libphodav-2.0.0.utm.dylib */; };
		CE2D935024AD46670059923A /* libgstcontroller-1.0.0.utm.dylib in Frameworks */ = {isa = PBXBuildFile; fileRef = CE2D63EE22653C7400FC7E63 /* libgstcontroller-1.0.0.utm.dylib */; };
		CE2D935124AD46670059923A /* libgstaudio-1.0.0.utm.dylib in Frameworks */ = {isa = PBXBuildFile; fileRef = CE2D63EF22653C7400FC7E63 /* libgstaudio-1.0.0.utm.dylib */; };
		CE2D935224AD46670059923A /* libgpg-error.0.utm.dylib in Frameworks */ = {isa = PBXBuildFile; fileRef = CE2D63F122653C7400FC7E63 /* libgpg-error.0.utm.dylib */; };
		CE2D935324AD46670059923A /* libgcrypt.20.utm.dylib in Frameworks */ = {isa = PBXBuildFile; fileRef = CE2D63F322653C7400FC7E63 /* libgcrypt.20.utm.dylib */; };
		CE2D935424AD46670059923A /* libgobject-2.0.0.utm.dylib in Frameworks */ = {isa = PBXBuildFile; fileRef = CE2D63F522653C7400FC7E63 /* libgobject-2.0.0.utm.dylib */; };
		CE2D935524AD46670059923A /* libgsttag-1.0.0.utm.dylib in Frameworks */ = {isa = PBXBuildFile; fileRef = CE2D63F622653C7400FC7E63 /* libgsttag-1.0.0.utm.dylib */; };
		CE2D935624AD46670059923A /* libgio-2.0.0.utm.dylib in Frameworks */ = {isa = PBXBuildFile; fileRef = CE2D63F822653C7400FC7E63 /* libgio-2.0.0.utm.dylib */; };
		CE2D935724AD46670059923A /* libgstvideo-1.0.0.utm.dylib in Frameworks */ = {isa = PBXBuildFile; fileRef = CE2D63F922653C7400FC7E63 /* libgstvideo-1.0.0.utm.dylib */; };
		CE2D935824AD46670059923A /* libspice-client-glib-2.0.8.utm.dylib in Frameworks */ = {isa = PBXBuildFile; fileRef = CE2D63FE22653C7500FC7E63 /* libspice-client-glib-2.0.8.utm.dylib */; };
		CE2D935924AD46670059923A /* libgstrtsp-1.0.0.utm.dylib in Frameworks */ = {isa = PBXBuildFile; fileRef = CE2D640122653C7500FC7E63 /* libgstrtsp-1.0.0.utm.dylib */; };
		CE2D935A24AD46670059923A /* libopus.0.utm.dylib in Frameworks */ = {isa = PBXBuildFile; fileRef = CE2D640322653C7500FC7E63 /* libopus.0.utm.dylib */; };
		CE2D935B24AD46670059923A /* libglib-2.0.0.utm.dylib in Frameworks */ = {isa = PBXBuildFile; fileRef = CE2D640422653C7500FC7E63 /* libglib-2.0.0.utm.dylib */; };
		CE2D935C24AD46670059923A /* libpng16.16.utm.dylib in Frameworks */ = {isa = PBXBuildFile; fileRef = CE2D640522653C7500FC7E63 /* libpng16.16.utm.dylib */; };
		CE2D935D24AD46670059923A /* libgstfft-1.0.0.utm.dylib in Frameworks */ = {isa = PBXBuildFile; fileRef = CE2D640922653C7500FC7E63 /* libgstfft-1.0.0.utm.dylib */; };
		CE2D935E24AD46670059923A /* libcrypto.1.1.utm.dylib in Frameworks */ = {isa = PBXBuildFile; fileRef = CE2D640A22653C7500FC7E63 /* libcrypto.1.1.utm.dylib */; };
		CE2D935F24AD46670059923A /* libgstpbutils-1.0.0.utm.dylib in Frameworks */ = {isa = PBXBuildFile; fileRef = CE2D640E22653C7500FC7E63 /* libgstpbutils-1.0.0.utm.dylib */; };
		CE2D936124AD46670059923A /* libgstallocators-1.0.0.utm.dylib in Frameworks */ = {isa = PBXBuildFile; fileRef = CE2D641122653C7500FC7E63 /* libgstallocators-1.0.0.utm.dylib */; };
		CE2D936224AD46670059923A /* libgstcheck-1.0.0.utm.dylib in Frameworks */ = {isa = PBXBuildFile; fileRef = CE2D641422653C7500FC7E63 /* libgstcheck-1.0.0.utm.dylib */; };
		CE2D936324AD46670059923A /* libiconv.2.utm.dylib in Frameworks */ = {isa = PBXBuildFile; fileRef = CE2D641522653C7500FC7E63 /* libiconv.2.utm.dylib */; };
		CE2D936424AD46670059923A /* libgstsdp-1.0.0.utm.dylib in Frameworks */ = {isa = PBXBuildFile; fileRef = CE2D641622653C7500FC7E63 /* libgstsdp-1.0.0.utm.dylib */; };
		CE2D936524AD46670059923A /* libssl.1.1.utm.dylib in Frameworks */ = {isa = PBXBuildFile; fileRef = CE2D641722653C7500FC7E63 /* libssl.1.1.utm.dylib */; };
		CE2D936624AD46670059923A /* libspice-server.1.utm.dylib in Frameworks */ = {isa = PBXBuildFile; fileRef = CE2D641822653C7500FC7E63 /* libspice-server.1.utm.dylib */; };
		CE2D936724AD46670059923A /* libpixman-1.0.utm.dylib in Frameworks */ = {isa = PBXBuildFile; fileRef = CE2D641922653C7600FC7E63 /* libpixman-1.0.utm.dylib */; };
		CE2D936A24AD46670059923A /* terminal.js in Resources */ = {isa = PBXBuildFile; fileRef = E28394B9240C219F006742E2 /* terminal.js */; };
		CE2D936B24AD46670059923A /* Localizable.strings in Resources */ = {isa = PBXBuildFile; fileRef = 521F3EFB2414F73800130500 /* Localizable.strings */; };
		CE2D936C24AD46670059923A /* qemu in Resources */ = {isa = PBXBuildFile; fileRef = CE9D18F72265410E00355E14 /* qemu */; };
		CE2D936D24AD46670059923A /* VMDisplayView.xib in Resources */ = {isa = PBXBuildFile; fileRef = CE72B4A92463532B00716A11 /* VMDisplayView.xib */; };
		CE2D937024AD46670059923A /* terminal.html in Resources */ = {isa = PBXBuildFile; fileRef = E28394B8240C219F006742E2 /* terminal.html */; };
		CE2D937224AD46670059923A /* Settings.bundle in Resources */ = {isa = PBXBuildFile; fileRef = 5286EC91243748AC007E6CBC /* Settings.bundle */; };
		CE2D937324AD46670059923A /* hterm_all.js in Resources */ = {isa = PBXBuildFile; fileRef = E28394BD240C22F1006742E2 /* hterm_all.js */; };
		CE2D937624AD46670059923A /* libgpg-error.0.utm.dylib in Embed Libraries */ = {isa = PBXBuildFile; fileRef = CE2D63F122653C7400FC7E63 /* libgpg-error.0.utm.dylib */; settings = {ATTRIBUTES = (CodeSignOnCopy, ); }; };
		CE2D937724AD46670059923A /* libqemu-mips64el-softmmu.utm.dylib in Embed Libraries */ = {isa = PBXBuildFile; fileRef = CE2D640822653C7500FC7E63 /* libqemu-mips64el-softmmu.utm.dylib */; settings = {ATTRIBUTES = (CodeSignOnCopy, ); }; };
		CE2D937824AD46670059923A /* libgstcontroller-1.0.0.utm.dylib in Embed Libraries */ = {isa = PBXBuildFile; fileRef = CE2D63EE22653C7400FC7E63 /* libgstcontroller-1.0.0.utm.dylib */; settings = {ATTRIBUTES = (CodeSignOnCopy, ); }; };
		CE2D937924AD46670059923A /* libgstallocators-1.0.0.utm.dylib in Embed Libraries */ = {isa = PBXBuildFile; fileRef = CE2D641122653C7500FC7E63 /* libgstallocators-1.0.0.utm.dylib */; settings = {ATTRIBUTES = (CodeSignOnCopy, ); }; };
		CE2D937A24AD46670059923A /* libgstbase-1.0.0.utm.dylib in Embed Libraries */ = {isa = PBXBuildFile; fileRef = CE2D63E822653C7400FC7E63 /* libgstbase-1.0.0.utm.dylib */; settings = {ATTRIBUTES = (CodeSignOnCopy, ); }; };
		CE2D937B24AD46670059923A /* libffi.7.utm.dylib in Embed Libraries */ = {isa = PBXBuildFile; fileRef = CE2D63E322653C7400FC7E63 /* libffi.7.utm.dylib */; settings = {ATTRIBUTES = (CodeSignOnCopy, ); }; };
		CE2D937C24AD46670059923A /* libssl.1.1.utm.dylib in Embed Libraries */ = {isa = PBXBuildFile; fileRef = CE2D641722653C7500FC7E63 /* libssl.1.1.utm.dylib */; settings = {ATTRIBUTES = (CodeSignOnCopy, ); }; };
		CE2D937D24AD46670059923A /* libgio-2.0.0.utm.dylib in Embed Libraries */ = {isa = PBXBuildFile; fileRef = CE2D63F822653C7400FC7E63 /* libgio-2.0.0.utm.dylib */; settings = {ATTRIBUTES = (CodeSignOnCopy, ); }; };
		CE2D937E24AD46670059923A /* libpng16.16.utm.dylib in Embed Libraries */ = {isa = PBXBuildFile; fileRef = CE2D640522653C7500FC7E63 /* libpng16.16.utm.dylib */; settings = {ATTRIBUTES = (CodeSignOnCopy, ); }; };
		CE2D937F24AD46670059923A /* libgstnet-1.0.0.utm.dylib in Embed Libraries */ = {isa = PBXBuildFile; fileRef = CE2D63E522653C7400FC7E63 /* libgstnet-1.0.0.utm.dylib */; settings = {ATTRIBUTES = (CodeSignOnCopy, ); }; };
		CE2D938024AD46670059923A /* libqemu-cris-softmmu.utm.dylib in Embed Libraries */ = {isa = PBXBuildFile; fileRef = CE2D63E622653C7400FC7E63 /* libqemu-cris-softmmu.utm.dylib */; settings = {ATTRIBUTES = (CodeSignOnCopy, ); }; };
		CE2D938124AD46670059923A /* libcrypto.1.1.utm.dylib in Embed Libraries */ = {isa = PBXBuildFile; fileRef = CE2D640A22653C7500FC7E63 /* libcrypto.1.1.utm.dylib */; settings = {ATTRIBUTES = (CodeSignOnCopy, ); }; };
		CE2D938224AD46670059923A /* libqemu-riscv64-softmmu.utm.dylib in Embed Libraries */ = {isa = PBXBuildFile; fileRef = CE2D63FB22653C7500FC7E63 /* libqemu-riscv64-softmmu.utm.dylib */; settings = {ATTRIBUTES = (CodeSignOnCopy, ); }; };
		CE2D938324AD46670059923A /* libgstapp-1.0.0.utm.dylib in Embed Libraries */ = {isa = PBXBuildFile; fileRef = CE2D63DB22653C7300FC7E63 /* libgstapp-1.0.0.utm.dylib */; settings = {ATTRIBUTES = (CodeSignOnCopy, ); }; };
		CE2D938424AD46670059923A /* libqemu-moxie-softmmu.utm.dylib in Embed Libraries */ = {isa = PBXBuildFile; fileRef = CE2D63EA22653C7400FC7E63 /* libqemu-moxie-softmmu.utm.dylib */; settings = {ATTRIBUTES = (CodeSignOnCopy, ); }; };
		CE2D938524AD46670059923A /* libqemu-microblaze-softmmu.utm.dylib in Embed Libraries */ = {isa = PBXBuildFile; fileRef = CE2D63E422653C7400FC7E63 /* libqemu-microblaze-softmmu.utm.dylib */; settings = {ATTRIBUTES = (CodeSignOnCopy, ); }; };
		CE2D938624AD46670059923A /* libqemu-sh4-softmmu.utm.dylib in Embed Libraries */ = {isa = PBXBuildFile; fileRef = CE2D640222653C7500FC7E63 /* libqemu-sh4-softmmu.utm.dylib */; settings = {ATTRIBUTES = (CodeSignOnCopy, ); }; };
		CE2D938824AD46670059923A /* libgsttag-1.0.0.utm.dylib in Embed Libraries */ = {isa = PBXBuildFile; fileRef = CE2D63F622653C7400FC7E63 /* libgsttag-1.0.0.utm.dylib */; settings = {ATTRIBUTES = (CodeSignOnCopy, ); }; };
		CE2D938924AD46670059923A /* libqemu-or1k-softmmu.utm.dylib in Embed Libraries */ = {isa = PBXBuildFile; fileRef = CE2D640B22653C7500FC7E63 /* libqemu-or1k-softmmu.utm.dylib */; settings = {ATTRIBUTES = (CodeSignOnCopy, ); }; };
		CE2D938A24AD46670059923A /* libgstrtp-1.0.0.utm.dylib in Embed Libraries */ = {isa = PBXBuildFile; fileRef = CE2D63DD22653C7400FC7E63 /* libgstrtp-1.0.0.utm.dylib */; settings = {ATTRIBUTES = (CodeSignOnCopy, ); }; };
		CE2D938B24AD46670059923A /* libgstriff-1.0.0.utm.dylib in Embed Libraries */ = {isa = PBXBuildFile; fileRef = CE2D63DE22653C7400FC7E63 /* libgstriff-1.0.0.utm.dylib */; settings = {ATTRIBUTES = (CodeSignOnCopy, ); }; };
		CE2D938C24AD46670059923A /* libqemu-ppc-softmmu.utm.dylib in Embed Libraries */ = {isa = PBXBuildFile; fileRef = CE2D63E722653C7400FC7E63 /* libqemu-ppc-softmmu.utm.dylib */; settings = {ATTRIBUTES = (CodeSignOnCopy, ); }; };
		CE2D938D24AD46670059923A /* libphodav-2.0.0.utm.dylib in Embed Libraries */ = {isa = PBXBuildFile; fileRef = CE059DC0243BD67100338317 /* libphodav-2.0.0.utm.dylib */; settings = {ATTRIBUTES = (CodeSignOnCopy, ); }; };
		CE2D938E24AD46670059923A /* libgthread-2.0.0.utm.dylib in Embed Libraries */ = {isa = PBXBuildFile; fileRef = CE2D63DC22653C7300FC7E63 /* libgthread-2.0.0.utm.dylib */; settings = {ATTRIBUTES = (CodeSignOnCopy, ); }; };
		CE2D938F24AD46670059923A /* libqemu-aarch64-softmmu.utm.dylib in Embed Libraries */ = {isa = PBXBuildFile; fileRef = CE2D63FD22653C7500FC7E63 /* libqemu-aarch64-softmmu.utm.dylib */; settings = {ATTRIBUTES = (CodeSignOnCopy, ); }; };
		CE2D939024AD46670059923A /* libqemu-mips-softmmu.utm.dylib in Embed Libraries */ = {isa = PBXBuildFile; fileRef = CE2D63FF22653C7500FC7E63 /* libqemu-mips-softmmu.utm.dylib */; settings = {ATTRIBUTES = (CodeSignOnCopy, ); }; };
		CE2D939124AD46670059923A /* libqemu-s390x-softmmu.utm.dylib in Embed Libraries */ = {isa = PBXBuildFile; fileRef = CE2D63FC22653C7500FC7E63 /* libqemu-s390x-softmmu.utm.dylib */; settings = {ATTRIBUTES = (CodeSignOnCopy, ); }; };
		CE2D939224AD46670059923A /* libgobject-2.0.0.utm.dylib in Embed Libraries */ = {isa = PBXBuildFile; fileRef = CE2D63F522653C7400FC7E63 /* libgobject-2.0.0.utm.dylib */; settings = {ATTRIBUTES = (CodeSignOnCopy, ); }; };
		CE2D939324AD46670059923A /* libgmodule-2.0.0.utm.dylib in Embed Libraries */ = {isa = PBXBuildFile; fileRef = CE2D63D822653C7300FC7E63 /* libgmodule-2.0.0.utm.dylib */; settings = {ATTRIBUTES = (CodeSignOnCopy, ); }; };
		CE2D939424AD46670059923A /* libqemu-tricore-softmmu.utm.dylib in Embed Libraries */ = {isa = PBXBuildFile; fileRef = CE2D63EC22653C7400FC7E63 /* libqemu-tricore-softmmu.utm.dylib */; settings = {ATTRIBUTES = (CodeSignOnCopy, ); }; };
		CE2D939524AD46670059923A /* libqemu-sparc64-softmmu.utm.dylib in Embed Libraries */ = {isa = PBXBuildFile; fileRef = CE2D640F22653C7500FC7E63 /* libqemu-sparc64-softmmu.utm.dylib */; settings = {ATTRIBUTES = (CodeSignOnCopy, ); }; };
		CE2D939624AD46670059923A /* libqemu-riscv32-softmmu.utm.dylib in Embed Libraries */ = {isa = PBXBuildFile; fileRef = CE2D63FA22653C7400FC7E63 /* libqemu-riscv32-softmmu.utm.dylib */; settings = {ATTRIBUTES = (CodeSignOnCopy, ); }; };
		CE2D939724AD46670059923A /* libqemu-mips64-softmmu.utm.dylib in Embed Libraries */ = {isa = PBXBuildFile; fileRef = CE2D63F422653C7400FC7E63 /* libqemu-mips64-softmmu.utm.dylib */; settings = {ATTRIBUTES = (CodeSignOnCopy, ); }; };
		CE2D939824AD46670059923A /* libqemu-m68k-softmmu.utm.dylib in Embed Libraries */ = {isa = PBXBuildFile; fileRef = CE2D63EB22653C7400FC7E63 /* libqemu-m68k-softmmu.utm.dylib */; settings = {ATTRIBUTES = (CodeSignOnCopy, ); }; };
		CE2D939924AD46670059923A /* libqemu-sparc-softmmu.utm.dylib in Embed Libraries */ = {isa = PBXBuildFile; fileRef = CE2D640D22653C7500FC7E63 /* libqemu-sparc-softmmu.utm.dylib */; settings = {ATTRIBUTES = (CodeSignOnCopy, ); }; };
		CE2D939A24AD46670059923A /* libqemu-ppc64-softmmu.utm.dylib in Embed Libraries */ = {isa = PBXBuildFile; fileRef = CE2D640C22653C7500FC7E63 /* libqemu-ppc64-softmmu.utm.dylib */; settings = {ATTRIBUTES = (CodeSignOnCopy, ); }; };
		CE2D939B24AD46670059923A /* libqemu-alpha-softmmu.utm.dylib in Embed Libraries */ = {isa = PBXBuildFile; fileRef = CE2D641322653C7500FC7E63 /* libqemu-alpha-softmmu.utm.dylib */; settings = {ATTRIBUTES = (CodeSignOnCopy, ); }; };
		CE2D939C24AD46670059923A /* libqemu-sh4eb-softmmu.utm.dylib in Embed Libraries */ = {isa = PBXBuildFile; fileRef = CE2D63E122653C7400FC7E63 /* libqemu-sh4eb-softmmu.utm.dylib */; settings = {ATTRIBUTES = (CodeSignOnCopy, ); }; };
		CE2D939D24AD46670059923A /* libglib-2.0.0.utm.dylib in Embed Libraries */ = {isa = PBXBuildFile; fileRef = CE2D640422653C7500FC7E63 /* libglib-2.0.0.utm.dylib */; settings = {ATTRIBUTES = (CodeSignOnCopy, ); }; };
		CE2D939E24AD46670059923A /* libqemu-x86_64-softmmu.utm.dylib in Embed Libraries */ = {isa = PBXBuildFile; fileRef = CE2D640022653C7500FC7E63 /* libqemu-x86_64-softmmu.utm.dylib */; settings = {ATTRIBUTES = (CodeSignOnCopy, ); }; };
		CE2D939F24AD46670059923A /* libqemu-xtensaeb-softmmu.utm.dylib in Embed Libraries */ = {isa = PBXBuildFile; fileRef = CE2D641222653C7500FC7E63 /* libqemu-xtensaeb-softmmu.utm.dylib */; settings = {ATTRIBUTES = (CodeSignOnCopy, ); }; };
		CE2D93A024AD46670059923A /* libqemu-arm-softmmu.utm.dylib in Embed Libraries */ = {isa = PBXBuildFile; fileRef = CE2D640722653C7500FC7E63 /* libqemu-arm-softmmu.utm.dylib */; settings = {ATTRIBUTES = (CodeSignOnCopy, ); }; };
		CE2D93A124AD46670059923A /* libintl.8.utm.dylib in Embed Libraries */ = {isa = PBXBuildFile; fileRef = CE2D63DA22653C7300FC7E63 /* libintl.8.utm.dylib */; settings = {ATTRIBUTES = (CodeSignOnCopy, ); }; };
		CE2D93A224AD46670059923A /* libgstreamer-1.0.0.utm.dylib in Embed Libraries */ = {isa = PBXBuildFile; fileRef = CE2D63E022653C7400FC7E63 /* libgstreamer-1.0.0.utm.dylib */; settings = {ATTRIBUTES = (CodeSignOnCopy, ); }; };
		CE2D93A324AD46670059923A /* libgstvideo-1.0.0.utm.dylib in Embed Libraries */ = {isa = PBXBuildFile; fileRef = CE2D63F922653C7400FC7E63 /* libgstvideo-1.0.0.utm.dylib */; settings = {ATTRIBUTES = (CodeSignOnCopy, ); }; };
		CE2D93A424AD46670059923A /* libjson-glib-1.0.0.utm.dylib in Embed Libraries */ = {isa = PBXBuildFile; fileRef = CE2D63E222653C7400FC7E63 /* libjson-glib-1.0.0.utm.dylib */; settings = {ATTRIBUTES = (CodeSignOnCopy, ); }; };
		CE2D93A524AD46670059923A /* libpixman-1.0.utm.dylib in Embed Libraries */ = {isa = PBXBuildFile; fileRef = CE2D641922653C7600FC7E63 /* libpixman-1.0.utm.dylib */; settings = {ATTRIBUTES = (CodeSignOnCopy, ); }; };
		CE2D93A624AD46670059923A /* libjpeg.62.utm.dylib in Embed Libraries */ = {isa = PBXBuildFile; fileRef = CE2D63D922653C7300FC7E63 /* libjpeg.62.utm.dylib */; settings = {ATTRIBUTES = (CodeSignOnCopy, ); }; };
		CE2D93A724AD46670059923A /* libqemu-microblazeel-softmmu.utm.dylib in Embed Libraries */ = {isa = PBXBuildFile; fileRef = CE2D63F022653C7400FC7E63 /* libqemu-microblazeel-softmmu.utm.dylib */; settings = {ATTRIBUTES = (CodeSignOnCopy, ); }; };
		CE2D93A824AD46670059923A /* libqemu-hppa-softmmu.utm.dylib in Embed Libraries */ = {isa = PBXBuildFile; fileRef = CE2D63F222653C7400FC7E63 /* libqemu-hppa-softmmu.utm.dylib */; settings = {ATTRIBUTES = (CodeSignOnCopy, ); }; };
		CE2D93A924AD46670059923A /* libqemu-i386-softmmu.utm.dylib in Embed Libraries */ = {isa = PBXBuildFile; fileRef = CE2D63D722653C7300FC7E63 /* libqemu-i386-softmmu.utm.dylib */; settings = {ATTRIBUTES = (CodeSignOnCopy, ); }; };
		CE2D93AA24AD46670059923A /* libspice-client-glib-2.0.8.utm.dylib in Embed Libraries */ = {isa = PBXBuildFile; fileRef = CE2D63FE22653C7500FC7E63 /* libspice-client-glib-2.0.8.utm.dylib */; settings = {ATTRIBUTES = (CodeSignOnCopy, ); }; };
		CE2D93AB24AD46670059923A /* libopus.0.utm.dylib in Embed Libraries */ = {isa = PBXBuildFile; fileRef = CE2D640322653C7500FC7E63 /* libopus.0.utm.dylib */; settings = {ATTRIBUTES = (CodeSignOnCopy, ); }; };
		CE2D93AD24AD46670059923A /* libgstsdp-1.0.0.utm.dylib in Embed Libraries */ = {isa = PBXBuildFile; fileRef = CE2D641622653C7500FC7E63 /* libgstsdp-1.0.0.utm.dylib */; settings = {ATTRIBUTES = (CodeSignOnCopy, ); }; };
		CE2D93AE24AD46670059923A /* libqemu-nios2-softmmu.utm.dylib in Embed Libraries */ = {isa = PBXBuildFile; fileRef = CE2D63DF22653C7400FC7E63 /* libqemu-nios2-softmmu.utm.dylib */; settings = {ATTRIBUTES = (CodeSignOnCopy, ); }; };
		CE2D93B024AD46670059923A /* libgstaudio-1.0.0.utm.dylib in Embed Libraries */ = {isa = PBXBuildFile; fileRef = CE2D63EF22653C7400FC7E63 /* libgstaudio-1.0.0.utm.dylib */; settings = {ATTRIBUTES = (CodeSignOnCopy, ); }; };
		CE2D93B124AD46670059923A /* libgstcheck-1.0.0.utm.dylib in Embed Libraries */ = {isa = PBXBuildFile; fileRef = CE2D641422653C7500FC7E63 /* libgstcheck-1.0.0.utm.dylib */; settings = {ATTRIBUTES = (CodeSignOnCopy, ); }; };
		CE2D93B224AD46670059923A /* libqemu-xtensa-softmmu.utm.dylib in Embed Libraries */ = {isa = PBXBuildFile; fileRef = CE2D63ED22653C7400FC7E63 /* libqemu-xtensa-softmmu.utm.dylib */; settings = {ATTRIBUTES = (CodeSignOnCopy, ); }; };
		CE2D93B324AD46670059923A /* libiconv.2.utm.dylib in Embed Libraries */ = {isa = PBXBuildFile; fileRef = CE2D641522653C7500FC7E63 /* libiconv.2.utm.dylib */; settings = {ATTRIBUTES = (CodeSignOnCopy, ); }; };
		CE2D93B424AD46670059923A /* libqemu-mipsel-softmmu.utm.dylib in Embed Libraries */ = {isa = PBXBuildFile; fileRef = CE2D640622653C7500FC7E63 /* libqemu-mipsel-softmmu.utm.dylib */; settings = {ATTRIBUTES = (CodeSignOnCopy, ); }; };
		CE2D93B524AD46670059923A /* libgstrtsp-1.0.0.utm.dylib in Embed Libraries */ = {isa = PBXBuildFile; fileRef = CE2D640122653C7500FC7E63 /* libgstrtsp-1.0.0.utm.dylib */; settings = {ATTRIBUTES = (CodeSignOnCopy, ); }; };
		CE2D93B624AD46670059923A /* libspice-server.1.utm.dylib in Embed Libraries */ = {isa = PBXBuildFile; fileRef = CE2D641822653C7500FC7E63 /* libspice-server.1.utm.dylib */; settings = {ATTRIBUTES = (CodeSignOnCopy, ); }; };
		CE2D93B824AD46670059923A /* libgcrypt.20.utm.dylib in Embed Libraries */ = {isa = PBXBuildFile; fileRef = CE2D63F322653C7400FC7E63 /* libgcrypt.20.utm.dylib */; settings = {ATTRIBUTES = (CodeSignOnCopy, ); }; };
		CE2D93B924AD46670059923A /* libgstfft-1.0.0.utm.dylib in Embed Libraries */ = {isa = PBXBuildFile; fileRef = CE2D640922653C7500FC7E63 /* libgstfft-1.0.0.utm.dylib */; settings = {ATTRIBUTES = (CodeSignOnCopy, ); }; };
		CE2D93BA24AD46670059923A /* libgstpbutils-1.0.0.utm.dylib in Embed Libraries */ = {isa = PBXBuildFile; fileRef = CE2D640E22653C7500FC7E63 /* libgstpbutils-1.0.0.utm.dylib */; settings = {ATTRIBUTES = (CodeSignOnCopy, ); }; };
		CE2D953224AD4F040059923A /* UTMConfigurationExtension.swift in Sources */ = {isa = PBXBuildFile; fileRef = CE2D953124AD4F040059923A /* UTMConfigurationExtension.swift */; };
		CE2D953324AD4F040059923A /* UTMConfigurationExtension.swift in Sources */ = {isa = PBXBuildFile; fileRef = CE2D953124AD4F040059923A /* UTMConfigurationExtension.swift */; };
		CE2D955724AD4F980059923A /* VMConfigDisplayView.swift in Sources */ = {isa = PBXBuildFile; fileRef = CE2D953724AD4F980059923A /* VMConfigDisplayView.swift */; };
		CE2D955824AD4F980059923A /* VMConfigDisplayView.swift in Sources */ = {isa = PBXBuildFile; fileRef = CE2D953724AD4F980059923A /* VMConfigDisplayView.swift */; };
		CE2D955924AD4F980059923A /* VMToolbarModifier.swift in Sources */ = {isa = PBXBuildFile; fileRef = CE2D953824AD4F980059923A /* VMToolbarModifier.swift */; };
		CE2D955A24AD4F980059923A /* VMToolbarModifier.swift in Sources */ = {isa = PBXBuildFile; fileRef = CE2D953824AD4F980059923A /* VMToolbarModifier.swift */; };
		CE2D955B24AD4F980059923A /* VMConfigQEMUView.swift in Sources */ = {isa = PBXBuildFile; fileRef = CE2D953924AD4F980059923A /* VMConfigQEMUView.swift */; };
		CE2D955C24AD4F980059923A /* VMConfigQEMUView.swift in Sources */ = {isa = PBXBuildFile; fileRef = CE2D953924AD4F980059923A /* VMConfigQEMUView.swift */; };
		CE2D955D24AD4F990059923A /* VMConfigSoundView.swift in Sources */ = {isa = PBXBuildFile; fileRef = CE2D953A24AD4F980059923A /* VMConfigSoundView.swift */; };
		CE2D955E24AD4F990059923A /* VMConfigSoundView.swift in Sources */ = {isa = PBXBuildFile; fileRef = CE2D953A24AD4F980059923A /* VMConfigSoundView.swift */; };
		CE2D956224AD4F990059923A /* VMSettingsView.swift in Sources */ = {isa = PBXBuildFile; fileRef = CE2D953D24AD4F980059923A /* VMSettingsView.swift */; };
		CE2D956424AD4F990059923A /* VMConfigNetworkPortForwardView.swift in Sources */ = {isa = PBXBuildFile; fileRef = CE2D953E24AD4F980059923A /* VMConfigNetworkPortForwardView.swift */; };
		CE2D956924AD4F990059923A /* VMPlaceholderView.swift in Sources */ = {isa = PBXBuildFile; fileRef = CE2D954224AD4F980059923A /* VMPlaceholderView.swift */; };
		CE2D956A24AD4F990059923A /* VMPlaceholderView.swift in Sources */ = {isa = PBXBuildFile; fileRef = CE2D954224AD4F980059923A /* VMPlaceholderView.swift */; };
		CE2D956C24AD4F990059923A /* VMCardView.swift in Sources */ = {isa = PBXBuildFile; fileRef = CE2D954324AD4F980059923A /* VMCardView.swift */; };
		CE2D956F24AD4F990059923A /* VMRemovableDrivesView.swift in Sources */ = {isa = PBXBuildFile; fileRef = CE2D954524AD4F980059923A /* VMRemovableDrivesView.swift */; };
		CE2D957024AD4F990059923A /* VMRemovableDrivesView.swift in Sources */ = {isa = PBXBuildFile; fileRef = CE2D954524AD4F980059923A /* VMRemovableDrivesView.swift */; };
		CE2D957124AD4F990059923A /* UTMExtensions.swift in Sources */ = {isa = PBXBuildFile; fileRef = CE2D954624AD4F980059923A /* UTMExtensions.swift */; };
		CE2D957224AD4F990059923A /* UTMExtensions.swift in Sources */ = {isa = PBXBuildFile; fileRef = CE2D954624AD4F980059923A /* UTMExtensions.swift */; };
		CE2D957324AD4F990059923A /* VMConfigSharingView.swift in Sources */ = {isa = PBXBuildFile; fileRef = CE2D954724AD4F980059923A /* VMConfigSharingView.swift */; };
		CE2D957424AD4F990059923A /* VMConfigSharingView.swift in Sources */ = {isa = PBXBuildFile; fileRef = CE2D954724AD4F980059923A /* VMConfigSharingView.swift */; };
		CE2D957524AD4F990059923A /* VMConfigInputView.swift in Sources */ = {isa = PBXBuildFile; fileRef = CE2D954824AD4F980059923A /* VMConfigInputView.swift */; };
		CE2D957624AD4F990059923A /* VMConfigInputView.swift in Sources */ = {isa = PBXBuildFile; fileRef = CE2D954824AD4F980059923A /* VMConfigInputView.swift */; };
		CE2D957724AD4F990059923A /* VMConfigStringPicker.swift in Sources */ = {isa = PBXBuildFile; fileRef = CE2D954924AD4F980059923A /* VMConfigStringPicker.swift */; };
		CE2D957824AD4F990059923A /* VMConfigStringPicker.swift in Sources */ = {isa = PBXBuildFile; fileRef = CE2D954924AD4F980059923A /* VMConfigStringPicker.swift */; };
		CE2D957924AD4F990059923A /* VMDetailsView.swift in Sources */ = {isa = PBXBuildFile; fileRef = CE2D954B24AD4F980059923A /* VMDetailsView.swift */; };
		CE2D957B24AD4F990059923A /* VMSettingsView.swift in Sources */ = {isa = PBXBuildFile; fileRef = CE2D954C24AD4F980059923A /* VMSettingsView.swift */; };
		CE2D957D24AD4F990059923A /* VMConfigNetworkPortForwardView.swift in Sources */ = {isa = PBXBuildFile; fileRef = CE2D954D24AD4F980059923A /* VMConfigNetworkPortForwardView.swift */; };
		CE2D958324AD4F990059923A /* VMConfigNetworkView.swift in Sources */ = {isa = PBXBuildFile; fileRef = CE2D955024AD4F980059923A /* VMConfigNetworkView.swift */; };
		CE2D958424AD4F990059923A /* VMConfigNetworkView.swift in Sources */ = {isa = PBXBuildFile; fileRef = CE2D955024AD4F980059923A /* VMConfigNetworkView.swift */; };
		CE2D958524AD4F990059923A /* VMConfigDrivesView.swift in Sources */ = {isa = PBXBuildFile; fileRef = CE2D955124AD4F980059923A /* VMConfigDrivesView.swift */; };
		CE2D958724AD4F990059923A /* VMConfigPortForwardForm.swift in Sources */ = {isa = PBXBuildFile; fileRef = CE2D955224AD4F980059923A /* VMConfigPortForwardForm.swift */; };
		CE2D958824AD4F990059923A /* VMConfigPortForwardForm.swift in Sources */ = {isa = PBXBuildFile; fileRef = CE2D955224AD4F980059923A /* VMConfigPortForwardForm.swift */; };
		CE2D958924AD4F990059923A /* VMConfigSystemView.swift in Sources */ = {isa = PBXBuildFile; fileRef = CE2D955324AD4F980059923A /* VMConfigSystemView.swift */; };
		CE2D958A24AD4F990059923A /* VMConfigSystemView.swift in Sources */ = {isa = PBXBuildFile; fileRef = CE2D955324AD4F980059923A /* VMConfigSystemView.swift */; };
		CE2D958D24AD4F990059923A /* UTMApp.swift in Sources */ = {isa = PBXBuildFile; fileRef = CE2D955524AD4F980059923A /* UTMApp.swift */; };
		CE2D958E24AD4F990059923A /* UTMApp.swift in Sources */ = {isa = PBXBuildFile; fileRef = CE2D955524AD4F980059923A /* UTMApp.swift */; };
		CE2D958F24AD4FF00059923A /* VMCardView.swift in Sources */ = {isa = PBXBuildFile; fileRef = CE2D954324AD4F980059923A /* VMCardView.swift */; };
		CE2D959024AD50D50059923A /* Localizable.strings in Resources */ = {isa = PBXBuildFile; fileRef = 521F3EFB2414F73800130500 /* Localizable.strings */; };
		CE4698F924C8FBD9008C1BD6 /* Icons in Resources */ = {isa = PBXBuildFile; fileRef = CE4698F824C8FBD9008C1BD6 /* Icons */; };
		CE4698FA24C8FBD9008C1BD6 /* Icons in Resources */ = {isa = PBXBuildFile; fileRef = CE4698F824C8FBD9008C1BD6 /* Icons */; };
		CE4EF2702506DBFD00E9D33B /* VMRemovableDrivesViewController.swift in Sources */ = {isa = PBXBuildFile; fileRef = CE4EF26F2506DBFD00E9D33B /* VMRemovableDrivesViewController.swift */; };
		CE4EF2722506DD7900E9D33B /* VMRemovableDrivesView.xib in Resources */ = {isa = PBXBuildFile; fileRef = CE4EF2712506DD7900E9D33B /* VMRemovableDrivesView.xib */; };
		CE5076DB250AB55D00C26C19 /* VMDisplayMetalViewController+Pencil.m in Sources */ = {isa = PBXBuildFile; fileRef = CE5076DA250AB55D00C26C19 /* VMDisplayMetalViewController+Pencil.m */; };
		CE612AC624D3B50700FA6300 /* VMDisplayWindowController.swift in Sources */ = {isa = PBXBuildFile; fileRef = CE612AC524D3B50700FA6300 /* VMDisplayWindowController.swift */; };
		CE6B240B25F1F3CE0020D43E /* main.c in Sources */ = {isa = PBXBuildFile; fileRef = CE6B240A25F1F3CE0020D43E /* main.c */; };
		CE6B241125F1F53E0020D43E /* Bootstrap.c in Sources */ = {isa = PBXBuildFile; fileRef = CE0DF17125A80B6300A51894 /* Bootstrap.c */; };
		CE6B241525F1F5780020D43E /* QEMULauncher in CopyFiles */ = {isa = PBXBuildFile; fileRef = CE6B240825F1F3CE0020D43E /* QEMULauncher */; settings = {ATTRIBUTES = (CodeSignOnCopy, ); }; };
		CE6D21DC2553A6ED001D29C5 /* VMConfirmActionModifier.swift in Sources */ = {isa = PBXBuildFile; fileRef = CE6D21DB2553A6ED001D29C5 /* VMConfirmActionModifier.swift */; };
		CE6D21DD2553A6ED001D29C5 /* VMConfirmActionModifier.swift in Sources */ = {isa = PBXBuildFile; fileRef = CE6D21DB2553A6ED001D29C5 /* VMConfirmActionModifier.swift */; };
		CE772AAC25C8B0F600E4E379 /* ContentView.swift in Sources */ = {isa = PBXBuildFile; fileRef = CE772AAB25C8B0F600E4E379 /* ContentView.swift */; };
		CE772AAD25C8B0F600E4E379 /* ContentView.swift in Sources */ = {isa = PBXBuildFile; fileRef = CE772AAB25C8B0F600E4E379 /* ContentView.swift */; };
		CE772AB325C8B7B500E4E379 /* VMCommands.swift in Sources */ = {isa = PBXBuildFile; fileRef = CE772AB225C8B7B500E4E379 /* VMCommands.swift */; };
		CE772AB425C8B7B500E4E379 /* VMCommands.swift in Sources */ = {isa = PBXBuildFile; fileRef = CE772AB225C8B7B500E4E379 /* VMCommands.swift */; };
		CE7D972C24B2B17D0080CB69 /* BusyOverlay.swift in Sources */ = {isa = PBXBuildFile; fileRef = CE7D972B24B2B17D0080CB69 /* BusyOverlay.swift */; };
		CE8813D324CD230300532628 /* ActivityView.swift in Sources */ = {isa = PBXBuildFile; fileRef = CE8813D224CD230300532628 /* ActivityView.swift */; };
		CE8813D524CD265700532628 /* VMShareFileModifier.swift in Sources */ = {isa = PBXBuildFile; fileRef = CE8813D424CD265700532628 /* VMShareFileModifier.swift */; };
		CE8813D624CD265700532628 /* VMShareFileModifier.swift in Sources */ = {isa = PBXBuildFile; fileRef = CE8813D424CD265700532628 /* VMShareFileModifier.swift */; };
		CE8813D824CD2A8B00532628 /* SharingServicePicker.swift in Sources */ = {isa = PBXBuildFile; fileRef = CE8813D724CD2A8B00532628 /* SharingServicePicker.swift */; };
		CE8813DB24D1290600532628 /* UTMConfiguration+ConstantsGenerated.m in Sources */ = {isa = PBXBuildFile; fileRef = CE8813D924D1290600532628 /* UTMConfiguration+ConstantsGenerated.m */; };
		CE8813DC24D1290600532628 /* UTMConfiguration+ConstantsGenerated.m in Sources */ = {isa = PBXBuildFile; fileRef = CE8813D924D1290600532628 /* UTMConfiguration+ConstantsGenerated.m */; };
		CE900B9E25FC2869007533FD /* CSUSBManager.m in Sources */ = {isa = PBXBuildFile; fileRef = CE900B9D25FC2869007533FD /* CSUSBManager.m */; };
		CE900B9F25FC2869007533FD /* CSUSBManager.m in Sources */ = {isa = PBXBuildFile; fileRef = CE900B9D25FC2869007533FD /* CSUSBManager.m */; };
		CE900BAF25FC3E65007533FD /* CSUSBDevice.m in Sources */ = {isa = PBXBuildFile; fileRef = CE900BAE25FC3E65007533FD /* CSUSBDevice.m */; };
		CE900BB025FC3E65007533FD /* CSUSBDevice.m in Sources */ = {isa = PBXBuildFile; fileRef = CE900BAE25FC3E65007533FD /* CSUSBDevice.m */; };
		CE93758924B930270074066F /* BusyOverlay.swift in Sources */ = {isa = PBXBuildFile; fileRef = CE7D972B24B2B17D0080CB69 /* BusyOverlay.swift */; };
		CE93759024BA74510074066F /* ToolbarTabViewController.swift in Sources */ = {isa = PBXBuildFile; fileRef = CE93758F24BA74510074066F /* ToolbarTabViewController.swift */; };
		CE93759224BA775C0074066F /* ToolbarTabView.swift in Sources */ = {isa = PBXBuildFile; fileRef = CE93759124BA775C0074066F /* ToolbarTabView.swift */; };
		CE93759624BB7EA00074066F /* UTMTabViewController.swift in Sources */ = {isa = PBXBuildFile; fileRef = CE93759524BB7E9F0074066F /* UTMTabViewController.swift */; };
		CE93759924BB821F0074066F /* IQKeyboardManagerSwift in Frameworks */ = {isa = PBXBuildFile; productRef = CE93759824BB821F0074066F /* IQKeyboardManagerSwift */; };
		CE9375A124BBDDD10074066F /* VMConfigDriveDetailsView.swift in Sources */ = {isa = PBXBuildFile; fileRef = CE9375A024BBDDD10074066F /* VMConfigDriveDetailsView.swift */; };
		CE9375A224BBDDD10074066F /* VMConfigDriveDetailsView.swift in Sources */ = {isa = PBXBuildFile; fileRef = CE9375A024BBDDD10074066F /* VMConfigDriveDetailsView.swift */; };
		CE9375A324BBDE770074066F /* VMConfigDrivesView.swift in Sources */ = {isa = PBXBuildFile; fileRef = CE93759E24BBDD6A0074066F /* VMConfigDrivesView.swift */; };
		CEA45E25263519B5002FA97D /* VMDisplayMetalViewController+Pointer.h in Sources */ = {isa = PBXBuildFile; fileRef = 83FBDD53242FA71900D2C5D7 /* VMDisplayMetalViewController+Pointer.h */; };
		CEA45E26263519B5002FA97D /* qapi-types-rocker.c in Sources */ = {isa = PBXBuildFile; fileRef = CE23C14D23FCEC09001177D6 /* qapi-types-rocker.c */; };
		CEA45E27263519B5002FA97D /* VMRemovableDrivesView.swift in Sources */ = {isa = PBXBuildFile; fileRef = CE2D954524AD4F980059923A /* VMRemovableDrivesView.swift */; };
		CEA45E28263519B5002FA97D /* qapi-commands-crypto.c in Sources */ = {isa = PBXBuildFile; fileRef = CE23C0AE23FCEC01001177D6 /* qapi-commands-crypto.c */; };
		CEA45E29263519B5002FA97D /* qapi-visit-block-export.c in Sources */ = {isa = PBXBuildFile; fileRef = 2CE8EB082572E173000E2EBB /* qapi-visit-block-export.c */; };
		CEA45E2A263519B5002FA97D /* qapi-events-char.c in Sources */ = {isa = PBXBuildFile; fileRef = CE23C12723FCEC07001177D6 /* qapi-events-char.c */; };
		CEA45E2B263519B5002FA97D /* qapi-events-error.c in Sources */ = {isa = PBXBuildFile; fileRef = CE23C0F023FCEC04001177D6 /* qapi-events-error.c */; };
		CEA45E2C263519B5002FA97D /* qapi-visit-block.c in Sources */ = {isa = PBXBuildFile; fileRef = CE23C0A723FCEC01001177D6 /* qapi-visit-block.c */; };
		CEA45E2D263519B5002FA97D /* StaticDataTableViewController.m in Sources */ = {isa = PBXBuildFile; fileRef = CEDC1DF12260EE4B008D9A6D /* StaticDataTableViewController.m */; };
		CEA45E2E263519B5002FA97D /* qapi-events-misc.c in Sources */ = {isa = PBXBuildFile; fileRef = CE23C11B23FCEC07001177D6 /* qapi-events-misc.c */; };
		CEA45E2F263519B5002FA97D /* VMConfigSystemArgumentsViewController.m in Sources */ = {isa = PBXBuildFile; fileRef = 423BCE65240F6A80001989AC /* VMConfigSystemArgumentsViewController.m */; };
		CEA45E30263519B5002FA97D /* WKWebView+Workarounds.m in Sources */ = {isa = PBXBuildFile; fileRef = E2B0F9D12426E5510065DFBE /* WKWebView+Workarounds.m */; };
		CEA45E31263519B5002FA97D /* qapi-visit-crypto.c in Sources */ = {isa = PBXBuildFile; fileRef = CE23C0C223FCEC02001177D6 /* qapi-visit-crypto.c */; };
		CEA45E32263519B5002FA97D /* qapi-visit-tpm.c in Sources */ = {isa = PBXBuildFile; fileRef = CE23C07F23FCEBFF001177D6 /* qapi-visit-tpm.c */; };
		CEA45E33263519B5002FA97D /* CSUSBManager.m in Sources */ = {isa = PBXBuildFile; fileRef = CE900B9D25FC2869007533FD /* CSUSBManager.m */; };
		CEA45E34263519B5002FA97D /* UTMConfiguration+Defaults.m in Sources */ = {isa = PBXBuildFile; fileRef = 2CE8EB40257811E8000E2EBB /* UTMConfiguration+Defaults.m */; };
		CEA45E35263519B5002FA97D /* qapi-visit-trace.c in Sources */ = {isa = PBXBuildFile; fileRef = CE23C0E523FCEC04001177D6 /* qapi-visit-trace.c */; };
		CEA45E36263519B5002FA97D /* qapi-events-rocker.c in Sources */ = {isa = PBXBuildFile; fileRef = CE23C15923FCEC0A001177D6 /* qapi-events-rocker.c */; };
		CEA45E37263519B5002FA97D /* ContentView.swift in Sources */ = {isa = PBXBuildFile; fileRef = CE772AAB25C8B0F600E4E379 /* ContentView.swift */; };
		CEA45E38263519B5002FA97D /* VMConfigSoundViewController.m in Sources */ = {isa = PBXBuildFile; fileRef = CE74C284225D88ED004E4FF1 /* VMConfigSoundViewController.m */; };
		CEA45E39263519B5002FA97D /* qapi-visit-qom.c in Sources */ = {isa = PBXBuildFile; fileRef = CE23C0E423FCEC04001177D6 /* qapi-visit-qom.c */; };
		CEA45E3A263519B5002FA97D /* UTMConfiguration+System.m in Sources */ = {isa = PBXBuildFile; fileRef = CE5425332437C22A00E520F7 /* UTMConfiguration+System.m */; };
		CEA45E3B263519B5002FA97D /* VMUSBDevicesViewController.swift in Sources */ = {isa = PBXBuildFile; fileRef = CEA905D72603DC5300801E7C /* VMUSBDevicesViewController.swift */; };
		CEA45E3C263519B5002FA97D /* qapi-types-job.c in Sources */ = {isa = PBXBuildFile; fileRef = CE23C13123FCEC08001177D6 /* qapi-types-job.c */; };
		CEA45E3D263519B5002FA97D /* VMConfigNetworkingViewController.m in Sources */ = {isa = PBXBuildFile; fileRef = CE74C276225D88EC004E4FF1 /* VMConfigNetworkingViewController.m */; };
		CEA45E3E263519B5002FA97D /* UTMPortAllocator.m in Sources */ = {isa = PBXBuildFile; fileRef = CEF83ED224FDEA9400557D15 /* UTMPortAllocator.m */; };
		CEA45E3F263519B5002FA97D /* UTMQemu.m in Sources */ = {isa = PBXBuildFile; fileRef = CE9D197B226542FE00355E14 /* UTMQemu.m */; };
		CEA45E40263519B5002FA97D /* qapi-visit-machine.c in Sources */ = {isa = PBXBuildFile; fileRef = CE23C10D23FCEC06001177D6 /* qapi-visit-machine.c */; };
		CEA45E41263519B5002FA97D /* CSSession.m in Sources */ = {isa = PBXBuildFile; fileRef = CE5425392439334400E520F7 /* CSSession.m */; };
		CEA45E42263519B5002FA97D /* qapi-commands-machine-target.c in Sources */ = {isa = PBXBuildFile; fileRef = CE23C0DB23FCEC03001177D6 /* qapi-commands-machine-target.c */; };
		CEA45E43263519B5002FA97D /* UTMConfigurationPortForward.m in Sources */ = {isa = PBXBuildFile; fileRef = CE54252D2436E48D00E520F7 /* UTMConfigurationPortForward.m */; };
		CEA45E44263519B5002FA97D /* qapi-events.c in Sources */ = {isa = PBXBuildFile; fileRef = CE23C14023FCEC09001177D6 /* qapi-events.c */; };
		CEA45E45263519B5002FA97D /* qapi-events-introspect.c in Sources */ = {isa = PBXBuildFile; fileRef = CE23C0B423FCEC01001177D6 /* qapi-events-introspect.c */; };
		CEA45E46263519B5002FA97D /* qapi-events-audio.c in Sources */ = {isa = PBXBuildFile; fileRef = CE23C13E23FCEC08001177D6 /* qapi-events-audio.c */; };
		CEA45E47263519B5002FA97D /* qapi-events-ui.c in Sources */ = {isa = PBXBuildFile; fileRef = CE23C12623FCEC07001177D6 /* qapi-events-ui.c */; };
		CEA45E48263519B5002FA97D /* qapi-visit-misc.c in Sources */ = {isa = PBXBuildFile; fileRef = CE23C10423FCEC05001177D6 /* qapi-visit-misc.c */; };
		CEA45E49263519B5002FA97D /* VMConfigDisplayViewController.m in Sources */ = {isa = PBXBuildFile; fileRef = CE74C27D225D88EC004E4FF1 /* VMConfigDisplayViewController.m */; };
		CEA45E4A263519B5002FA97D /* qapi-commands-block.c in Sources */ = {isa = PBXBuildFile; fileRef = CE23C0E723FCEC04001177D6 /* qapi-commands-block.c */; };
		CEA45E4B263519B5002FA97D /* BusyOverlay.swift in Sources */ = {isa = PBXBuildFile; fileRef = CE7D972B24B2B17D0080CB69 /* BusyOverlay.swift */; };
		CEA45E4C263519B5002FA97D /* qapi-visit-machine-target.c in Sources */ = {isa = PBXBuildFile; fileRef = CE23C11123FCEC06001177D6 /* qapi-visit-machine-target.c */; };
		CEA45E4D263519B5002FA97D /* qapi-visit-qdev.c in Sources */ = {isa = PBXBuildFile; fileRef = CE23C10923FCEC06001177D6 /* qapi-visit-qdev.c */; };
		CEA45E4E263519B5002FA97D /* VMConfigDisplayView.swift in Sources */ = {isa = PBXBuildFile; fileRef = CE2D953724AD4F980059923A /* VMConfigDisplayView.swift */; };
		CEA45E4F263519B5002FA97D /* qapi-visit-core.c in Sources */ = {isa = PBXBuildFile; fileRef = CECC764F2273A7D50059B955 /* qapi-visit-core.c */; };
		CEA45E50263519B5002FA97D /* qapi-visit-rdma.c in Sources */ = {isa = PBXBuildFile; fileRef = CE23C13623FCEC08001177D6 /* qapi-visit-rdma.c */; };
		CEA45E51263519B5002FA97D /* qapi-types-trace.c in Sources */ = {isa = PBXBuildFile; fileRef = CE23C11523FCEC06001177D6 /* qapi-types-trace.c */; };
		CEA45E52263519B5002FA97D /* UTMConfiguration+Miscellaneous.m in Sources */ = {isa = PBXBuildFile; fileRef = CEE0421124418F2E0001680F /* UTMConfiguration+Miscellaneous.m */; };
		CEA45E53263519B5002FA97D /* UTMDataExtension.swift in Sources */ = {isa = PBXBuildFile; fileRef = CEBBF1A424B56A2900C15049 /* UTMDataExtension.swift */; };
		CEA45E54263519B5002FA97D /* qapi-types-migration.c in Sources */ = {isa = PBXBuildFile; fileRef = CE23C0CB23FCEC02001177D6 /* qapi-types-migration.c */; };
		CEA45E55263519B5002FA97D /* qapi-types-net.c in Sources */ = {isa = PBXBuildFile; fileRef = CE23C0B523FCEC02001177D6 /* qapi-types-net.c */; };
		CEA45E56263519B5002FA97D /* qapi-types-rdma.c in Sources */ = {isa = PBXBuildFile; fileRef = CE23C13023FCEC08001177D6 /* qapi-types-rdma.c */; };
		CEA45E57263519B5002FA97D /* ImagePicker.swift in Sources */ = {isa = PBXBuildFile; fileRef = CED814EE24C7EB760042F0F1 /* ImagePicker.swift */; };
		CEA45E58263519B5002FA97D /* qapi-commands-rocker.c in Sources */ = {isa = PBXBuildFile; fileRef = CE23C08123FCEBFF001177D6 /* qapi-commands-rocker.c */; };
		CEA45E59263519B5002FA97D /* gst_ios_init.m in Sources */ = {isa = PBXBuildFile; fileRef = CEFE75D9228933DE0050ABCC /* gst_ios_init.m */; };
		CEA45E5A263519B5002FA97D /* VMConfigSystemView.swift in Sources */ = {isa = PBXBuildFile; fileRef = CE2D955324AD4F980059923A /* VMConfigSystemView.swift */; };
		CEA45E5B263519B5002FA97D /* VMShareFileModifier.swift in Sources */ = {isa = PBXBuildFile; fileRef = CE8813D424CD265700532628 /* VMShareFileModifier.swift */; };
		CEA45E5C263519B5002FA97D /* cf-input-visitor.c in Sources */ = {isa = PBXBuildFile; fileRef = CECC764C2273A7D50059B955 /* cf-input-visitor.c */; };
		CEA45E5D263519B5002FA97D /* qapi-commands-char.c in Sources */ = {isa = PBXBuildFile; fileRef = CE23C08623FCEBFF001177D6 /* qapi-commands-char.c */; };
		CEA45E5E263519B5002FA97D /* qapi-visit-migration.c in Sources */ = {isa = PBXBuildFile; fileRef = CE23C0CE23FCEC03001177D6 /* qapi-visit-migration.c */; };
		CEA45E5F263519B5002FA97D /* qapi-commands-error.c in Sources */ = {isa = PBXBuildFile; fileRef = CE23C0FC23FCEC05001177D6 /* qapi-commands-error.c */; };
		CEA45E60263519B5002FA97D /* UTMJSONStream.m in Sources */ = {isa = PBXBuildFile; fileRef = CE36B26922763F28004A1435 /* UTMJSONStream.m */; };
		CEA45E61263519B5002FA97D /* VMConfigNetworkView.swift in Sources */ = {isa = PBXBuildFile; fileRef = CE2D955024AD4F980059923A /* VMConfigNetworkView.swift */; };
		CEA45E62263519B5002FA97D /* qapi-commands-sockets.c in Sources */ = {isa = PBXBuildFile; fileRef = CE23C0BD23FCEC02001177D6 /* qapi-commands-sockets.c */; };
		CEA45E63263519B5002FA97D /* UTMViewState.m in Sources */ = {isa = PBXBuildFile; fileRef = CE6EDCDE241C4A6800A719DC /* UTMViewState.m */; };
		CEA45E64263519B5002FA97D /* UTMLoggingSwift.swift in Sources */ = {isa = PBXBuildFile; fileRef = CE020BAA24AEE00000B44AB6 /* UTMLoggingSwift.swift */; };
		CEA45E65263519B5002FA97D /* UTMApp.swift in Sources */ = {isa = PBXBuildFile; fileRef = CE2D955524AD4F980059923A /* UTMApp.swift */; };
		CEA45E66263519B5002FA97D /* qapi-visit-acpi.c in Sources */ = {isa = PBXBuildFile; fileRef = 2CE8EB032572E166000E2EBB /* qapi-visit-acpi.c */; };
		CEA45E67263519B5002FA97D /* CSMain.m in Sources */ = {isa = PBXBuildFile; fileRef = CE26FC24226EBC5A0090BE9B /* CSMain.m */; };
		CEA45E68263519B5002FA97D /* UTMConfiguration+Constants.m in Sources */ = {isa = PBXBuildFile; fileRef = CE5425362437DDE900E520F7 /* UTMConfiguration+Constants.m */; };
		CEA45E69263519B5002FA97D /* VMConfigQEMUView.swift in Sources */ = {isa = PBXBuildFile; fileRef = CE2D953924AD4F980059923A /* VMConfigQEMUView.swift */; };
		CEA45E6A263519B5002FA97D /* VMDisplayMetalViewController+Touch.m in Sources */ = {isa = PBXBuildFile; fileRef = CE056CA5242454100004B68A /* VMDisplayMetalViewController+Touch.m */; };
		CEA45E6B263519B5002FA97D /* UTMConfiguration+Display.m in Sources */ = {isa = PBXBuildFile; fileRef = CEE0420B244117040001680F /* UTMConfiguration+Display.m */; };
		CEA45E6C263519B5002FA97D /* UTMVirtualMachineExtension.swift in Sources */ = {isa = PBXBuildFile; fileRef = CE020BB524B14F8400B44AB6 /* UTMVirtualMachineExtension.swift */; };
		CEA45E6D263519B5002FA97D /* qapi-visit-block-core.c in Sources */ = {isa = PBXBuildFile; fileRef = CE23C0E023FCEC04001177D6 /* qapi-visit-block-core.c */; };
		CEA45E6E263519B5002FA97D /* VMConfigTogglePickerCell.m in Sources */ = {isa = PBXBuildFile; fileRef = CEBCAF592435468600C2B423 /* VMConfigTogglePickerCell.m */; };
		CEA45E6F263519B5002FA97D /* VMConfigInfoView.swift in Sources */ = {isa = PBXBuildFile; fileRef = CED814EB24C7C2850042F0F1 /* VMConfigInfoView.swift */; };
		CEA45E70263519B5002FA97D /* qapi-util.c in Sources */ = {isa = PBXBuildFile; fileRef = CECC764E2273A7D50059B955 /* qapi-util.c */; };
		CEA45E71263519B5002FA97D /* qapi-commands-job.c in Sources */ = {isa = PBXBuildFile; fileRef = CE23C15723FCEC0A001177D6 /* qapi-commands-job.c */; };
		CEA45E72263519B5002FA97D /* VMKeyboardView.m in Sources */ = {isa = PBXBuildFile; fileRef = CE4507D1226A5BE200A28D22 /* VMKeyboardView.m */; };
		CEA45E73263519B5002FA97D /* qapi-commands-net.c in Sources */ = {isa = PBXBuildFile; fileRef = CE23C08F23FCEC00001177D6 /* qapi-commands-net.c */; };
		CEA45E74263519B5002FA97D /* qapi-types-common.c in Sources */ = {isa = PBXBuildFile; fileRef = CE23C0C623FCEC02001177D6 /* qapi-types-common.c */; };
		CEA45E75263519B5002FA97D /* qapi-types-transaction.c in Sources */ = {isa = PBXBuildFile; fileRef = CE23C13423FCEC08001177D6 /* qapi-types-transaction.c */; };
		CEA45E76263519B5002FA97D /* VMConfigViewController.m in Sources */ = {isa = PBXBuildFile; fileRef = CE31C24A225EA37400A965DD /* VMConfigViewController.m */; };
		CEA45E77263519B5002FA97D /* UTMVirtualMachine+Terminal.m in Sources */ = {isa = PBXBuildFile; fileRef = CEF83ECB24FB382B00557D15 /* UTMVirtualMachine+Terminal.m */; };
		CEA45E78263519B5002FA97D /* VMConfigInputViewController.m in Sources */ = {isa = PBXBuildFile; fileRef = CE74C27F225D88EC004E4FF1 /* VMConfigInputViewController.m */; };
		CEA45E79263519B5002FA97D /* VMRemovableDrivesViewController.swift in Sources */ = {isa = PBXBuildFile; fileRef = CE4EF26F2506DBFD00E9D33B /* VMRemovableDrivesViewController.swift */; };
		CEA45E7A263519B5002FA97D /* UTMSpiceIO.m in Sources */ = {isa = PBXBuildFile; fileRef = E2D64BC8241DB24B0034E0C6 /* UTMSpiceIO.m */; };
		CEA45E7B263519B5002FA97D /* qapi-events-machine-target.c in Sources */ = {isa = PBXBuildFile; fileRef = CE23C13D23FCEC08001177D6 /* qapi-events-machine-target.c */; };
		CEA45E7C263519B5002FA97D /* qapi-types-misc.c in Sources */ = {isa = PBXBuildFile; fileRef = CE23C12823FCEC07001177D6 /* qapi-types-misc.c */; };
		CEA45E7D263519B5002FA97D /* qapi-commands-qom.c in Sources */ = {isa = PBXBuildFile; fileRef = CE23C15523FCEC0A001177D6 /* qapi-commands-qom.c */; };
		CEA45E7E263519B5002FA97D /* VMConfigDrivesView.swift in Sources */ = {isa = PBXBuildFile; fileRef = CE2D955124AD4F980059923A /* VMConfigDrivesView.swift */; };
		CEA45E7F263519B5002FA97D /* qapi-visit-rocker.c in Sources */ = {isa = PBXBuildFile; fileRef = CE23C0F723FCEC05001177D6 /* qapi-visit-rocker.c */; };
		CEA45E80263519B5002FA97D /* qapi-visit-net.c in Sources */ = {isa = PBXBuildFile; fileRef = CE23C08A23FCEC00001177D6 /* qapi-visit-net.c */; };
		CEA45E81263519B5002FA97D /* VMDriveImage.swift in Sources */ = {isa = PBXBuildFile; fileRef = CEFC6CDC24C25697003F6962 /* VMDriveImage.swift */; };
		CEA45E82263519B5002FA97D /* VMConfigDirectoryPickerViewController.m in Sources */ = {isa = PBXBuildFile; fileRef = CE20FAE42444FC6E0059AE11 /* VMConfigDirectoryPickerViewController.m */; };
		CEA45E83263519B5002FA97D /* UTMConfiguration+ConstantsGenerated.m in Sources */ = {isa = PBXBuildFile; fileRef = CE8813D924D1290600532628 /* UTMConfiguration+ConstantsGenerated.m */; };
		CEA45E84263519B5002FA97D /* qapi-events-net.c in Sources */ = {isa = PBXBuildFile; fileRef = CE23C10123FCEC05001177D6 /* qapi-events-net.c */; };
		CEA45E85263519B5002FA97D /* qapi-visit-run-state.c in Sources */ = {isa = PBXBuildFile; fileRef = CE23C0F523FCEC05001177D6 /* qapi-visit-run-state.c */; };
		CEA45E86263519B5002FA97D /* VMConfigDriveCreateView.swift in Sources */ = {isa = PBXBuildFile; fileRef = CED814E824C79F070042F0F1 /* VMConfigDriveCreateView.swift */; };
		CEA45E87263519B5002FA97D /* qapi-commands-tpm.c in Sources */ = {isa = PBXBuildFile; fileRef = CE23C0BF23FCEC02001177D6 /* qapi-commands-tpm.c */; };
		CEA45E88263519B5002FA97D /* qapi-visit-common.c in Sources */ = {isa = PBXBuildFile; fileRef = CE23C10223FCEC05001177D6 /* qapi-visit-common.c */; };
		CEA45E89263519B5002FA97D /* UTMVirtualMachine+Drives.m in Sources */ = {isa = PBXBuildFile; fileRef = CEF83EBD24F9C3BF00557D15 /* UTMVirtualMachine+Drives.m */; };
		CEA45E8A263519B5002FA97D /* qapi-events-trace.c in Sources */ = {isa = PBXBuildFile; fileRef = CE23C08923FCEBFF001177D6 /* qapi-events-trace.c */; };
		CEA45E8B263519B5002FA97D /* UTMQcow2.c in Sources */ = {isa = PBXBuildFile; fileRef = 2C6D9E132571AFE5003298E6 /* UTMQcow2.c */; };
		CEA45E8C263519B5002FA97D /* qapi-types-block-export.c in Sources */ = {isa = PBXBuildFile; fileRef = 2CE8EAFC2572E14C000E2EBB /* qapi-types-block-export.c */; };
		CEA45E8D263519B5002FA97D /* qapi-events-qdev.c in Sources */ = {isa = PBXBuildFile; fileRef = CE23C09E23FCEC00001177D6 /* qapi-events-qdev.c */; };
		CEA45E8E263519B5002FA97D /* CSSession+Sharing.m in Sources */ = {isa = PBXBuildFile; fileRef = CEBE02632588494100B9BCA8 /* CSSession+Sharing.m */; };
		CEA45E8F263519B5002FA97D /* VMContextMenuModifier.swift in Sources */ = {isa = PBXBuildFile; fileRef = 2C33B3A82566C9B100A954A6 /* VMContextMenuModifier.swift */; };
		CEA45E90263519B5002FA97D /* VMListViewController.m in Sources */ = {isa = PBXBuildFile; fileRef = CE550BD0225947990063E575 /* VMListViewController.m */; };
		CEA45E91263519B5002FA97D /* VMDisplayMetalViewController+Pencil.m in Sources */ = {isa = PBXBuildFile; fileRef = CE5076DA250AB55D00C26C19 /* VMDisplayMetalViewController+Pencil.m */; };
		CEA45E92263519B5002FA97D /* qapi-events-dump.c in Sources */ = {isa = PBXBuildFile; fileRef = CE23C0D323FCEC03001177D6 /* qapi-events-dump.c */; };
		CEA45E93263519B5002FA97D /* qapi-types-tpm.c in Sources */ = {isa = PBXBuildFile; fileRef = CE23C0DC23FCEC03001177D6 /* qapi-types-tpm.c */; };
		CEA45E94263519B5002FA97D /* UTMConfiguration+Drives.m in Sources */ = {isa = PBXBuildFile; fileRef = CE5425302437C09C00E520F7 /* UTMConfiguration+Drives.m */; };
		CEA45E95263519B5002FA97D /* qapi-visit-char.c in Sources */ = {isa = PBXBuildFile; fileRef = CE23C0E923FCEC04001177D6 /* qapi-visit-char.c */; };
		CEA45E96263519B5002FA97D /* qapi-types-error.c in Sources */ = {isa = PBXBuildFile; fileRef = CE23C11223FCEC06001177D6 /* qapi-types-error.c */; };
		CEA45E97263519B5002FA97D /* qapi-commands-authz.c in Sources */ = {isa = PBXBuildFile; fileRef = CE23C0A423FCEC01001177D6 /* qapi-commands-authz.c */; };
		CEA45E98263519B5002FA97D /* VMDisplayTerminalViewController+Keyboard.m in Sources */ = {isa = PBXBuildFile; fileRef = CEC05DF82464B93900DA82B2 /* VMDisplayTerminalViewController+Keyboard.m */; };
		CEA45E99263519B5002FA97D /* UIViewController+Extensions.m in Sources */ = {isa = PBXBuildFile; fileRef = E2151A58241451120008E6AC /* UIViewController+Extensions.m */; };
		CEA45E9A263519B5002FA97D /* VMConfigDriveDetailViewController.m in Sources */ = {isa = PBXBuildFile; fileRef = CE74C27E225D88EC004E4FF1 /* VMConfigDriveDetailViewController.m */; };
		CEA45E9B263519B5002FA97D /* qapi-types.c in Sources */ = {isa = PBXBuildFile; fileRef = CE23C0B623FCEC02001177D6 /* qapi-types.c */; };
		CEA45E9C263519B5002FA97D /* VMConfigExistingViewController.m in Sources */ = {isa = PBXBuildFile; fileRef = CE5E4957225C5A4400148CEF /* VMConfigExistingViewController.m */; };
		CEA45E9D263519B5002FA97D /* qapi-events-sockets.c in Sources */ = {isa = PBXBuildFile; fileRef = CE23C0AF23FCEC01001177D6 /* qapi-events-sockets.c */; };
		CEA45E9E263519B5002FA97D /* qapi-visit-sockets.c in Sources */ = {isa = PBXBuildFile; fileRef = CE23C10623FCEC05001177D6 /* qapi-visit-sockets.c */; };
		CEA45E9F263519B5002FA97D /* qapi-events-misc-target.c in Sources */ = {isa = PBXBuildFile; fileRef = CE23C0C723FCEC02001177D6 /* qapi-events-misc-target.c */; };
		CEA45EA0263519B5002FA97D /* qapi-commands-common.c in Sources */ = {isa = PBXBuildFile; fileRef = CE23C10823FCEC06001177D6 /* qapi-commands-common.c */; };
		CEA45EA1263519B5002FA97D /* qapi-types-run-state.c in Sources */ = {isa = PBXBuildFile; fileRef = CE23C08523FCEBFF001177D6 /* qapi-types-run-state.c */; };
		CEA45EA2263519B5002FA97D /* qapi-commands-machine.c in Sources */ = {isa = PBXBuildFile; fileRef = CE23C13223FCEC08001177D6 /* qapi-commands-machine.c */; };
		CEA45EA3263519B5002FA97D /* VMConfigSharingView.swift in Sources */ = {isa = PBXBuildFile; fileRef = CE2D954724AD4F980059923A /* VMConfigSharingView.swift */; };
		CEA45EA4263519B5002FA97D /* qapi-commands-misc-target.c in Sources */ = {isa = PBXBuildFile; fileRef = CE23C13C23FCEC08001177D6 /* qapi-commands-misc-target.c */; };
		CEA45EA5263519B5002FA97D /* VMConfigInputView.swift in Sources */ = {isa = PBXBuildFile; fileRef = CE2D954824AD4F980059923A /* VMConfigInputView.swift */; };
		CEA45EA6263519B5002FA97D /* UTMDrive.m in Sources */ = {isa = PBXBuildFile; fileRef = CEF83EC124F9C9E100557D15 /* UTMDrive.m */; };
		CEA45EA7263519B5002FA97D /* qapi-events-block-export.c in Sources */ = {isa = PBXBuildFile; fileRef = 2CE8EAEC2572E0C2000E2EBB /* qapi-events-block-export.c */; };
		CEA45EA8263519B5002FA97D /* VMDisplayMetalViewController+Gamepad.m in Sources */ = {isa = PBXBuildFile; fileRef = 5286EC8F2437488E007E6CBC /* VMDisplayMetalViewController+Gamepad.m */; };
		CEA45EA9263519B5002FA97D /* qapi-visit-introspect.c in Sources */ = {isa = PBXBuildFile; fileRef = CE23C0E223FCEC04001177D6 /* qapi-visit-introspect.c */; };
		CEA45EAA263519B5002FA97D /* qapi-commands-qdev.c in Sources */ = {isa = PBXBuildFile; fileRef = CE23C11F23FCEC07001177D6 /* qapi-commands-qdev.c */; };
		CEA45EAB263519B5002FA97D /* qapi-types-introspect.c in Sources */ = {isa = PBXBuildFile; fileRef = CE23C0F923FCEC05001177D6 /* qapi-types-introspect.c */; };
		CEA45EAC263519B5002FA97D /* qapi-types-machine.c in Sources */ = {isa = PBXBuildFile; fileRef = CE23C15823FCEC0A001177D6 /* qapi-types-machine.c */; };
		CEA45EAD263519B5002FA97D /* qapi-commands-transaction.c in Sources */ = {isa = PBXBuildFile; fileRef = CE23C10B23FCEC06001177D6 /* qapi-commands-transaction.c */; };
		CEA45EAE263519B5002FA97D /* UTMVirtualMachine.m in Sources */ = {isa = PBXBuildFile; fileRef = CE5F165B2261395000F3D56B /* UTMVirtualMachine.m */; };
		CEA45EAF263519B5002FA97D /* qapi-events-qom.c in Sources */ = {isa = PBXBuildFile; fileRef = CE23C0A823FCEC01001177D6 /* qapi-events-qom.c */; };
		CEA45EB0263519B5002FA97D /* qapi-commands-migration.c in Sources */ = {isa = PBXBuildFile; fileRef = CE23C09B23FCEC00001177D6 /* qapi-commands-migration.c */; };
		CEA45EB1263519B5002FA97D /* qapi-visit-misc-target.c in Sources */ = {isa = PBXBuildFile; fileRef = CE23C14223FCEC09001177D6 /* qapi-visit-misc-target.c */; };
		CEA45EB2263519B5002FA97D /* qapi-visit-ui.c in Sources */ = {isa = PBXBuildFile; fileRef = CE23C0B723FCEC02001177D6 /* qapi-visit-ui.c */; };
		CEA45EB3263519B5002FA97D /* UTMLogging.m in Sources */ = {isa = PBXBuildFile; fileRef = CE6EDCE1241DA0E900A719DC /* UTMLogging.m */; };
		CEA45EB4263519B5002FA97D /* qapi-commands-trace.c in Sources */ = {isa = PBXBuildFile; fileRef = CE23C11023FCEC06001177D6 /* qapi-commands-trace.c */; };
		CEA45EB5263519B5002FA97D /* qapi-types-acpi.c in Sources */ = {isa = PBXBuildFile; fileRef = 2CE8EAF72572E130000E2EBB /* qapi-types-acpi.c */; };
		CEA45EB6263519B5002FA97D /* VMConfigDrivePickerViewController.m in Sources */ = {isa = PBXBuildFile; fileRef = CE2C67D7227F6F1200AEF1D0 /* VMConfigDrivePickerViewController.m */; };
		CEA45EB7263519B5002FA97D /* VMToolbarModifier.swift in Sources */ = {isa = PBXBuildFile; fileRef = CE2D953824AD4F980059923A /* VMToolbarModifier.swift */; };
		CEA45EB8263519B5002FA97D /* qapi-visit.c in Sources */ = {isa = PBXBuildFile; fileRef = CE23C13523FCEC08001177D6 /* qapi-visit.c */; };
		CEA45EB9263519B5002FA97D /* VMCursor.m in Sources */ = {isa = PBXBuildFile; fileRef = CE3ADD692411C661002D6A5F /* VMCursor.m */; };
		CEA45EBA263519B5002FA97D /* VMConfigDriveDetailsView.swift in Sources */ = {isa = PBXBuildFile; fileRef = CE9375A024BBDDD10074066F /* VMConfigDriveDetailsView.swift */; };
		CEA45EBB263519B5002FA97D /* CSDisplayMetal.m in Sources */ = {isa = PBXBuildFile; fileRef = CE4AA1482263B24F002E4A54 /* CSDisplayMetal.m */; };
		CEA45EBC263519B5002FA97D /* qapi-events-tpm.c in Sources */ = {isa = PBXBuildFile; fileRef = CE23C13923FCEC08001177D6 /* qapi-events-tpm.c */; };
		CEA45EBD263519B5002FA97D /* UTMQemuSystem.m in Sources */ = {isa = PBXBuildFile; fileRef = CE03D05024D90B4E00F76B84 /* UTMQemuSystem.m */; };
		CEA45EBE263519B5002FA97D /* NumberTextField.swift in Sources */ = {isa = PBXBuildFile; fileRef = CED234EC254796E500ED0A57 /* NumberTextField.swift */; };
		CEA45EBF263519B5002FA97D /* VMConfigPortForwardingViewController.m in Sources */ = {isa = PBXBuildFile; fileRef = CEA02A952436C6480087E45F /* VMConfigPortForwardingViewController.m */; };
		CEA45EC0263519B5002FA97D /* qapi-events-job.c in Sources */ = {isa = PBXBuildFile; fileRef = CE23C14523FCEC09001177D6 /* qapi-events-job.c */; };
		CEA45EC1263519B5002FA97D /* UTMConfigurationExtension.swift in Sources */ = {isa = PBXBuildFile; fileRef = CE2D953124AD4F040059923A /* UTMConfigurationExtension.swift */; };
		CEA45EC2263519B5002FA97D /* qapi-dealloc-visitor.c in Sources */ = {isa = PBXBuildFile; fileRef = CECC764D2273A7D50059B955 /* qapi-dealloc-visitor.c */; };
		CEA45EC3263519B5002FA97D /* VMCommands.swift in Sources */ = {isa = PBXBuildFile; fileRef = CE772AB225C8B7B500E4E379 /* VMCommands.swift */; };
		CEA45EC4263519B5002FA97D /* qapi-visit-job.c in Sources */ = {isa = PBXBuildFile; fileRef = CE23C09523FCEC00001177D6 /* qapi-visit-job.c */; };
		CEA45EC5263519B5002FA97D /* AppDelegate.m in Sources */ = {isa = PBXBuildFile; fileRef = CE550BCD225947990063E575 /* AppDelegate.m */; };
		CEA45EC6263519B5002FA97D /* CSInput.m in Sources */ = {isa = PBXBuildFile; fileRef = CE664510226935F000B0849A /* CSInput.m */; };
		CEA45EC7263519B5002FA97D /* qapi-types-block.c in Sources */ = {isa = PBXBuildFile; fileRef = CE23C08723FCEBFF001177D6 /* qapi-types-block.c */; };
		CEA45EC8263519B5002FA97D /* qapi-events-machine.c in Sources */ = {isa = PBXBuildFile; fileRef = CE23C0B923FCEC02001177D6 /* qapi-events-machine.c */; };
		CEA45EC9263519B5002FA97D /* VMConfigDriveCreateViewController.m in Sources */ = {isa = PBXBuildFile; fileRef = CE2C67DA227F769300AEF1D0 /* VMConfigDriveCreateViewController.m */; };
		CEA45ECA263519B5002FA97D /* UTMConfiguration+Networking.m in Sources */ = {isa = PBXBuildFile; fileRef = CEA02A982436C7A30087E45F /* UTMConfiguration+Networking.m */; };
		CEA45ECB263519B5002FA97D /* qapi-types-ui.c in Sources */ = {isa = PBXBuildFile; fileRef = CE23C10023FCEC05001177D6 /* qapi-types-ui.c */; };
		CEA45ECC263519B5002FA97D /* qapi-types-dump.c in Sources */ = {isa = PBXBuildFile; fileRef = CE23C12123FCEC07001177D6 /* qapi-types-dump.c */; };
		CEA45ECD263519B5002FA97D /* VMConfirmActionModifier.swift in Sources */ = {isa = PBXBuildFile; fileRef = CE6D21DB2553A6ED001D29C5 /* VMConfirmActionModifier.swift */; };
		CEA45ECE263519B5002FA97D /* VMDisplayView.m in Sources */ = {isa = PBXBuildFile; fileRef = CEC05DF52463E3D300DA82B2 /* VMDisplayView.m */; };
		CEA45ECF263519B5002FA97D /* VMConfigPortForwardForm.swift in Sources */ = {isa = PBXBuildFile; fileRef = CE2D955224AD4F980059923A /* VMConfigPortForwardForm.swift */; };
		CEA45ED0263519B5002FA97D /* qapi-types-machine-target.c in Sources */ = {isa = PBXBuildFile; fileRef = CE23C15223FCEC09001177D6 /* qapi-types-machine-target.c */; };
		CEA45ED1263519B5002FA97D /* UTMLocationManager.m in Sources */ = {isa = PBXBuildFile; fileRef = CE059DC7243E9E3400338317 /* UTMLocationManager.m */; };
		CEA45ED2263519B5002FA97D /* qapi-events-block.c in Sources */ = {isa = PBXBuildFile; fileRef = CE23C11623FCEC06001177D6 /* qapi-events-block.c */; };
		CEA45ED3263519B5002FA97D /* VMSettingsView.swift in Sources */ = {isa = PBXBuildFile; fileRef = CE2D954C24AD4F980059923A /* VMSettingsView.swift */; };
		CEA45ED4263519B5002FA97D /* qapi-types-block-core.c in Sources */ = {isa = PBXBuildFile; fileRef = CE23C09923FCEC00001177D6 /* qapi-types-block-core.c */; };
		CEA45ED5263519B5002FA97D /* qapi-events-transaction.c in Sources */ = {isa = PBXBuildFile; fileRef = CE23C0AC23FCEC01001177D6 /* qapi-events-transaction.c */; };
		CEA45ED6263519B5002FA97D /* VMConfigStringPicker.swift in Sources */ = {isa = PBXBuildFile; fileRef = CE2D954924AD4F980059923A /* VMConfigStringPicker.swift */; };
		CEA45ED7263519B5002FA97D /* qapi-commands-dump.c in Sources */ = {isa = PBXBuildFile; fileRef = CE23C0DD23FCEC03001177D6 /* qapi-commands-dump.c */; };
		CEA45ED8263519B5002FA97D /* VMKeyboardButton.m in Sources */ = {isa = PBXBuildFile; fileRef = CEEB66452284B942002737B2 /* VMKeyboardButton.m */; };
		CEA45ED9263519B5002FA97D /* qapi-commands-introspect.c in Sources */ = {isa = PBXBuildFile; fileRef = CE23C10523FCEC05001177D6 /* qapi-commands-introspect.c */; };
		CEA45EDA263519B5002FA97D /* qapi-types-sockets.c in Sources */ = {isa = PBXBuildFile; fileRef = CE23C10E23FCEC06001177D6 /* qapi-types-sockets.c */; };
		CEA45EDB263519B5002FA97D /* VMDisplayTerminalViewController.m in Sources */ = {isa = PBXBuildFile; fileRef = E28394C0240C268A006742E2 /* VMDisplayTerminalViewController.m */; };
		CEA45EDC263519B5002FA97D /* UTMScreenshot.m in Sources */ = {isa = PBXBuildFile; fileRef = CE0B6D8424AD5ADE00FE012D /* UTMScreenshot.m */; };
		CEA45EDD263519B5002FA97D /* qapi-events-block-core.c in Sources */ = {isa = PBXBuildFile; fileRef = CE23C0EF23FCEC04001177D6 /* qapi-events-block-core.c */; };
		CEA45EDE263519B5002FA97D /* CSUSBDevice.m in Sources */ = {isa = PBXBuildFile; fileRef = CE900BAE25FC3E65007533FD /* CSUSBDevice.m */; };
		CEA45EDF263519B5002FA97D /* UTMJailbreak.m in Sources */ = {isa = PBXBuildFile; fileRef = CEB63A7924F469E300CAF323 /* UTMJailbreak.m */; };
		CEA45EE0263519B5002FA97D /* UTMQemuManager.m in Sources */ = {isa = PBXBuildFile; fileRef = CE36B280227668D1004A1435 /* UTMQemuManager.m */; };
		CEA45EE1263519B5002FA97D /* VMConfigPickerView.m in Sources */ = {isa = PBXBuildFile; fileRef = CEBCAF5624353B9F00C2B423 /* VMConfigPickerView.m */; };
		CEA45EE2263519B5002FA97D /* VMConfigStepper.m in Sources */ = {isa = PBXBuildFile; fileRef = CEE0420E24412C520001680F /* VMConfigStepper.m */; };
		CEA45EE3263519B5002FA97D /* qapi-types-crypto.c in Sources */ = {isa = PBXBuildFile; fileRef = CE23C0E323FCEC04001177D6 /* qapi-types-crypto.c */; };
		CEA45EE4263519B5002FA97D /* qapi-types-qom.c in Sources */ = {isa = PBXBuildFile; fileRef = CE23C13823FCEC08001177D6 /* qapi-types-qom.c */; };
		CEA45EE5263519B5002FA97D /* VMConfigCell.m in Sources */ = {isa = PBXBuildFile; fileRef = CE059DCA243FBA3C00338317 /* VMConfigCell.m */; };
		CEA45EE6263519B5002FA97D /* VMConfigSharingViewController.m in Sources */ = {isa = PBXBuildFile; fileRef = CE74C280225D88EC004E4FF1 /* VMConfigSharingViewController.m */; };
		CEA45EE7263519B5002FA97D /* qapi-commands-rdma.c in Sources */ = {isa = PBXBuildFile; fileRef = CE23C0FB23FCEC05001177D6 /* qapi-commands-rdma.c */; };
		CEA45EE8263519B5002FA97D /* VMDisplayMetalViewController+Keyboard.m in Sources */ = {isa = PBXBuildFile; fileRef = CE3ADD66240EFBCA002D6A5F /* VMDisplayMetalViewController+Keyboard.m */; };
		CEA45EE9263519B5002FA97D /* qapi-builtin-types.c in Sources */ = {isa = PBXBuildFile; fileRef = CE23C0D523FCEC03001177D6 /* qapi-builtin-types.c */; };
		CEA45EEA263519B5002FA97D /* UTMExtensions.swift in Sources */ = {isa = PBXBuildFile; fileRef = CE2D954624AD4F980059923A /* UTMExtensions.swift */; };
		CEA45EEB263519B5002FA97D /* VMConfigDrivesViewController.m in Sources */ = {isa = PBXBuildFile; fileRef = CE7BED4B225FBB8600A1E1B6 /* VMConfigDrivesViewController.m */; };
		CEA45EEC263519B5002FA97D /* UTMData.swift in Sources */ = {isa = PBXBuildFile; fileRef = CE020BA224AEDC7C00B44AB6 /* UTMData.swift */; };
		CEA45EED263519B5002FA97D /* qapi-events-migration.c in Sources */ = {isa = PBXBuildFile; fileRef = CE23C0EE23FCEC04001177D6 /* qapi-events-migration.c */; };
		CEA45EEE263519B5002FA97D /* qapi-commands.c in Sources */ = {isa = PBXBuildFile; fileRef = CE23C0D223FCEC03001177D6 /* qapi-commands.c */; };
		CEA45EEF263519B5002FA97D /* qapi-commands-audio.c in Sources */ = {isa = PBXBuildFile; fileRef = CE23C09D23FCEC00001177D6 /* qapi-commands-audio.c */; };
		CEA45EF0263519B5002FA97D /* VMConfigTextField.m in Sources */ = {isa = PBXBuildFile; fileRef = CEBCAF4D243525DB00C2B423 /* VMConfigTextField.m */; };
		CEA45EF1263519B5002FA97D /* VMListViewCell.m in Sources */ = {isa = PBXBuildFile; fileRef = CE550BE322596E790063E575 /* VMListViewCell.m */; };
		CEA45EF2263519B5002FA97D /* qapi-events-common.c in Sources */ = {isa = PBXBuildFile; fileRef = CE23C0D723FCEC03001177D6 /* qapi-events-common.c */; };
		CEA45EF3263519B5002FA97D /* UTMTerminalIO.m in Sources */ = {isa = PBXBuildFile; fileRef = E2D64BCB241DB62A0034E0C6 /* UTMTerminalIO.m */; };
		CEA45EF4263519B5002FA97D /* VMConfigSoundView.swift in Sources */ = {isa = PBXBuildFile; fileRef = CE2D953A24AD4F980059923A /* VMConfigSoundView.swift */; };
		CEA45EF5263519B5002FA97D /* qapi-events-crypto.c in Sources */ = {isa = PBXBuildFile; fileRef = CE23C11D23FCEC07001177D6 /* qapi-events-crypto.c */; };
		CEA45EF6263519B5002FA97D /* UTMConfiguration.m in Sources */ = {isa = PBXBuildFile; fileRef = CE31C244225E555600A965DD /* UTMConfiguration.m */; };
		CEA45EF7263519B5002FA97D /* UTMVirtualMachine+SPICE.m in Sources */ = {isa = PBXBuildFile; fileRef = CEF83EC624FB1B9300557D15 /* UTMVirtualMachine+SPICE.m */; };
		CEA45EF8263519B5002FA97D /* VMDetailsView.swift in Sources */ = {isa = PBXBuildFile; fileRef = CE2D954B24AD4F980059923A /* VMDetailsView.swift */; };
		CEA45EF9263519B5002FA97D /* VMDisplayMetalViewController.m in Sources */ = {isa = PBXBuildFile; fileRef = 5286EC94243748C3007E6CBC /* VMDisplayMetalViewController.m */; };
		CEA45EFA263519B5002FA97D /* qapi-commands-misc.c in Sources */ = {isa = PBXBuildFile; fileRef = CE23C15123FCEC09001177D6 /* qapi-commands-misc.c */; };
		CEA45EFB263519B5002FA97D /* qapi-events-acpi.c in Sources */ = {isa = PBXBuildFile; fileRef = 2CE8EAF22572E0D0000E2EBB /* qapi-events-acpi.c */; };
		CEA45EFC263519B5002FA97D /* Main.swift in Sources */ = {isa = PBXBuildFile; fileRef = CEB63A7524F4654400CAF323 /* Main.swift */; };
		CEA45EFD263519B5002FA97D /* qapi-events-run-state.c in Sources */ = {isa = PBXBuildFile; fileRef = CE23C0FD23FCEC05001177D6 /* qapi-events-run-state.c */; };
		CEA45EFE263519B5002FA97D /* VMDisplayViewController.m in Sources */ = {isa = PBXBuildFile; fileRef = CE72B4AC2463579D00716A11 /* VMDisplayViewController.m */; };
		CEA45EFF263519B5002FA97D /* qapi-visit-transaction.c in Sources */ = {isa = PBXBuildFile; fileRef = CE23C0A623FCEC01001177D6 /* qapi-visit-transaction.c */; };
		CEA45F00263519B5002FA97D /* VMCardView.swift in Sources */ = {isa = PBXBuildFile; fileRef = CE2D954324AD4F980059923A /* VMCardView.swift */; };
		CEA45F01263519B5002FA97D /* UTMConfiguration+Sharing.m in Sources */ = {isa = PBXBuildFile; fileRef = CE059DC4243BFA3200338317 /* UTMConfiguration+Sharing.m */; };
		CEA45F02263519B5002FA97D /* qapi-commands-ui.c in Sources */ = {isa = PBXBuildFile; fileRef = CE23C08223FCEBFF001177D6 /* qapi-commands-ui.c */; };
		CEA45F03263519B5002FA97D /* qapi-events-authz.c in Sources */ = {isa = PBXBuildFile; fileRef = CE23C0CC23FCEC03001177D6 /* qapi-events-authz.c */; };
		CEA45F04263519B5002FA97D /* qapi-commands-block-core.c in Sources */ = {isa = PBXBuildFile; fileRef = CE23C0DF23FCEC04001177D6 /* qapi-commands-block-core.c */; };
		CEA45F05263519B5002FA97D /* qapi-types-authz.c in Sources */ = {isa = PBXBuildFile; fileRef = CE23C0DA23FCEC03001177D6 /* qapi-types-authz.c */; };
		CEA45F06263519B5002FA97D /* qapi-types-qdev.c in Sources */ = {isa = PBXBuildFile; fileRef = CE23C15B23FCEC0A001177D6 /* qapi-types-qdev.c */; };
		CEA45F07263519B5002FA97D /* VMConfigSystemViewController.m in Sources */ = {isa = PBXBuildFile; fileRef = CE74C285225D88ED004E4FF1 /* VMConfigSystemViewController.m */; };
		CEA45F08263519B5002FA97D /* ActivityView.swift in Sources */ = {isa = PBXBuildFile; fileRef = CE8813D224CD230300532628 /* ActivityView.swift */; };
		CEA45F09263519B5002FA97D /* qapi-dispatch-events.c in Sources */ = {isa = PBXBuildFile; fileRef = CE23C09223FCEC00001177D6 /* qapi-dispatch-events.c */; };
		CEA45F0A263519B5002FA97D /* UTMPasteboard.swift in Sources */ = {isa = PBXBuildFile; fileRef = CEDF83F8258AE24E0030E4AC /* UTMPasteboard.swift */; };
		CEA45F0B263519B5002FA97D /* qapi-visit-authz.c in Sources */ = {isa = PBXBuildFile; fileRef = CE23C0B823FCEC02001177D6 /* qapi-visit-authz.c */; };
		CEA45F0C263519B5002FA97D /* VMPlaceholderView.swift in Sources */ = {isa = PBXBuildFile; fileRef = CE2D954224AD4F980059923A /* VMPlaceholderView.swift */; };
		CEA45F0D263519B5002FA97D /* VMDisplayMetalViewController+Pointer.m in Sources */ = {isa = PBXBuildFile; fileRef = 83FBDD55242FA7BC00D2C5D7 /* VMDisplayMetalViewController+Pointer.m */; };
		CEA45F0E263519B5002FA97D /* qapi-commands-run-state.c in Sources */ = {isa = PBXBuildFile; fileRef = CE23C07E23FCEBFF001177D6 /* qapi-commands-run-state.c */; };
		CEA45F0F263519B5002FA97D /* qapi-types-misc-target.c in Sources */ = {isa = PBXBuildFile; fileRef = CE23C16023FCEC0A001177D6 /* qapi-types-misc-target.c */; };
		CEA45F10263519B5002FA97D /* qapi-events-rdma.c in Sources */ = {isa = PBXBuildFile; fileRef = CE23C12923FCEC07001177D6 /* qapi-events-rdma.c */; };
		CEA45F11263519B5002FA97D /* UTMShaders.metal in Sources */ = {isa = PBXBuildFile; fileRef = CE2D63D02265154700FC7E63 /* UTMShaders.metal */; };
		CEA45F12263519B5002FA97D /* qapi-visit-dump.c in Sources */ = {isa = PBXBuildFile; fileRef = CE23C0B323FCEC01001177D6 /* qapi-visit-dump.c */; };
		CEA45F13263519B5002FA97D /* qapi-visit-error.c in Sources */ = {isa = PBXBuildFile; fileRef = CE23C15D23FCEC0A001177D6 /* qapi-visit-error.c */; };
		CEA45F14263519B5002FA97D /* error.c in Sources */ = {isa = PBXBuildFile; fileRef = CE36B1542275061B004A1435 /* error.c */; };
		CEA45F15263519B5002FA97D /* UTMQemuManager+BlockDevices.m in Sources */ = {isa = PBXBuildFile; fileRef = CEF83EB924F9ABEA00557D15 /* UTMQemuManager+BlockDevices.m */; };
		CEA45F16263519B5002FA97D /* cf-output-visitor.c in Sources */ = {isa = PBXBuildFile; fileRef = CECC76502273A7D50059B955 /* cf-output-visitor.c */; };
		CEA45F17263519B5002FA97D /* qapi-types-audio.c in Sources */ = {isa = PBXBuildFile; fileRef = CE23C11423FCEC06001177D6 /* qapi-types-audio.c */; };
		CEA45F18263519B5002FA97D /* VMConfigCreateViewController.m in Sources */ = {isa = PBXBuildFile; fileRef = CE31C24C225EA4A200A965DD /* VMConfigCreateViewController.m */; };
		CEA45F19263519B5002FA97D /* VMScroll.m in Sources */ = {isa = PBXBuildFile; fileRef = CE20FAE72448D2BE0059AE11 /* VMScroll.m */; };
		CEA45F1A263519B5002FA97D /* VMConfigNetworkPortForwardView.swift in Sources */ = {isa = PBXBuildFile; fileRef = CE2D954D24AD4F980059923A /* VMConfigNetworkPortForwardView.swift */; };
		CEA45F1B263519B5002FA97D /* UTMTerminal.m in Sources */ = {isa = PBXBuildFile; fileRef = E28394B3240C20E0006742E2 /* UTMTerminal.m */; };
		CEA45F1C263519B5002FA97D /* VMDisplayMetalViewController+USB.m in Sources */ = {isa = PBXBuildFile; fileRef = CEA905C82603DA0D00801E7C /* VMDisplayMetalViewController+USB.m */; };
		CEA45F1D263519B5002FA97D /* VMConfigSwitch.m in Sources */ = {isa = PBXBuildFile; fileRef = CEBCAF5324353B3700C2B423 /* VMConfigSwitch.m */; };
		CEA45F1E263519B5002FA97D /* qapi-types-char.c in Sources */ = {isa = PBXBuildFile; fileRef = CE23C12023FCEC07001177D6 /* qapi-types-char.c */; };
		CEA45F1F263519B5002FA97D /* CSConnection.m in Sources */ = {isa = PBXBuildFile; fileRef = CE4AA14B2264004F002E4A54 /* CSConnection.m */; };
		CEA45F20263519B5002FA97D /* qapi-visit-audio.c in Sources */ = {isa = PBXBuildFile; fileRef = CE23C0BE23FCEC02001177D6 /* qapi-visit-audio.c */; };
		CEA45F21263519B5002FA97D /* qapi-builtin-visit.c in Sources */ = {isa = PBXBuildFile; fileRef = CE23C09623FCEC00001177D6 /* qapi-builtin-visit.c */; };
		CEA45F22263519B5002FA97D /* UTMRenderer.m in Sources */ = {isa = PBXBuildFile; fileRef = CE2D63CF2265154700FC7E63 /* UTMRenderer.m */; };
		CEA45F24263519B5002FA97D /* libgstautodetect.a in Frameworks */ = {isa = PBXBuildFile; fileRef = CE9D19522265425900355E14 /* libgstautodetect.a */; };
		CEA45F25263519B5002FA97D /* libgstaudiotestsrc.a in Frameworks */ = {isa = PBXBuildFile; fileRef = CE9D19532265425900355E14 /* libgstaudiotestsrc.a */; };
		CEA45F26263519B5002FA97D /* libgstvideoconvert.a in Frameworks */ = {isa = PBXBuildFile; fileRef = CE9D19542265425900355E14 /* libgstvideoconvert.a */; };
		CEA45F27263519B5002FA97D /* libgstaudioconvert.a in Frameworks */ = {isa = PBXBuildFile; fileRef = CE9D19552265425900355E14 /* libgstaudioconvert.a */; };
		CEA45F28263519B5002FA97D /* libgstvideoscale.a in Frameworks */ = {isa = PBXBuildFile; fileRef = CE9D19562265425900355E14 /* libgstvideoscale.a */; };
		CEA45F29263519B5002FA97D /* IQKeyboardManagerSwift in Frameworks */ = {isa = PBXBuildFile; productRef = CEA45E22263519B5002FA97D /* IQKeyboardManagerSwift */; };
		CEA45F2A263519B5002FA97D /* MetalKit.framework in Frameworks */ = {isa = PBXBuildFile; fileRef = CE66450C2269313200B0849A /* MetalKit.framework */; };
		CEA45F2B263519B5002FA97D /* libgstvolume.a in Frameworks */ = {isa = PBXBuildFile; fileRef = CE9D19572265425900355E14 /* libgstvolume.a */; };
		CEA45F2C263519B5002FA97D /* libgstcoreelements.a in Frameworks */ = {isa = PBXBuildFile; fileRef = CE9D19582265425900355E14 /* libgstcoreelements.a */; };
		CEA45F2D263519B5002FA97D /* libgstvideorate.a in Frameworks */ = {isa = PBXBuildFile; fileRef = CE9D19592265425900355E14 /* libgstvideorate.a */; };
		CEA45F2E263519B5002FA97D /* libgstjpeg.a in Frameworks */ = {isa = PBXBuildFile; fileRef = CE9D195A2265425900355E14 /* libgstjpeg.a */; };
		CEA45F2F263519B5002FA97D /* libgstaudioresample.a in Frameworks */ = {isa = PBXBuildFile; fileRef = CE9D195B2265425900355E14 /* libgstaudioresample.a */; };
		CEA45F30263519B5002FA97D /* libgstplayback.a in Frameworks */ = {isa = PBXBuildFile; fileRef = CE9D195C2265425900355E14 /* libgstplayback.a */; };
		CEA45F31263519B5002FA97D /* libgstadder.a in Frameworks */ = {isa = PBXBuildFile; fileRef = CE9D195D2265425900355E14 /* libgstadder.a */; };
		CEA45F32263519B5002FA97D /* libgstaudiorate.a in Frameworks */ = {isa = PBXBuildFile; fileRef = CE9D195F2265425900355E14 /* libgstaudiorate.a */; };
		CEA45F33263519B5002FA97D /* libgstvideofilter.a in Frameworks */ = {isa = PBXBuildFile; fileRef = CE9D19602265425900355E14 /* libgstvideofilter.a */; };
		CEA45F34263519B5002FA97D /* libgstapp.a in Frameworks */ = {isa = PBXBuildFile; fileRef = CE9D19612265425900355E14 /* libgstapp.a */; };
		CEA45F35263519B5002FA97D /* libgstgio.a in Frameworks */ = {isa = PBXBuildFile; fileRef = CE9D19622265425A00355E14 /* libgstgio.a */; };
		CEA45F36263519B5002FA97D /* libgsttypefindfunctions.a in Frameworks */ = {isa = PBXBuildFile; fileRef = CE9D19632265425A00355E14 /* libgsttypefindfunctions.a */; };
		CEA45F37263519B5002FA97D /* libgstvideotestsrc.a in Frameworks */ = {isa = PBXBuildFile; fileRef = CE9D19642265425A00355E14 /* libgstvideotestsrc.a */; };
		CEA45F38263519B5002FA97D /* libgstosxaudio.a in Frameworks */ = {isa = PBXBuildFile; fileRef = CE9D19652265425A00355E14 /* libgstosxaudio.a */; };
		CEA45F39263519B5002FA97D /* libgmodule-2.0.0.utm.dylib in Frameworks */ = {isa = PBXBuildFile; fileRef = CE2D63D822653C7300FC7E63 /* libgmodule-2.0.0.utm.dylib */; };
		CEA45F3A263519B5002FA97D /* libjpeg.62.utm.dylib in Frameworks */ = {isa = PBXBuildFile; fileRef = CE2D63D922653C7300FC7E63 /* libjpeg.62.utm.dylib */; };
		CEA45F3B263519B5002FA97D /* libintl.8.utm.dylib in Frameworks */ = {isa = PBXBuildFile; fileRef = CE2D63DA22653C7300FC7E63 /* libintl.8.utm.dylib */; };
		CEA45F3C263519B5002FA97D /* libgstapp-1.0.0.utm.dylib in Frameworks */ = {isa = PBXBuildFile; fileRef = CE2D63DB22653C7300FC7E63 /* libgstapp-1.0.0.utm.dylib */; };
		CEA45F3D263519B5002FA97D /* libgthread-2.0.0.utm.dylib in Frameworks */ = {isa = PBXBuildFile; fileRef = CE2D63DC22653C7300FC7E63 /* libgthread-2.0.0.utm.dylib */; };
		CEA45F3E263519B5002FA97D /* libgstrtp-1.0.0.utm.dylib in Frameworks */ = {isa = PBXBuildFile; fileRef = CE2D63DD22653C7400FC7E63 /* libgstrtp-1.0.0.utm.dylib */; };
		CEA45F3F263519B5002FA97D /* libgstriff-1.0.0.utm.dylib in Frameworks */ = {isa = PBXBuildFile; fileRef = CE2D63DE22653C7400FC7E63 /* libgstriff-1.0.0.utm.dylib */; };
		CEA45F40263519B5002FA97D /* libusbredirhost.1.utm.dylib in Frameworks */ = {isa = PBXBuildFile; fileRef = CEA9058725FC69D100801E7C /* libusbredirhost.1.utm.dylib */; };
		CEA45F41263519B5002FA97D /* libgstreamer-1.0.0.utm.dylib in Frameworks */ = {isa = PBXBuildFile; fileRef = CE2D63E022653C7400FC7E63 /* libgstreamer-1.0.0.utm.dylib */; };
		CEA45F42263519B5002FA97D /* libjson-glib-1.0.0.utm.dylib in Frameworks */ = {isa = PBXBuildFile; fileRef = CE2D63E222653C7400FC7E63 /* libjson-glib-1.0.0.utm.dylib */; };
		CEA45F43263519B5002FA97D /* libffi.7.utm.dylib in Frameworks */ = {isa = PBXBuildFile; fileRef = CE2D63E322653C7400FC7E63 /* libffi.7.utm.dylib */; };
		CEA45F44263519B5002FA97D /* libgstnet-1.0.0.utm.dylib in Frameworks */ = {isa = PBXBuildFile; fileRef = CE2D63E522653C7400FC7E63 /* libgstnet-1.0.0.utm.dylib */; };
		CEA45F45263519B5002FA97D /* libgstbase-1.0.0.utm.dylib in Frameworks */ = {isa = PBXBuildFile; fileRef = CE2D63E822653C7400FC7E63 /* libgstbase-1.0.0.utm.dylib */; };
		CEA45F46263519B5002FA97D /* Logging in Frameworks */ = {isa = PBXBuildFile; productRef = CEA45E20263519B5002FA97D /* Logging */; };
		CEA45F47263519B5002FA97D /* libphodav-2.0.0.utm.dylib in Frameworks */ = {isa = PBXBuildFile; fileRef = CE059DC0243BD67100338317 /* libphodav-2.0.0.utm.dylib */; };
		CEA45F48263519B5002FA97D /* libusbredirparser.1.utm.dylib in Frameworks */ = {isa = PBXBuildFile; fileRef = CEA9058825FC69D100801E7C /* libusbredirparser.1.utm.dylib */; };
		CEA45F49263519B5002FA97D /* SwiftUI.framework in Frameworks */ = {isa = PBXBuildFile; fileRef = CE0E9B86252FD06B0026E02B /* SwiftUI.framework */; settings = {ATTRIBUTES = (Weak, ); }; };
		CEA45F4A263519B5002FA97D /* libgstcontroller-1.0.0.utm.dylib in Frameworks */ = {isa = PBXBuildFile; fileRef = CE2D63EE22653C7400FC7E63 /* libgstcontroller-1.0.0.utm.dylib */; };
		CEA45F4B263519B5002FA97D /* libgstaudio-1.0.0.utm.dylib in Frameworks */ = {isa = PBXBuildFile; fileRef = CE2D63EF22653C7400FC7E63 /* libgstaudio-1.0.0.utm.dylib */; };
		CEA45F4C263519B5002FA97D /* libgpg-error.0.utm.dylib in Frameworks */ = {isa = PBXBuildFile; fileRef = CE2D63F122653C7400FC7E63 /* libgpg-error.0.utm.dylib */; };
		CEA45F4D263519B5002FA97D /* libgcrypt.20.utm.dylib in Frameworks */ = {isa = PBXBuildFile; fileRef = CE2D63F322653C7400FC7E63 /* libgcrypt.20.utm.dylib */; };
		CEA45F4E263519B5002FA97D /* libgobject-2.0.0.utm.dylib in Frameworks */ = {isa = PBXBuildFile; fileRef = CE2D63F522653C7400FC7E63 /* libgobject-2.0.0.utm.dylib */; };
		CEA45F4F263519B5002FA97D /* libgsttag-1.0.0.utm.dylib in Frameworks */ = {isa = PBXBuildFile; fileRef = CE2D63F622653C7400FC7E63 /* libgsttag-1.0.0.utm.dylib */; };
		CEA45F50263519B5002FA97D /* libgio-2.0.0.utm.dylib in Frameworks */ = {isa = PBXBuildFile; fileRef = CE2D63F822653C7400FC7E63 /* libgio-2.0.0.utm.dylib */; };
		CEA45F51263519B5002FA97D /* libgstvideo-1.0.0.utm.dylib in Frameworks */ = {isa = PBXBuildFile; fileRef = CE2D63F922653C7400FC7E63 /* libgstvideo-1.0.0.utm.dylib */; };
		CEA45F52263519B5002FA97D /* libspice-client-glib-2.0.8.utm.dylib in Frameworks */ = {isa = PBXBuildFile; fileRef = CE2D63FE22653C7500FC7E63 /* libspice-client-glib-2.0.8.utm.dylib */; };
		CEA45F53263519B5002FA97D /* libgstrtsp-1.0.0.utm.dylib in Frameworks */ = {isa = PBXBuildFile; fileRef = CE2D640122653C7500FC7E63 /* libgstrtsp-1.0.0.utm.dylib */; };
		CEA45F54263519B5002FA97D /* libopus.0.utm.dylib in Frameworks */ = {isa = PBXBuildFile; fileRef = CE2D640322653C7500FC7E63 /* libopus.0.utm.dylib */; };
		CEA45F55263519B5002FA97D /* libglib-2.0.0.utm.dylib in Frameworks */ = {isa = PBXBuildFile; fileRef = CE2D640422653C7500FC7E63 /* libglib-2.0.0.utm.dylib */; };
		CEA45F56263519B5002FA97D /* libpng16.16.utm.dylib in Frameworks */ = {isa = PBXBuildFile; fileRef = CE2D640522653C7500FC7E63 /* libpng16.16.utm.dylib */; };
		CEA45F57263519B5002FA97D /* libgstfft-1.0.0.utm.dylib in Frameworks */ = {isa = PBXBuildFile; fileRef = CE2D640922653C7500FC7E63 /* libgstfft-1.0.0.utm.dylib */; };
		CEA45F58263519B5002FA97D /* libcrypto.1.1.utm.dylib in Frameworks */ = {isa = PBXBuildFile; fileRef = CE2D640A22653C7500FC7E63 /* libcrypto.1.1.utm.dylib */; };
		CEA45F59263519B5002FA97D /* libgstpbutils-1.0.0.utm.dylib in Frameworks */ = {isa = PBXBuildFile; fileRef = CE2D640E22653C7500FC7E63 /* libgstpbutils-1.0.0.utm.dylib */; };
		CEA45F5A263519B5002FA97D /* libgstallocators-1.0.0.utm.dylib in Frameworks */ = {isa = PBXBuildFile; fileRef = CE2D641122653C7500FC7E63 /* libgstallocators-1.0.0.utm.dylib */; };
		CEA45F5B263519B5002FA97D /* libgstcheck-1.0.0.utm.dylib in Frameworks */ = {isa = PBXBuildFile; fileRef = CE2D641422653C7500FC7E63 /* libgstcheck-1.0.0.utm.dylib */; };
		CEA45F5C263519B5002FA97D /* libiconv.2.utm.dylib in Frameworks */ = {isa = PBXBuildFile; fileRef = CE2D641522653C7500FC7E63 /* libiconv.2.utm.dylib */; };
		CEA45F5D263519B5002FA97D /* libgstsdp-1.0.0.utm.dylib in Frameworks */ = {isa = PBXBuildFile; fileRef = CE2D641622653C7500FC7E63 /* libgstsdp-1.0.0.utm.dylib */; };
		CEA45F5E263519B5002FA97D /* libssl.1.1.utm.dylib in Frameworks */ = {isa = PBXBuildFile; fileRef = CE2D641722653C7500FC7E63 /* libssl.1.1.utm.dylib */; };
		CEA45F5F263519B5002FA97D /* libspice-server.1.utm.dylib in Frameworks */ = {isa = PBXBuildFile; fileRef = CE2D641822653C7500FC7E63 /* libspice-server.1.utm.dylib */; };
		CEA45F60263519B5002FA97D /* libpixman-1.0.utm.dylib in Frameworks */ = {isa = PBXBuildFile; fileRef = CE2D641922653C7600FC7E63 /* libpixman-1.0.utm.dylib */; };
		CEA45F61263519B5002FA97D /* libusb-1.0.0.utm.dylib in Frameworks */ = {isa = PBXBuildFile; fileRef = CEA9053725F981E900801E7C /* libusb-1.0.0.utm.dylib */; };
		CEA45F64263519B5002FA97D /* Icons in Resources */ = {isa = PBXBuildFile; fileRef = CE4698F824C8FBD9008C1BD6 /* Icons */; };
		CEA45F65263519B5002FA97D /* Main.storyboard in Resources */ = {isa = PBXBuildFile; fileRef = CE550BD2225947990063E575 /* Main.storyboard */; };
		CEA45F66263519B5002FA97D /* terminal.js in Resources */ = {isa = PBXBuildFile; fileRef = E28394B9240C219F006742E2 /* terminal.js */; };
		CEA45F67263519B5002FA97D /* Localizable.strings in Resources */ = {isa = PBXBuildFile; fileRef = 521F3EFB2414F73800130500 /* Localizable.strings */; };
		CEA45F68263519B5002FA97D /* VMUSBDevicesView.xib in Resources */ = {isa = PBXBuildFile; fileRef = CEA905CC2603DBFB00801E7C /* VMUSBDevicesView.xib */; };
		CEA45F69263519B5002FA97D /* qemu in Resources */ = {isa = PBXBuildFile; fileRef = CE9D18F72265410E00355E14 /* qemu */; };
		CEA45F6A263519B5002FA97D /* VMDisplayView.xib in Resources */ = {isa = PBXBuildFile; fileRef = CE72B4A92463532B00716A11 /* VMDisplayView.xib */; };
		CEA45F6B263519B5002FA97D /* VMRemovableDrivesView.xib in Resources */ = {isa = PBXBuildFile; fileRef = CE4EF2712506DD7900E9D33B /* VMRemovableDrivesView.xib */; };
		CEA45F6C263519B5002FA97D /* terminal.html in Resources */ = {isa = PBXBuildFile; fileRef = E28394B8240C219F006742E2 /* terminal.html */; };
		CEA45F6D263519B5002FA97D /* Settings.bundle in Resources */ = {isa = PBXBuildFile; fileRef = 5286EC91243748AC007E6CBC /* Settings.bundle */; };
		CEA45F6E263519B5002FA97D /* LaunchScreen.storyboard in Resources */ = {isa = PBXBuildFile; fileRef = CE550BD72259479D0063E575 /* LaunchScreen.storyboard */; };
		CEA45F6F263519B5002FA97D /* Assets.xcassets in Resources */ = {isa = PBXBuildFile; fileRef = CE550BD52259479D0063E575 /* Assets.xcassets */; };
		CEA45F70263519B5002FA97D /* hterm_all.js in Resources */ = {isa = PBXBuildFile; fileRef = E28394BD240C22F1006742E2 /* hterm_all.js */; };
		CEA45F72263519B5002FA97D /* libgpg-error.0.utm.dylib in Embed Libraries */ = {isa = PBXBuildFile; fileRef = CE2D63F122653C7400FC7E63 /* libgpg-error.0.utm.dylib */; settings = {ATTRIBUTES = (CodeSignOnCopy, ); }; };
		CEA45F73263519B5002FA97D /* libqemu-mips64el-softmmu.utm.dylib in Embed Libraries */ = {isa = PBXBuildFile; fileRef = CE2D640822653C7500FC7E63 /* libqemu-mips64el-softmmu.utm.dylib */; settings = {ATTRIBUTES = (CodeSignOnCopy, ); }; };
		CEA45F74263519B5002FA97D /* libgstcontroller-1.0.0.utm.dylib in Embed Libraries */ = {isa = PBXBuildFile; fileRef = CE2D63EE22653C7400FC7E63 /* libgstcontroller-1.0.0.utm.dylib */; settings = {ATTRIBUTES = (CodeSignOnCopy, ); }; };
		CEA45F75263519B5002FA97D /* libgstallocators-1.0.0.utm.dylib in Embed Libraries */ = {isa = PBXBuildFile; fileRef = CE2D641122653C7500FC7E63 /* libgstallocators-1.0.0.utm.dylib */; settings = {ATTRIBUTES = (CodeSignOnCopy, ); }; };
		CEA45F76263519B5002FA97D /* libgstbase-1.0.0.utm.dylib in Embed Libraries */ = {isa = PBXBuildFile; fileRef = CE2D63E822653C7400FC7E63 /* libgstbase-1.0.0.utm.dylib */; settings = {ATTRIBUTES = (CodeSignOnCopy, ); }; };
		CEA45F77263519B5002FA97D /* libffi.7.utm.dylib in Embed Libraries */ = {isa = PBXBuildFile; fileRef = CE2D63E322653C7400FC7E63 /* libffi.7.utm.dylib */; settings = {ATTRIBUTES = (CodeSignOnCopy, ); }; };
		CEA45F78263519B5002FA97D /* libssl.1.1.utm.dylib in Embed Libraries */ = {isa = PBXBuildFile; fileRef = CE2D641722653C7500FC7E63 /* libssl.1.1.utm.dylib */; settings = {ATTRIBUTES = (CodeSignOnCopy, ); }; };
		CEA45F79263519B5002FA97D /* libusbredirhost.1.utm.dylib in Embed Libraries */ = {isa = PBXBuildFile; fileRef = CEA9058725FC69D100801E7C /* libusbredirhost.1.utm.dylib */; settings = {ATTRIBUTES = (CodeSignOnCopy, ); }; };
		CEA45F7A263519B5002FA97D /* libgio-2.0.0.utm.dylib in Embed Libraries */ = {isa = PBXBuildFile; fileRef = CE2D63F822653C7400FC7E63 /* libgio-2.0.0.utm.dylib */; settings = {ATTRIBUTES = (CodeSignOnCopy, ); }; };
		CEA45F7B263519B5002FA97D /* libpng16.16.utm.dylib in Embed Libraries */ = {isa = PBXBuildFile; fileRef = CE2D640522653C7500FC7E63 /* libpng16.16.utm.dylib */; settings = {ATTRIBUTES = (CodeSignOnCopy, ); }; };
		CEA45F7C263519B5002FA97D /* libgstnet-1.0.0.utm.dylib in Embed Libraries */ = {isa = PBXBuildFile; fileRef = CE2D63E522653C7400FC7E63 /* libgstnet-1.0.0.utm.dylib */; settings = {ATTRIBUTES = (CodeSignOnCopy, ); }; };
		CEA45F7D263519B5002FA97D /* libqemu-cris-softmmu.utm.dylib in Embed Libraries */ = {isa = PBXBuildFile; fileRef = CE2D63E622653C7400FC7E63 /* libqemu-cris-softmmu.utm.dylib */; settings = {ATTRIBUTES = (CodeSignOnCopy, ); }; };
		CEA45F7E263519B5002FA97D /* libcrypto.1.1.utm.dylib in Embed Libraries */ = {isa = PBXBuildFile; fileRef = CE2D640A22653C7500FC7E63 /* libcrypto.1.1.utm.dylib */; settings = {ATTRIBUTES = (CodeSignOnCopy, ); }; };
		CEA45F7F263519B5002FA97D /* libqemu-riscv64-softmmu.utm.dylib in Embed Libraries */ = {isa = PBXBuildFile; fileRef = CE2D63FB22653C7500FC7E63 /* libqemu-riscv64-softmmu.utm.dylib */; settings = {ATTRIBUTES = (CodeSignOnCopy, ); }; };
		CEA45F80263519B5002FA97D /* libgstapp-1.0.0.utm.dylib in Embed Libraries */ = {isa = PBXBuildFile; fileRef = CE2D63DB22653C7300FC7E63 /* libgstapp-1.0.0.utm.dylib */; settings = {ATTRIBUTES = (CodeSignOnCopy, ); }; };
		CEA45F81263519B5002FA97D /* libqemu-moxie-softmmu.utm.dylib in Embed Libraries */ = {isa = PBXBuildFile; fileRef = CE2D63EA22653C7400FC7E63 /* libqemu-moxie-softmmu.utm.dylib */; settings = {ATTRIBUTES = (CodeSignOnCopy, ); }; };
		CEA45F82263519B5002FA97D /* libqemu-microblaze-softmmu.utm.dylib in Embed Libraries */ = {isa = PBXBuildFile; fileRef = CE2D63E422653C7400FC7E63 /* libqemu-microblaze-softmmu.utm.dylib */; settings = {ATTRIBUTES = (CodeSignOnCopy, ); }; };
		CEA45F83263519B5002FA97D /* libqemu-sh4-softmmu.utm.dylib in Embed Libraries */ = {isa = PBXBuildFile; fileRef = CE2D640222653C7500FC7E63 /* libqemu-sh4-softmmu.utm.dylib */; settings = {ATTRIBUTES = (CodeSignOnCopy, ); }; };
		CEA45F84263519B5002FA97D /* libgsttag-1.0.0.utm.dylib in Embed Libraries */ = {isa = PBXBuildFile; fileRef = CE2D63F622653C7400FC7E63 /* libgsttag-1.0.0.utm.dylib */; settings = {ATTRIBUTES = (CodeSignOnCopy, ); }; };
		CEA45F85263519B5002FA97D /* libqemu-or1k-softmmu.utm.dylib in Embed Libraries */ = {isa = PBXBuildFile; fileRef = CE2D640B22653C7500FC7E63 /* libqemu-or1k-softmmu.utm.dylib */; settings = {ATTRIBUTES = (CodeSignOnCopy, ); }; };
		CEA45F86263519B5002FA97D /* libgstrtp-1.0.0.utm.dylib in Embed Libraries */ = {isa = PBXBuildFile; fileRef = CE2D63DD22653C7400FC7E63 /* libgstrtp-1.0.0.utm.dylib */; settings = {ATTRIBUTES = (CodeSignOnCopy, ); }; };
		CEA45F87263519B5002FA97D /* libgstriff-1.0.0.utm.dylib in Embed Libraries */ = {isa = PBXBuildFile; fileRef = CE2D63DE22653C7400FC7E63 /* libgstriff-1.0.0.utm.dylib */; settings = {ATTRIBUTES = (CodeSignOnCopy, ); }; };
		CEA45F88263519B5002FA97D /* libqemu-ppc-softmmu.utm.dylib in Embed Libraries */ = {isa = PBXBuildFile; fileRef = CE2D63E722653C7400FC7E63 /* libqemu-ppc-softmmu.utm.dylib */; settings = {ATTRIBUTES = (CodeSignOnCopy, ); }; };
		CEA45F89263519B5002FA97D /* libphodav-2.0.0.utm.dylib in Embed Libraries */ = {isa = PBXBuildFile; fileRef = CE059DC0243BD67100338317 /* libphodav-2.0.0.utm.dylib */; settings = {ATTRIBUTES = (CodeSignOnCopy, ); }; };
		CEA45F8A263519B5002FA97D /* libgthread-2.0.0.utm.dylib in Embed Libraries */ = {isa = PBXBuildFile; fileRef = CE2D63DC22653C7300FC7E63 /* libgthread-2.0.0.utm.dylib */; settings = {ATTRIBUTES = (CodeSignOnCopy, ); }; };
		CEA45F8B263519B5002FA97D /* libqemu-aarch64-softmmu.utm.dylib in Embed Libraries */ = {isa = PBXBuildFile; fileRef = CE2D63FD22653C7500FC7E63 /* libqemu-aarch64-softmmu.utm.dylib */; settings = {ATTRIBUTES = (CodeSignOnCopy, ); }; };
		CEA45F8C263519B5002FA97D /* libusbredirparser.1.utm.dylib in Embed Libraries */ = {isa = PBXBuildFile; fileRef = CEA9058825FC69D100801E7C /* libusbredirparser.1.utm.dylib */; settings = {ATTRIBUTES = (CodeSignOnCopy, ); }; };
		CEA45F8D263519B5002FA97D /* libqemu-mips-softmmu.utm.dylib in Embed Libraries */ = {isa = PBXBuildFile; fileRef = CE2D63FF22653C7500FC7E63 /* libqemu-mips-softmmu.utm.dylib */; settings = {ATTRIBUTES = (CodeSignOnCopy, ); }; };
		CEA45F8E263519B5002FA97D /* libqemu-s390x-softmmu.utm.dylib in Embed Libraries */ = {isa = PBXBuildFile; fileRef = CE2D63FC22653C7500FC7E63 /* libqemu-s390x-softmmu.utm.dylib */; settings = {ATTRIBUTES = (CodeSignOnCopy, ); }; };
		CEA45F8F263519B5002FA97D /* libgobject-2.0.0.utm.dylib in Embed Libraries */ = {isa = PBXBuildFile; fileRef = CE2D63F522653C7400FC7E63 /* libgobject-2.0.0.utm.dylib */; settings = {ATTRIBUTES = (CodeSignOnCopy, ); }; };
		CEA45F90263519B5002FA97D /* libgmodule-2.0.0.utm.dylib in Embed Libraries */ = {isa = PBXBuildFile; fileRef = CE2D63D822653C7300FC7E63 /* libgmodule-2.0.0.utm.dylib */; settings = {ATTRIBUTES = (CodeSignOnCopy, ); }; };
		CEA45F91263519B5002FA97D /* libqemu-tricore-softmmu.utm.dylib in Embed Libraries */ = {isa = PBXBuildFile; fileRef = CE2D63EC22653C7400FC7E63 /* libqemu-tricore-softmmu.utm.dylib */; settings = {ATTRIBUTES = (CodeSignOnCopy, ); }; };
		CEA45F92263519B5002FA97D /* libqemu-sparc64-softmmu.utm.dylib in Embed Libraries */ = {isa = PBXBuildFile; fileRef = CE2D640F22653C7500FC7E63 /* libqemu-sparc64-softmmu.utm.dylib */; settings = {ATTRIBUTES = (CodeSignOnCopy, ); }; };
		CEA45F93263519B5002FA97D /* libqemu-riscv32-softmmu.utm.dylib in Embed Libraries */ = {isa = PBXBuildFile; fileRef = CE2D63FA22653C7400FC7E63 /* libqemu-riscv32-softmmu.utm.dylib */; settings = {ATTRIBUTES = (CodeSignOnCopy, ); }; };
		CEA45F94263519B5002FA97D /* libqemu-mips64-softmmu.utm.dylib in Embed Libraries */ = {isa = PBXBuildFile; fileRef = CE2D63F422653C7400FC7E63 /* libqemu-mips64-softmmu.utm.dylib */; settings = {ATTRIBUTES = (CodeSignOnCopy, ); }; };
		CEA45F95263519B5002FA97D /* libqemu-m68k-softmmu.utm.dylib in Embed Libraries */ = {isa = PBXBuildFile; fileRef = CE2D63EB22653C7400FC7E63 /* libqemu-m68k-softmmu.utm.dylib */; settings = {ATTRIBUTES = (CodeSignOnCopy, ); }; };
		CEA45F96263519B5002FA97D /* libqemu-sparc-softmmu.utm.dylib in Embed Libraries */ = {isa = PBXBuildFile; fileRef = CE2D640D22653C7500FC7E63 /* libqemu-sparc-softmmu.utm.dylib */; settings = {ATTRIBUTES = (CodeSignOnCopy, ); }; };
		CEA45F97263519B5002FA97D /* libqemu-ppc64-softmmu.utm.dylib in Embed Libraries */ = {isa = PBXBuildFile; fileRef = CE2D640C22653C7500FC7E63 /* libqemu-ppc64-softmmu.utm.dylib */; settings = {ATTRIBUTES = (CodeSignOnCopy, ); }; };
		CEA45F98263519B5002FA97D /* libqemu-alpha-softmmu.utm.dylib in Embed Libraries */ = {isa = PBXBuildFile; fileRef = CE2D641322653C7500FC7E63 /* libqemu-alpha-softmmu.utm.dylib */; settings = {ATTRIBUTES = (CodeSignOnCopy, ); }; };
		CEA45F99263519B5002FA97D /* libqemu-sh4eb-softmmu.utm.dylib in Embed Libraries */ = {isa = PBXBuildFile; fileRef = CE2D63E122653C7400FC7E63 /* libqemu-sh4eb-softmmu.utm.dylib */; settings = {ATTRIBUTES = (CodeSignOnCopy, ); }; };
		CEA45F9A263519B5002FA97D /* libglib-2.0.0.utm.dylib in Embed Libraries */ = {isa = PBXBuildFile; fileRef = CE2D640422653C7500FC7E63 /* libglib-2.0.0.utm.dylib */; settings = {ATTRIBUTES = (CodeSignOnCopy, ); }; };
		CEA45F9B263519B5002FA97D /* libqemu-x86_64-softmmu.utm.dylib in Embed Libraries */ = {isa = PBXBuildFile; fileRef = CE2D640022653C7500FC7E63 /* libqemu-x86_64-softmmu.utm.dylib */; settings = {ATTRIBUTES = (CodeSignOnCopy, ); }; };
		CEA45F9C263519B5002FA97D /* libqemu-xtensaeb-softmmu.utm.dylib in Embed Libraries */ = {isa = PBXBuildFile; fileRef = CE2D641222653C7500FC7E63 /* libqemu-xtensaeb-softmmu.utm.dylib */; settings = {ATTRIBUTES = (CodeSignOnCopy, ); }; };
		CEA45F9D263519B5002FA97D /* libusb-1.0.0.utm.dylib in Embed Libraries */ = {isa = PBXBuildFile; fileRef = CEA9053725F981E900801E7C /* libusb-1.0.0.utm.dylib */; settings = {ATTRIBUTES = (CodeSignOnCopy, ); }; };
		CEA45F9E263519B5002FA97D /* libqemu-arm-softmmu.utm.dylib in Embed Libraries */ = {isa = PBXBuildFile; fileRef = CE2D640722653C7500FC7E63 /* libqemu-arm-softmmu.utm.dylib */; settings = {ATTRIBUTES = (CodeSignOnCopy, ); }; };
		CEA45F9F263519B5002FA97D /* libintl.8.utm.dylib in Embed Libraries */ = {isa = PBXBuildFile; fileRef = CE2D63DA22653C7300FC7E63 /* libintl.8.utm.dylib */; settings = {ATTRIBUTES = (CodeSignOnCopy, ); }; };
		CEA45FA0263519B5002FA97D /* libgstreamer-1.0.0.utm.dylib in Embed Libraries */ = {isa = PBXBuildFile; fileRef = CE2D63E022653C7400FC7E63 /* libgstreamer-1.0.0.utm.dylib */; settings = {ATTRIBUTES = (CodeSignOnCopy, ); }; };
		CEA45FA1263519B5002FA97D /* libgstvideo-1.0.0.utm.dylib in Embed Libraries */ = {isa = PBXBuildFile; fileRef = CE2D63F922653C7400FC7E63 /* libgstvideo-1.0.0.utm.dylib */; settings = {ATTRIBUTES = (CodeSignOnCopy, ); }; };
		CEA45FA2263519B5002FA97D /* libjson-glib-1.0.0.utm.dylib in Embed Libraries */ = {isa = PBXBuildFile; fileRef = CE2D63E222653C7400FC7E63 /* libjson-glib-1.0.0.utm.dylib */; settings = {ATTRIBUTES = (CodeSignOnCopy, ); }; };
		CEA45FA3263519B5002FA97D /* libpixman-1.0.utm.dylib in Embed Libraries */ = {isa = PBXBuildFile; fileRef = CE2D641922653C7600FC7E63 /* libpixman-1.0.utm.dylib */; settings = {ATTRIBUTES = (CodeSignOnCopy, ); }; };
		CEA45FA4263519B5002FA97D /* libjpeg.62.utm.dylib in Embed Libraries */ = {isa = PBXBuildFile; fileRef = CE2D63D922653C7300FC7E63 /* libjpeg.62.utm.dylib */; settings = {ATTRIBUTES = (CodeSignOnCopy, ); }; };
		CEA45FA5263519B5002FA97D /* libqemu-microblazeel-softmmu.utm.dylib in Embed Libraries */ = {isa = PBXBuildFile; fileRef = CE2D63F022653C7400FC7E63 /* libqemu-microblazeel-softmmu.utm.dylib */; settings = {ATTRIBUTES = (CodeSignOnCopy, ); }; };
		CEA45FA6263519B5002FA97D /* libqemu-hppa-softmmu.utm.dylib in Embed Libraries */ = {isa = PBXBuildFile; fileRef = CE2D63F222653C7400FC7E63 /* libqemu-hppa-softmmu.utm.dylib */; settings = {ATTRIBUTES = (CodeSignOnCopy, ); }; };
		CEA45FA7263519B5002FA97D /* libqemu-i386-softmmu.utm.dylib in Embed Libraries */ = {isa = PBXBuildFile; fileRef = CE2D63D722653C7300FC7E63 /* libqemu-i386-softmmu.utm.dylib */; settings = {ATTRIBUTES = (CodeSignOnCopy, ); }; };
		CEA45FA8263519B5002FA97D /* libspice-client-glib-2.0.8.utm.dylib in Embed Libraries */ = {isa = PBXBuildFile; fileRef = CE2D63FE22653C7500FC7E63 /* libspice-client-glib-2.0.8.utm.dylib */; settings = {ATTRIBUTES = (CodeSignOnCopy, ); }; };
		CEA45FA9263519B5002FA97D /* libopus.0.utm.dylib in Embed Libraries */ = {isa = PBXBuildFile; fileRef = CE2D640322653C7500FC7E63 /* libopus.0.utm.dylib */; settings = {ATTRIBUTES = (CodeSignOnCopy, ); }; };
		CEA45FAA263519B5002FA97D /* libgstsdp-1.0.0.utm.dylib in Embed Libraries */ = {isa = PBXBuildFile; fileRef = CE2D641622653C7500FC7E63 /* libgstsdp-1.0.0.utm.dylib */; settings = {ATTRIBUTES = (CodeSignOnCopy, ); }; };
		CEA45FAB263519B5002FA97D /* libqemu-nios2-softmmu.utm.dylib in Embed Libraries */ = {isa = PBXBuildFile; fileRef = CE2D63DF22653C7400FC7E63 /* libqemu-nios2-softmmu.utm.dylib */; settings = {ATTRIBUTES = (CodeSignOnCopy, ); }; };
		CEA45FAC263519B5002FA97D /* libgstaudio-1.0.0.utm.dylib in Embed Libraries */ = {isa = PBXBuildFile; fileRef = CE2D63EF22653C7400FC7E63 /* libgstaudio-1.0.0.utm.dylib */; settings = {ATTRIBUTES = (CodeSignOnCopy, ); }; };
		CEA45FAD263519B5002FA97D /* libgstcheck-1.0.0.utm.dylib in Embed Libraries */ = {isa = PBXBuildFile; fileRef = CE2D641422653C7500FC7E63 /* libgstcheck-1.0.0.utm.dylib */; settings = {ATTRIBUTES = (CodeSignOnCopy, ); }; };
		CEA45FAE263519B5002FA97D /* libqemu-xtensa-softmmu.utm.dylib in Embed Libraries */ = {isa = PBXBuildFile; fileRef = CE2D63ED22653C7400FC7E63 /* libqemu-xtensa-softmmu.utm.dylib */; settings = {ATTRIBUTES = (CodeSignOnCopy, ); }; };
		CEA45FAF263519B5002FA97D /* libiconv.2.utm.dylib in Embed Libraries */ = {isa = PBXBuildFile; fileRef = CE2D641522653C7500FC7E63 /* libiconv.2.utm.dylib */; settings = {ATTRIBUTES = (CodeSignOnCopy, ); }; };
		CEA45FB0263519B5002FA97D /* libqemu-mipsel-softmmu.utm.dylib in Embed Libraries */ = {isa = PBXBuildFile; fileRef = CE2D640622653C7500FC7E63 /* libqemu-mipsel-softmmu.utm.dylib */; settings = {ATTRIBUTES = (CodeSignOnCopy, ); }; };
		CEA45FB1263519B5002FA97D /* libgstrtsp-1.0.0.utm.dylib in Embed Libraries */ = {isa = PBXBuildFile; fileRef = CE2D640122653C7500FC7E63 /* libgstrtsp-1.0.0.utm.dylib */; settings = {ATTRIBUTES = (CodeSignOnCopy, ); }; };
		CEA45FB2263519B5002FA97D /* libspice-server.1.utm.dylib in Embed Libraries */ = {isa = PBXBuildFile; fileRef = CE2D641822653C7500FC7E63 /* libspice-server.1.utm.dylib */; settings = {ATTRIBUTES = (CodeSignOnCopy, ); }; };
		CEA45FB3263519B5002FA97D /* libgcrypt.20.utm.dylib in Embed Libraries */ = {isa = PBXBuildFile; fileRef = CE2D63F322653C7400FC7E63 /* libgcrypt.20.utm.dylib */; settings = {ATTRIBUTES = (CodeSignOnCopy, ); }; };
		CEA45FB4263519B5002FA97D /* libgstfft-1.0.0.utm.dylib in Embed Libraries */ = {isa = PBXBuildFile; fileRef = CE2D640922653C7500FC7E63 /* libgstfft-1.0.0.utm.dylib */; settings = {ATTRIBUTES = (CodeSignOnCopy, ); }; };
		CEA45FB5263519B5002FA97D /* libgstpbutils-1.0.0.utm.dylib in Embed Libraries */ = {isa = PBXBuildFile; fileRef = CE2D640E22653C7500FC7E63 /* libgstpbutils-1.0.0.utm.dylib */; settings = {ATTRIBUTES = (CodeSignOnCopy, ); }; };
		CEA9053825F981E900801E7C /* libusb-1.0.0.utm.dylib in Frameworks */ = {isa = PBXBuildFile; fileRef = CEA9053725F981E900801E7C /* libusb-1.0.0.utm.dylib */; };
		CEA9053D25F9824700801E7C /* libusb-1.0.0.utm.dylib in Frameworks */ = {isa = PBXBuildFile; fileRef = CEA9053725F981E900801E7C /* libusb-1.0.0.utm.dylib */; };
		CEA9054225F982C400801E7C /* libusb-1.0.0.utm.dylib in Embed Libraries */ = {isa = PBXBuildFile; fileRef = CEA9053725F981E900801E7C /* libusb-1.0.0.utm.dylib */; settings = {ATTRIBUTES = (CodeSignOnCopy, ); }; };
		CEA9054525F982CA00801E7C /* libusb-1.0.0.utm.dylib in Embed Libraries */ = {isa = PBXBuildFile; fileRef = CEA9053725F981E900801E7C /* libusb-1.0.0.utm.dylib */; settings = {ATTRIBUTES = (CodeSignOnCopy, ); }; };
		CEA9058925FC69D100801E7C /* libusbredirhost.1.utm.dylib in Frameworks */ = {isa = PBXBuildFile; fileRef = CEA9058725FC69D100801E7C /* libusbredirhost.1.utm.dylib */; };
		CEA9058A25FC69D100801E7C /* libusbredirparser.1.utm.dylib in Frameworks */ = {isa = PBXBuildFile; fileRef = CEA9058825FC69D100801E7C /* libusbredirparser.1.utm.dylib */; };
		CEA9058F25FC6A1400801E7C /* libusbredirhost.1.utm.dylib in Frameworks */ = {isa = PBXBuildFile; fileRef = CEA9058725FC69D100801E7C /* libusbredirhost.1.utm.dylib */; };
		CEA9059025FC6A1700801E7C /* libusbredirparser.1.utm.dylib in Frameworks */ = {isa = PBXBuildFile; fileRef = CEA9058825FC69D100801E7C /* libusbredirparser.1.utm.dylib */; };
		CEA9059125FC6A3300801E7C /* libusbredirhost.1.utm.dylib in Embed Libraries */ = {isa = PBXBuildFile; fileRef = CEA9058725FC69D100801E7C /* libusbredirhost.1.utm.dylib */; settings = {ATTRIBUTES = (CodeSignOnCopy, ); }; };
		CEA9059225FC6A3500801E7C /* libusbredirparser.1.utm.dylib in Embed Libraries */ = {isa = PBXBuildFile; fileRef = CEA9058825FC69D100801E7C /* libusbredirparser.1.utm.dylib */; settings = {ATTRIBUTES = (CodeSignOnCopy, ); }; };
		CEA9059525FC6A3A00801E7C /* libusbredirhost.1.utm.dylib in Embed Libraries */ = {isa = PBXBuildFile; fileRef = CEA9058725FC69D100801E7C /* libusbredirhost.1.utm.dylib */; settings = {ATTRIBUTES = (CodeSignOnCopy, ); }; };
		CEA9059625FC6A3B00801E7C /* libusbredirparser.1.utm.dylib in Embed Libraries */ = {isa = PBXBuildFile; fileRef = CEA9058825FC69D100801E7C /* libusbredirparser.1.utm.dylib */; settings = {ATTRIBUTES = (CodeSignOnCopy, ); }; };
		CEA905C92603DA0D00801E7C /* VMDisplayMetalViewController+USB.m in Sources */ = {isa = PBXBuildFile; fileRef = CEA905C82603DA0D00801E7C /* VMDisplayMetalViewController+USB.m */; };
		CEA905CD2603DBFB00801E7C /* VMUSBDevicesView.xib in Resources */ = {isa = PBXBuildFile; fileRef = CEA905CC2603DBFB00801E7C /* VMUSBDevicesView.xib */; };
		CEA905D82603DC5300801E7C /* VMUSBDevicesViewController.swift in Sources */ = {isa = PBXBuildFile; fileRef = CEA905D72603DC5300801E7C /* VMUSBDevicesViewController.swift */; };
		CEB63A7624F4654400CAF323 /* Main.swift in Sources */ = {isa = PBXBuildFile; fileRef = CEB63A7524F4654400CAF323 /* Main.swift */; };
		CEB63A7724F4654400CAF323 /* Main.swift in Sources */ = {isa = PBXBuildFile; fileRef = CEB63A7524F4654400CAF323 /* Main.swift */; };
		CEB63A7A24F469E300CAF323 /* UTMJailbreak.m in Sources */ = {isa = PBXBuildFile; fileRef = CEB63A7924F469E300CAF323 /* UTMJailbreak.m */; };
		CEB63A7B24F469E300CAF323 /* UTMJailbreak.m in Sources */ = {isa = PBXBuildFile; fileRef = CEB63A7924F469E300CAF323 /* UTMJailbreak.m */; };
		CEB63A7C24F46E5700CAF323 /* VMConfigStepper.m in Sources */ = {isa = PBXBuildFile; fileRef = CEE0420E24412C520001680F /* VMConfigStepper.m */; };
		CEB63A7D24F46E5700CAF323 /* VMConfigSwitch.m in Sources */ = {isa = PBXBuildFile; fileRef = CEBCAF5324353B3700C2B423 /* VMConfigSwitch.m */; };
		CEB63A7E24F46E5700CAF323 /* VMConfigTogglePickerCell.m in Sources */ = {isa = PBXBuildFile; fileRef = CEBCAF592435468600C2B423 /* VMConfigTogglePickerCell.m */; };
		CEB63A7F24F46E5700CAF323 /* VMConfigCell.m in Sources */ = {isa = PBXBuildFile; fileRef = CE059DCA243FBA3C00338317 /* VMConfigCell.m */; };
		CEB63A8024F46E5700CAF323 /* VMConfigPickerView.m in Sources */ = {isa = PBXBuildFile; fileRef = CEBCAF5624353B9F00C2B423 /* VMConfigPickerView.m */; };
		CEB63A8124F46E5700CAF323 /* VMConfigTextField.m in Sources */ = {isa = PBXBuildFile; fileRef = CEBCAF4D243525DB00C2B423 /* VMConfigTextField.m */; };
		CEB63A8224F46E5D00CAF323 /* StaticDataTableViewController.m in Sources */ = {isa = PBXBuildFile; fileRef = CEDC1DF12260EE4B008D9A6D /* StaticDataTableViewController.m */; };
		CEB63A8324F46E6E00CAF323 /* VMConfigDirectoryPickerViewController.m in Sources */ = {isa = PBXBuildFile; fileRef = CE20FAE42444FC6E0059AE11 /* VMConfigDirectoryPickerViewController.m */; };
		CEB63A8424F46E6E00CAF323 /* VMConfigDisplayViewController.m in Sources */ = {isa = PBXBuildFile; fileRef = CE74C27D225D88EC004E4FF1 /* VMConfigDisplayViewController.m */; };
		CEB63A8524F46E6E00CAF323 /* VMConfigSystemArgumentsViewController.m in Sources */ = {isa = PBXBuildFile; fileRef = 423BCE65240F6A80001989AC /* VMConfigSystemArgumentsViewController.m */; };
		CEB63A8624F46E6E00CAF323 /* VMConfigSystemViewController.m in Sources */ = {isa = PBXBuildFile; fileRef = CE74C285225D88ED004E4FF1 /* VMConfigSystemViewController.m */; };
		CEB63A8724F46E6E00CAF323 /* VMConfigDrivesViewController.m in Sources */ = {isa = PBXBuildFile; fileRef = CE7BED4B225FBB8600A1E1B6 /* VMConfigDrivesViewController.m */; };
		CEB63A8824F46E6E00CAF323 /* VMConfigSharingViewController.m in Sources */ = {isa = PBXBuildFile; fileRef = CE74C280225D88EC004E4FF1 /* VMConfigSharingViewController.m */; };
		CEB63A8924F46E6E00CAF323 /* VMConfigNetworkingViewController.m in Sources */ = {isa = PBXBuildFile; fileRef = CE74C276225D88EC004E4FF1 /* VMConfigNetworkingViewController.m */; };
		CEB63A8A24F46E6E00CAF323 /* VMConfigCreateViewController.m in Sources */ = {isa = PBXBuildFile; fileRef = CE31C24C225EA4A200A965DD /* VMConfigCreateViewController.m */; };
		CEB63A8B24F46E6E00CAF323 /* VMConfigSoundViewController.m in Sources */ = {isa = PBXBuildFile; fileRef = CE74C284225D88ED004E4FF1 /* VMConfigSoundViewController.m */; };
		CEB63A8C24F46E6E00CAF323 /* VMConfigDriveCreateViewController.m in Sources */ = {isa = PBXBuildFile; fileRef = CE2C67DA227F769300AEF1D0 /* VMConfigDriveCreateViewController.m */; };
		CEB63A8D24F46E6E00CAF323 /* VMConfigDrivePickerViewController.m in Sources */ = {isa = PBXBuildFile; fileRef = CE2C67D7227F6F1200AEF1D0 /* VMConfigDrivePickerViewController.m */; };
		CEB63A8E24F46E6E00CAF323 /* VMConfigViewController.m in Sources */ = {isa = PBXBuildFile; fileRef = CE31C24A225EA37400A965DD /* VMConfigViewController.m */; };
		CEB63A8F24F46E6E00CAF323 /* VMConfigExistingViewController.m in Sources */ = {isa = PBXBuildFile; fileRef = CE5E4957225C5A4400148CEF /* VMConfigExistingViewController.m */; };
		CEB63A9024F46E6E00CAF323 /* VMConfigPortForwardingViewController.m in Sources */ = {isa = PBXBuildFile; fileRef = CEA02A952436C6480087E45F /* VMConfigPortForwardingViewController.m */; };
		CEB63A9124F46E6E00CAF323 /* VMConfigDriveDetailViewController.m in Sources */ = {isa = PBXBuildFile; fileRef = CE74C27E225D88EC004E4FF1 /* VMConfigDriveDetailViewController.m */; };
		CEB63A9224F46E6E00CAF323 /* VMConfigInputViewController.m in Sources */ = {isa = PBXBuildFile; fileRef = CE74C27F225D88EC004E4FF1 /* VMConfigInputViewController.m */; };
		CEB63A9324F4722900CAF323 /* Main.storyboard in Resources */ = {isa = PBXBuildFile; fileRef = CE550BD2225947990063E575 /* Main.storyboard */; };
		CEB63A9424F4747900CAF323 /* VMListViewController.m in Sources */ = {isa = PBXBuildFile; fileRef = CE550BD0225947990063E575 /* VMListViewController.m */; };
		CEB63A9524F4747900CAF323 /* VMListViewCell.m in Sources */ = {isa = PBXBuildFile; fileRef = CE550BE322596E790063E575 /* VMListViewCell.m */; };
		CEBBF1A524B56A2900C15049 /* UTMDataExtension.swift in Sources */ = {isa = PBXBuildFile; fileRef = CEBBF1A424B56A2900C15049 /* UTMDataExtension.swift */; };
		CEBBF1A724B5730F00C15049 /* UTMDataExtension.swift in Sources */ = {isa = PBXBuildFile; fileRef = CEBBF1A624B5730F00C15049 /* UTMDataExtension.swift */; };
		CEBBF1A824B921F000C15049 /* VMDetailsView.swift in Sources */ = {isa = PBXBuildFile; fileRef = CE2D954B24AD4F980059923A /* VMDetailsView.swift */; };
		CEBDA1D524D69DB20010B5EC /* VMDisplayMetalWindowController.swift in Sources */ = {isa = PBXBuildFile; fileRef = CEBDA1D424D69DB20010B5EC /* VMDisplayMetalWindowController.swift */; };
		CEBDA1DF24D8BDDB0010B5EC /* QEMUHelper.m in Sources */ = {isa = PBXBuildFile; fileRef = CEBDA1DE24D8BDDB0010B5EC /* QEMUHelper.m */; };
		CEBDA1E124D8BDDB0010B5EC /* main.m in Sources */ = {isa = PBXBuildFile; fileRef = CEBDA1E024D8BDDB0010B5EC /* main.m */; };
		CEBDA1E524D8BDDB0010B5EC /* QEMUHelper.xpc in Embed XPC Services */ = {isa = PBXBuildFile; fileRef = CEBDA1DA24D8BDDA0010B5EC /* QEMUHelper.xpc */; settings = {ATTRIBUTES = (RemoveHeadersOnCopy, ); }; };
		CEBE02642588494100B9BCA8 /* CSSession+Sharing.m in Sources */ = {isa = PBXBuildFile; fileRef = CEBE02632588494100B9BCA8 /* CSSession+Sharing.m */; };
		CEBE02652588494100B9BCA8 /* CSSession+Sharing.m in Sources */ = {isa = PBXBuildFile; fileRef = CEBE02632588494100B9BCA8 /* CSSession+Sharing.m */; };
		CED234ED254796E500ED0A57 /* NumberTextField.swift in Sources */ = {isa = PBXBuildFile; fileRef = CED234EC254796E500ED0A57 /* NumberTextField.swift */; };
		CED234EE254796E500ED0A57 /* NumberTextField.swift in Sources */ = {isa = PBXBuildFile; fileRef = CED234EC254796E500ED0A57 /* NumberTextField.swift */; };
		CED814E924C79F070042F0F1 /* VMConfigDriveCreateView.swift in Sources */ = {isa = PBXBuildFile; fileRef = CED814E824C79F070042F0F1 /* VMConfigDriveCreateView.swift */; };
		CED814EA24C79F070042F0F1 /* VMConfigDriveCreateView.swift in Sources */ = {isa = PBXBuildFile; fileRef = CED814E824C79F070042F0F1 /* VMConfigDriveCreateView.swift */; };
		CED814EC24C7C2850042F0F1 /* VMConfigInfoView.swift in Sources */ = {isa = PBXBuildFile; fileRef = CED814EB24C7C2850042F0F1 /* VMConfigInfoView.swift */; };
		CED814ED24C7C2850042F0F1 /* VMConfigInfoView.swift in Sources */ = {isa = PBXBuildFile; fileRef = CED814EB24C7C2850042F0F1 /* VMConfigInfoView.swift */; };
		CED814EF24C7EB760042F0F1 /* ImagePicker.swift in Sources */ = {isa = PBXBuildFile; fileRef = CED814EE24C7EB760042F0F1 /* ImagePicker.swift */; };
		CEDF83F6258ADE130030E4AC /* CSSession.m in Sources */ = {isa = PBXBuildFile; fileRef = CE5425392439334400E520F7 /* CSSession.m */; };
		CEDF83F9258AE24E0030E4AC /* UTMPasteboard.swift in Sources */ = {isa = PBXBuildFile; fileRef = CEDF83F8258AE24E0030E4AC /* UTMPasteboard.swift */; };
		CEDF83FA258AE24E0030E4AC /* UTMPasteboard.swift in Sources */ = {isa = PBXBuildFile; fileRef = CEDF83F8258AE24E0030E4AC /* UTMPasteboard.swift */; };
		CEEC811B24E48EC700ACB0B3 /* SettingsView.swift in Sources */ = {isa = PBXBuildFile; fileRef = CEEC811A24E48EC600ACB0B3 /* SettingsView.swift */; };
		CEECE13C25E47D9500A2AAB8 /* AppDelegate.swift in Sources */ = {isa = PBXBuildFile; fileRef = CEECE13B25E47D9500A2AAB8 /* AppDelegate.swift */; };
		CEF83EBA24F9ABEA00557D15 /* UTMQemuManager+BlockDevices.m in Sources */ = {isa = PBXBuildFile; fileRef = CEF83EB924F9ABEA00557D15 /* UTMQemuManager+BlockDevices.m */; };
		CEF83EBB24F9ABEA00557D15 /* UTMQemuManager+BlockDevices.m in Sources */ = {isa = PBXBuildFile; fileRef = CEF83EB924F9ABEA00557D15 /* UTMQemuManager+BlockDevices.m */; };
		CEF83EBE24F9C3BF00557D15 /* UTMVirtualMachine+Drives.m in Sources */ = {isa = PBXBuildFile; fileRef = CEF83EBD24F9C3BF00557D15 /* UTMVirtualMachine+Drives.m */; };
		CEF83EBF24F9C3BF00557D15 /* UTMVirtualMachine+Drives.m in Sources */ = {isa = PBXBuildFile; fileRef = CEF83EBD24F9C3BF00557D15 /* UTMVirtualMachine+Drives.m */; };
		CEF83EC224F9C9E100557D15 /* UTMDrive.m in Sources */ = {isa = PBXBuildFile; fileRef = CEF83EC124F9C9E100557D15 /* UTMDrive.m */; };
		CEF83EC324F9C9E100557D15 /* UTMDrive.m in Sources */ = {isa = PBXBuildFile; fileRef = CEF83EC124F9C9E100557D15 /* UTMDrive.m */; };
		CEF83EC724FB1B9300557D15 /* UTMVirtualMachine+SPICE.m in Sources */ = {isa = PBXBuildFile; fileRef = CEF83EC624FB1B9300557D15 /* UTMVirtualMachine+SPICE.m */; };
		CEF83EC824FB1B9300557D15 /* UTMVirtualMachine+SPICE.m in Sources */ = {isa = PBXBuildFile; fileRef = CEF83EC624FB1B9300557D15 /* UTMVirtualMachine+SPICE.m */; };
		CEF83ECC24FB382B00557D15 /* UTMVirtualMachine+Terminal.m in Sources */ = {isa = PBXBuildFile; fileRef = CEF83ECB24FB382B00557D15 /* UTMVirtualMachine+Terminal.m */; };
		CEF83ECD24FB382B00557D15 /* UTMVirtualMachine+Terminal.m in Sources */ = {isa = PBXBuildFile; fileRef = CEF83ECB24FB382B00557D15 /* UTMVirtualMachine+Terminal.m */; };
		CEF83ED324FDEA9400557D15 /* UTMPortAllocator.m in Sources */ = {isa = PBXBuildFile; fileRef = CEF83ED224FDEA9400557D15 /* UTMPortAllocator.m */; };
		CEF83ED424FDEA9400557D15 /* UTMPortAllocator.m in Sources */ = {isa = PBXBuildFile; fileRef = CEF83ED224FDEA9400557D15 /* UTMPortAllocator.m */; };
		CEF83F262500901300557D15 /* qemu in Resources */ = {isa = PBXBuildFile; fileRef = CE9D18F72265410E00355E14 /* qemu */; };
		CEF83F862500947D00557D15 /* libgcrypt.20.utm.dylib in Frameworks */ = {isa = PBXBuildFile; fileRef = CE2D63F322653C7400FC7E63 /* libgcrypt.20.utm.dylib */; };
		CEF83F872500948800557D15 /* libgpg-error.0.utm.dylib in Frameworks */ = {isa = PBXBuildFile; fileRef = CE2D63F122653C7400FC7E63 /* libgpg-error.0.utm.dylib */; };
		CEF83F882500949D00557D15 /* libgthread-2.0.0.utm.dylib in Frameworks */ = {isa = PBXBuildFile; fileRef = CE2D63DC22653C7300FC7E63 /* libgthread-2.0.0.utm.dylib */; };
		CEF83F89250094A400557D15 /* libpng16.16.utm.dylib in Frameworks */ = {isa = PBXBuildFile; fileRef = CE2D640522653C7500FC7E63 /* libpng16.16.utm.dylib */; };
		CEF83F8A250094B200557D15 /* libspice-server.1.utm.dylib in Frameworks */ = {isa = PBXBuildFile; fileRef = CE2D641822653C7500FC7E63 /* libspice-server.1.utm.dylib */; };
		CEF83F8B250094D700557D15 /* libspice-server.1.utm.dylib in Embed Libraries */ = {isa = PBXBuildFile; fileRef = CE2D641822653C7500FC7E63 /* libspice-server.1.utm.dylib */; settings = {ATTRIBUTES = (CodeSignOnCopy, ); }; };
		CEF83F8C250094E300557D15 /* libpng16.16.utm.dylib in Embed Libraries */ = {isa = PBXBuildFile; fileRef = CE2D640522653C7500FC7E63 /* libpng16.16.utm.dylib */; settings = {ATTRIBUTES = (CodeSignOnCopy, ); }; };
		CEF83F8D250094E700557D15 /* libgthread-2.0.0.utm.dylib in Embed Libraries */ = {isa = PBXBuildFile; fileRef = CE2D63DC22653C7300FC7E63 /* libgthread-2.0.0.utm.dylib */; settings = {ATTRIBUTES = (CodeSignOnCopy, ); }; };
		CEF83F8E250094EC00557D15 /* libgpg-error.0.utm.dylib in Embed Libraries */ = {isa = PBXBuildFile; fileRef = CE2D63F122653C7400FC7E63 /* libgpg-error.0.utm.dylib */; settings = {ATTRIBUTES = (CodeSignOnCopy, ); }; };
		CEF83F8F250094EE00557D15 /* libgcrypt.20.utm.dylib in Embed Libraries */ = {isa = PBXBuildFile; fileRef = CE2D63F322653C7400FC7E63 /* libgcrypt.20.utm.dylib */; settings = {ATTRIBUTES = (CodeSignOnCopy, ); }; };
		CEFC6CDD24C25697003F6962 /* VMDriveImage.swift in Sources */ = {isa = PBXBuildFile; fileRef = CEFC6CDC24C25697003F6962 /* VMDriveImage.swift */; };
		CEFC6CDE24C25697003F6962 /* VMDriveImage.swift in Sources */ = {isa = PBXBuildFile; fileRef = CEFC6CDC24C25697003F6962 /* VMDriveImage.swift */; };
/* End PBXBuildFile section */

/* Begin PBXContainerItemProxy section */
		CE6B241225F1F55C0020D43E /* PBXContainerItemProxy */ = {
			isa = PBXContainerItemProxy;
			containerPortal = CE550BC1225947990063E575 /* Project object */;
			proxyType = 1;
			remoteGlobalIDString = CE6B240725F1F3CE0020D43E;
			remoteInfo = QEMULauncher;
		};
		CEBDA1E324D8BDDB0010B5EC /* PBXContainerItemProxy */ = {
			isa = PBXContainerItemProxy;
			containerPortal = CE550BC1225947990063E575 /* Project object */;
			proxyType = 1;
			remoteGlobalIDString = CEBDA1D924D8BDDA0010B5EC;
			remoteInfo = QEMUHelper;
		};
/* End PBXContainerItemProxy section */

/* Begin PBXCopyFilesBuildPhase section */
		CE0B6E6D24AD66CE00FE012D /* Embed Libraries */ = {
			isa = PBXCopyFilesBuildPhase;
			buildActionMask = 2147483647;
			dstPath = "";
			dstSubfolderSpec = 10;
			files = (
				CE0B6F1F24AD679E00FE012D /* libgstcontroller-1.0.0.utm.dylib in Embed Libraries */,
				CEF83F8E250094EC00557D15 /* libgpg-error.0.utm.dylib in Embed Libraries */,
				CE0B6F1A24AD679500FE012D /* libgstallocators-1.0.0.utm.dylib in Embed Libraries */,
				CE03D08F24D9124200F76B84 /* libgobject-2.0.0.utm.dylib in Embed Libraries */,
				CE0B6F1D24AD679B00FE012D /* libgstbase-1.0.0.utm.dylib in Embed Libraries */,
				CE0B6F2224AD67A200FE012D /* libgstnet-1.0.0.utm.dylib in Embed Libraries */,
				CE03D09124D9124900F76B84 /* libjpeg.62.utm.dylib in Embed Libraries */,
				CEA9059525FC6A3A00801E7C /* libusbredirhost.1.utm.dylib in Embed Libraries */,
				CEF83F8C250094E300557D15 /* libpng16.16.utm.dylib in Embed Libraries */,
				CEF83F8F250094EE00557D15 /* libgcrypt.20.utm.dylib in Embed Libraries */,
				CE0B6F5424AD67FA00FE012D /* libspice-client-glib-2.0.8.utm.dylib in Embed Libraries */,
				CEF83F8B250094D700557D15 /* libspice-server.1.utm.dylib in Embed Libraries */,
				CE0B6F1B24AD679700FE012D /* libgstapp-1.0.0.utm.dylib in Embed Libraries */,
				CE0B6F2924AD67AD00FE012D /* libgsttag-1.0.0.utm.dylib in Embed Libraries */,
				CE0B6F3124AD67C100FE012D /* libphodav-2.0.0.utm.dylib in Embed Libraries */,
				CE0B6F2624AD67A900FE012D /* libgstrtp-1.0.0.utm.dylib in Embed Libraries */,
				CE0B6F2524AD67A700FE012D /* libgstriff-1.0.0.utm.dylib in Embed Libraries */,
				CE0B6F2424AD67A600FE012D /* libgstreamer-1.0.0.utm.dylib in Embed Libraries */,
				CE0B6F2A24AD67AF00FE012D /* libgstvideo-1.0.0.utm.dylib in Embed Libraries */,
				CE0B6F2F24AD67BE00FE012D /* libjson-glib-1.0.0.utm.dylib in Embed Libraries */,
				CE03D0C724D913E600F76B84 /* libopus.0.utm.dylib in Embed Libraries */,
				CE03D08C24D9123E00F76B84 /* libgio-2.0.0.utm.dylib in Embed Libraries */,
				CE0B6F2824AD67AC00FE012D /* libgstsdp-1.0.0.utm.dylib in Embed Libraries */,
				CE0B6F1C24AD679800FE012D /* libgstaudio-1.0.0.utm.dylib in Embed Libraries */,
				CE0B6F1E24AD679C00FE012D /* libgstcheck-1.0.0.utm.dylib in Embed Libraries */,
				CE03D08D24D9123F00F76B84 /* libglib-2.0.0.utm.dylib in Embed Libraries */,
				CEA9059625FC6A3B00801E7C /* libusbredirparser.1.utm.dylib in Embed Libraries */,
				CE0B6F2724AD67AA00FE012D /* libgstrtsp-1.0.0.utm.dylib in Embed Libraries */,
				CE03D0CB24D9142500F76B84 /* libssl.1.1.utm.dylib in Embed Libraries */,
				CE03D0CF24D9A33000F76B84 /* libiconv.2.utm.dylib in Embed Libraries */,
				CE03D0CD24D9144500F76B84 /* libcrypto.1.1.utm.dylib in Embed Libraries */,
				CE03D08E24D9124100F76B84 /* libgmodule-2.0.0.utm.dylib in Embed Libraries */,
				CE03D0C524D913AF00F76B84 /* libffi.7.utm.dylib in Embed Libraries */,
				CEF83F8D250094E700557D15 /* libgthread-2.0.0.utm.dylib in Embed Libraries */,
				CE03D09024D9124800F76B84 /* libintl.8.utm.dylib in Embed Libraries */,
				CE03D0C924D9140A00F76B84 /* libpixman-1.0.utm.dylib in Embed Libraries */,
				CE0B6F2024AD679F00FE012D /* libgstfft-1.0.0.utm.dylib in Embed Libraries */,
				CE0B6F2324AD67A400FE012D /* libgstpbutils-1.0.0.utm.dylib in Embed Libraries */,
				CE0DF19425A83C1700A51894 /* libqemu-aarch64-softmmu.utm.dylib in Embed Libraries */,
				CE0DF19525A83C1700A51894 /* libqemu-alpha-softmmu.utm.dylib in Embed Libraries */,
				CE0DF19625A83C1700A51894 /* libqemu-arm-softmmu.utm.dylib in Embed Libraries */,
				CE0DF19725A83C1700A51894 /* libqemu-cris-softmmu.utm.dylib in Embed Libraries */,
				CE0DF19825A83C1700A51894 /* libqemu-hppa-softmmu.utm.dylib in Embed Libraries */,
				CEA9054225F982C400801E7C /* libusb-1.0.0.utm.dylib in Embed Libraries */,
				CE0DF19925A83C1700A51894 /* libqemu-i386-softmmu.utm.dylib in Embed Libraries */,
				CE0DF19A25A83C1700A51894 /* libqemu-m68k-softmmu.utm.dylib in Embed Libraries */,
				CE0DF19B25A83C1700A51894 /* libqemu-microblaze-softmmu.utm.dylib in Embed Libraries */,
				CE0DF19C25A83C1700A51894 /* libqemu-microblazeel-softmmu.utm.dylib in Embed Libraries */,
				CE0DF19D25A83C1700A51894 /* libqemu-mips-softmmu.utm.dylib in Embed Libraries */,
				CE0DF19E25A83C1700A51894 /* libqemu-mips64-softmmu.utm.dylib in Embed Libraries */,
				CE0DF19F25A83C1700A51894 /* libqemu-mips64el-softmmu.utm.dylib in Embed Libraries */,
				CE0DF1A025A83C1700A51894 /* libqemu-mipsel-softmmu.utm.dylib in Embed Libraries */,
				CE0DF1A125A83C1700A51894 /* libqemu-moxie-softmmu.utm.dylib in Embed Libraries */,
				CE0DF1A225A83C1700A51894 /* libqemu-nios2-softmmu.utm.dylib in Embed Libraries */,
				CE0DF1A325A83C1700A51894 /* libqemu-or1k-softmmu.utm.dylib in Embed Libraries */,
				CE0DF1A425A83C1700A51894 /* libqemu-ppc-softmmu.utm.dylib in Embed Libraries */,
				CE0DF1A525A83C1700A51894 /* libqemu-ppc64-softmmu.utm.dylib in Embed Libraries */,
				CE0DF1A625A83C1700A51894 /* libqemu-riscv32-softmmu.utm.dylib in Embed Libraries */,
				CE0DF1A725A83C1700A51894 /* libqemu-riscv64-softmmu.utm.dylib in Embed Libraries */,
				CE0DF1A825A83C1700A51894 /* libqemu-s390x-softmmu.utm.dylib in Embed Libraries */,
				CE0DF1A925A83C1700A51894 /* libqemu-sh4-softmmu.utm.dylib in Embed Libraries */,
				CE0DF1AA25A83C1700A51894 /* libqemu-sh4eb-softmmu.utm.dylib in Embed Libraries */,
				CE0DF1AB25A83C1700A51894 /* libqemu-sparc-softmmu.utm.dylib in Embed Libraries */,
				CE0DF1AC25A83C1700A51894 /* libqemu-sparc64-softmmu.utm.dylib in Embed Libraries */,
				CE0DF1AD25A83C1700A51894 /* libqemu-tricore-softmmu.utm.dylib in Embed Libraries */,
				CE0DF1AE25A83C1700A51894 /* libqemu-x86_64-softmmu.utm.dylib in Embed Libraries */,
				CE0DF1AF25A83C1700A51894 /* libqemu-xtensa-softmmu.utm.dylib in Embed Libraries */,
				CE0DF1B025A83C1700A51894 /* libqemu-xtensaeb-softmmu.utm.dylib in Embed Libraries */,
			);
			name = "Embed Libraries";
			runOnlyForDeploymentPostprocessing = 0;
		};
		CE2D937524AD46670059923A /* Embed Libraries */ = {
			isa = PBXCopyFilesBuildPhase;
			buildActionMask = 2147483647;
			dstPath = "";
			dstSubfolderSpec = 10;
			files = (
				CE2D937624AD46670059923A /* libgpg-error.0.utm.dylib in Embed Libraries */,
				CE2D937724AD46670059923A /* libqemu-mips64el-softmmu.utm.dylib in Embed Libraries */,
				CE2D937824AD46670059923A /* libgstcontroller-1.0.0.utm.dylib in Embed Libraries */,
				CE2D937924AD46670059923A /* libgstallocators-1.0.0.utm.dylib in Embed Libraries */,
				CE2D937A24AD46670059923A /* libgstbase-1.0.0.utm.dylib in Embed Libraries */,
				CE2D937B24AD46670059923A /* libffi.7.utm.dylib in Embed Libraries */,
				CE2D937C24AD46670059923A /* libssl.1.1.utm.dylib in Embed Libraries */,
				CEA9059125FC6A3300801E7C /* libusbredirhost.1.utm.dylib in Embed Libraries */,
				CE2D937D24AD46670059923A /* libgio-2.0.0.utm.dylib in Embed Libraries */,
				CE2D937E24AD46670059923A /* libpng16.16.utm.dylib in Embed Libraries */,
				CE2D937F24AD46670059923A /* libgstnet-1.0.0.utm.dylib in Embed Libraries */,
				CE2D938024AD46670059923A /* libqemu-cris-softmmu.utm.dylib in Embed Libraries */,
				CE2D938124AD46670059923A /* libcrypto.1.1.utm.dylib in Embed Libraries */,
				CE2D938224AD46670059923A /* libqemu-riscv64-softmmu.utm.dylib in Embed Libraries */,
				CE2D938324AD46670059923A /* libgstapp-1.0.0.utm.dylib in Embed Libraries */,
				CE2D938424AD46670059923A /* libqemu-moxie-softmmu.utm.dylib in Embed Libraries */,
				CE2D938524AD46670059923A /* libqemu-microblaze-softmmu.utm.dylib in Embed Libraries */,
				CE2D938624AD46670059923A /* libqemu-sh4-softmmu.utm.dylib in Embed Libraries */,
				CE2D938824AD46670059923A /* libgsttag-1.0.0.utm.dylib in Embed Libraries */,
				CE2D938924AD46670059923A /* libqemu-or1k-softmmu.utm.dylib in Embed Libraries */,
				CE2D938A24AD46670059923A /* libgstrtp-1.0.0.utm.dylib in Embed Libraries */,
				CE2D938B24AD46670059923A /* libgstriff-1.0.0.utm.dylib in Embed Libraries */,
				CE2D938C24AD46670059923A /* libqemu-ppc-softmmu.utm.dylib in Embed Libraries */,
				CE2D938D24AD46670059923A /* libphodav-2.0.0.utm.dylib in Embed Libraries */,
				CE2D938E24AD46670059923A /* libgthread-2.0.0.utm.dylib in Embed Libraries */,
				CE2D938F24AD46670059923A /* libqemu-aarch64-softmmu.utm.dylib in Embed Libraries */,
				CEA9059225FC6A3500801E7C /* libusbredirparser.1.utm.dylib in Embed Libraries */,
				CE2D939024AD46670059923A /* libqemu-mips-softmmu.utm.dylib in Embed Libraries */,
				CE2D939124AD46670059923A /* libqemu-s390x-softmmu.utm.dylib in Embed Libraries */,
				CE2D939224AD46670059923A /* libgobject-2.0.0.utm.dylib in Embed Libraries */,
				CE2D939324AD46670059923A /* libgmodule-2.0.0.utm.dylib in Embed Libraries */,
				CE2D939424AD46670059923A /* libqemu-tricore-softmmu.utm.dylib in Embed Libraries */,
				CE2D939524AD46670059923A /* libqemu-sparc64-softmmu.utm.dylib in Embed Libraries */,
				CE2D939624AD46670059923A /* libqemu-riscv32-softmmu.utm.dylib in Embed Libraries */,
				CE2D939724AD46670059923A /* libqemu-mips64-softmmu.utm.dylib in Embed Libraries */,
				CE2D939824AD46670059923A /* libqemu-m68k-softmmu.utm.dylib in Embed Libraries */,
				CE2D939924AD46670059923A /* libqemu-sparc-softmmu.utm.dylib in Embed Libraries */,
				CE2D939A24AD46670059923A /* libqemu-ppc64-softmmu.utm.dylib in Embed Libraries */,
				CE2D939B24AD46670059923A /* libqemu-alpha-softmmu.utm.dylib in Embed Libraries */,
				CE2D939C24AD46670059923A /* libqemu-sh4eb-softmmu.utm.dylib in Embed Libraries */,
				CE2D939D24AD46670059923A /* libglib-2.0.0.utm.dylib in Embed Libraries */,
				CE2D939E24AD46670059923A /* libqemu-x86_64-softmmu.utm.dylib in Embed Libraries */,
				CE2D939F24AD46670059923A /* libqemu-xtensaeb-softmmu.utm.dylib in Embed Libraries */,
				CEA9054525F982CA00801E7C /* libusb-1.0.0.utm.dylib in Embed Libraries */,
				CE2D93A024AD46670059923A /* libqemu-arm-softmmu.utm.dylib in Embed Libraries */,
				CE2D93A124AD46670059923A /* libintl.8.utm.dylib in Embed Libraries */,
				CE2D93A224AD46670059923A /* libgstreamer-1.0.0.utm.dylib in Embed Libraries */,
				CE2D93A324AD46670059923A /* libgstvideo-1.0.0.utm.dylib in Embed Libraries */,
				CE2D93A424AD46670059923A /* libjson-glib-1.0.0.utm.dylib in Embed Libraries */,
				CE2D93A524AD46670059923A /* libpixman-1.0.utm.dylib in Embed Libraries */,
				CE2D93A624AD46670059923A /* libjpeg.62.utm.dylib in Embed Libraries */,
				CE2D93A724AD46670059923A /* libqemu-microblazeel-softmmu.utm.dylib in Embed Libraries */,
				CE2D93A824AD46670059923A /* libqemu-hppa-softmmu.utm.dylib in Embed Libraries */,
				CE2D93A924AD46670059923A /* libqemu-i386-softmmu.utm.dylib in Embed Libraries */,
				CE2D93AA24AD46670059923A /* libspice-client-glib-2.0.8.utm.dylib in Embed Libraries */,
				CE2D93AB24AD46670059923A /* libopus.0.utm.dylib in Embed Libraries */,
				CE2D93AD24AD46670059923A /* libgstsdp-1.0.0.utm.dylib in Embed Libraries */,
				CE2D93AE24AD46670059923A /* libqemu-nios2-softmmu.utm.dylib in Embed Libraries */,
				CE2D93B024AD46670059923A /* libgstaudio-1.0.0.utm.dylib in Embed Libraries */,
				CE2D93B124AD46670059923A /* libgstcheck-1.0.0.utm.dylib in Embed Libraries */,
				CE2D93B224AD46670059923A /* libqemu-xtensa-softmmu.utm.dylib in Embed Libraries */,
				CE2D93B324AD46670059923A /* libiconv.2.utm.dylib in Embed Libraries */,
				CE2D93B424AD46670059923A /* libqemu-mipsel-softmmu.utm.dylib in Embed Libraries */,
				CE2D93B524AD46670059923A /* libgstrtsp-1.0.0.utm.dylib in Embed Libraries */,
				CE2D93B624AD46670059923A /* libspice-server.1.utm.dylib in Embed Libraries */,
				CE2D93B824AD46670059923A /* libgcrypt.20.utm.dylib in Embed Libraries */,
				CE2D93B924AD46670059923A /* libgstfft-1.0.0.utm.dylib in Embed Libraries */,
				CE2D93BA24AD46670059923A /* libgstpbutils-1.0.0.utm.dylib in Embed Libraries */,
			);
			name = "Embed Libraries";
			runOnlyForDeploymentPostprocessing = 0;
		};
		CE6B241425F1F5630020D43E /* CopyFiles */ = {
			isa = PBXCopyFilesBuildPhase;
			buildActionMask = 2147483647;
			dstPath = "";
			dstSubfolderSpec = 6;
			files = (
				CE6B241525F1F5780020D43E /* QEMULauncher in CopyFiles */,
			);
			runOnlyForDeploymentPostprocessing = 0;
		};
		CEA45F71263519B5002FA97D /* Embed Libraries */ = {
			isa = PBXCopyFilesBuildPhase;
			buildActionMask = 2147483647;
			dstPath = "";
			dstSubfolderSpec = 10;
			files = (
				CEA45F72263519B5002FA97D /* libgpg-error.0.utm.dylib in Embed Libraries */,
				CEA45F73263519B5002FA97D /* libqemu-mips64el-softmmu.utm.dylib in Embed Libraries */,
				CEA45F74263519B5002FA97D /* libgstcontroller-1.0.0.utm.dylib in Embed Libraries */,
				CEA45F75263519B5002FA97D /* libgstallocators-1.0.0.utm.dylib in Embed Libraries */,
				CEA45F76263519B5002FA97D /* libgstbase-1.0.0.utm.dylib in Embed Libraries */,
				CEA45F77263519B5002FA97D /* libffi.7.utm.dylib in Embed Libraries */,
				CEA45F78263519B5002FA97D /* libssl.1.1.utm.dylib in Embed Libraries */,
				CEA45F79263519B5002FA97D /* libusbredirhost.1.utm.dylib in Embed Libraries */,
				CEA45F7A263519B5002FA97D /* libgio-2.0.0.utm.dylib in Embed Libraries */,
				CEA45F7B263519B5002FA97D /* libpng16.16.utm.dylib in Embed Libraries */,
				CEA45F7C263519B5002FA97D /* libgstnet-1.0.0.utm.dylib in Embed Libraries */,
				CEA45F7D263519B5002FA97D /* libqemu-cris-softmmu.utm.dylib in Embed Libraries */,
				CEA45F7E263519B5002FA97D /* libcrypto.1.1.utm.dylib in Embed Libraries */,
				CEA45F7F263519B5002FA97D /* libqemu-riscv64-softmmu.utm.dylib in Embed Libraries */,
				CEA45F80263519B5002FA97D /* libgstapp-1.0.0.utm.dylib in Embed Libraries */,
				CEA45F81263519B5002FA97D /* libqemu-moxie-softmmu.utm.dylib in Embed Libraries */,
				CEA45F82263519B5002FA97D /* libqemu-microblaze-softmmu.utm.dylib in Embed Libraries */,
				CEA45F83263519B5002FA97D /* libqemu-sh4-softmmu.utm.dylib in Embed Libraries */,
				CEA45F84263519B5002FA97D /* libgsttag-1.0.0.utm.dylib in Embed Libraries */,
				CEA45F85263519B5002FA97D /* libqemu-or1k-softmmu.utm.dylib in Embed Libraries */,
				CEA45F86263519B5002FA97D /* libgstrtp-1.0.0.utm.dylib in Embed Libraries */,
				CEA45F87263519B5002FA97D /* libgstriff-1.0.0.utm.dylib in Embed Libraries */,
				CEA45F88263519B5002FA97D /* libqemu-ppc-softmmu.utm.dylib in Embed Libraries */,
				CEA45F89263519B5002FA97D /* libphodav-2.0.0.utm.dylib in Embed Libraries */,
				CEA45F8A263519B5002FA97D /* libgthread-2.0.0.utm.dylib in Embed Libraries */,
				CEA45F8B263519B5002FA97D /* libqemu-aarch64-softmmu.utm.dylib in Embed Libraries */,
				CEA45F8C263519B5002FA97D /* libusbredirparser.1.utm.dylib in Embed Libraries */,
				CEA45F8D263519B5002FA97D /* libqemu-mips-softmmu.utm.dylib in Embed Libraries */,
				CEA45F8E263519B5002FA97D /* libqemu-s390x-softmmu.utm.dylib in Embed Libraries */,
				CEA45F8F263519B5002FA97D /* libgobject-2.0.0.utm.dylib in Embed Libraries */,
				CEA45F90263519B5002FA97D /* libgmodule-2.0.0.utm.dylib in Embed Libraries */,
				CEA45F91263519B5002FA97D /* libqemu-tricore-softmmu.utm.dylib in Embed Libraries */,
				CEA45F92263519B5002FA97D /* libqemu-sparc64-softmmu.utm.dylib in Embed Libraries */,
				CEA45F93263519B5002FA97D /* libqemu-riscv32-softmmu.utm.dylib in Embed Libraries */,
				CEA45F94263519B5002FA97D /* libqemu-mips64-softmmu.utm.dylib in Embed Libraries */,
				CEA45F95263519B5002FA97D /* libqemu-m68k-softmmu.utm.dylib in Embed Libraries */,
				CEA45F96263519B5002FA97D /* libqemu-sparc-softmmu.utm.dylib in Embed Libraries */,
				CEA45F97263519B5002FA97D /* libqemu-ppc64-softmmu.utm.dylib in Embed Libraries */,
				CEA45F98263519B5002FA97D /* libqemu-alpha-softmmu.utm.dylib in Embed Libraries */,
				CEA45F99263519B5002FA97D /* libqemu-sh4eb-softmmu.utm.dylib in Embed Libraries */,
				CEA45F9A263519B5002FA97D /* libglib-2.0.0.utm.dylib in Embed Libraries */,
				CEA45F9B263519B5002FA97D /* libqemu-x86_64-softmmu.utm.dylib in Embed Libraries */,
				CEA45F9C263519B5002FA97D /* libqemu-xtensaeb-softmmu.utm.dylib in Embed Libraries */,
				CEA45F9D263519B5002FA97D /* libusb-1.0.0.utm.dylib in Embed Libraries */,
				CEA45F9E263519B5002FA97D /* libqemu-arm-softmmu.utm.dylib in Embed Libraries */,
				CEA45F9F263519B5002FA97D /* libintl.8.utm.dylib in Embed Libraries */,
				CEA45FA0263519B5002FA97D /* libgstreamer-1.0.0.utm.dylib in Embed Libraries */,
				CEA45FA1263519B5002FA97D /* libgstvideo-1.0.0.utm.dylib in Embed Libraries */,
				CEA45FA2263519B5002FA97D /* libjson-glib-1.0.0.utm.dylib in Embed Libraries */,
				CEA45FA3263519B5002FA97D /* libpixman-1.0.utm.dylib in Embed Libraries */,
				CEA45FA4263519B5002FA97D /* libjpeg.62.utm.dylib in Embed Libraries */,
				CEA45FA5263519B5002FA97D /* libqemu-microblazeel-softmmu.utm.dylib in Embed Libraries */,
				CEA45FA6263519B5002FA97D /* libqemu-hppa-softmmu.utm.dylib in Embed Libraries */,
				CEA45FA7263519B5002FA97D /* libqemu-i386-softmmu.utm.dylib in Embed Libraries */,
				CEA45FA8263519B5002FA97D /* libspice-client-glib-2.0.8.utm.dylib in Embed Libraries */,
				CEA45FA9263519B5002FA97D /* libopus.0.utm.dylib in Embed Libraries */,
				CEA45FAA263519B5002FA97D /* libgstsdp-1.0.0.utm.dylib in Embed Libraries */,
				CEA45FAB263519B5002FA97D /* libqemu-nios2-softmmu.utm.dylib in Embed Libraries */,
				CEA45FAC263519B5002FA97D /* libgstaudio-1.0.0.utm.dylib in Embed Libraries */,
				CEA45FAD263519B5002FA97D /* libgstcheck-1.0.0.utm.dylib in Embed Libraries */,
				CEA45FAE263519B5002FA97D /* libqemu-xtensa-softmmu.utm.dylib in Embed Libraries */,
				CEA45FAF263519B5002FA97D /* libiconv.2.utm.dylib in Embed Libraries */,
				CEA45FB0263519B5002FA97D /* libqemu-mipsel-softmmu.utm.dylib in Embed Libraries */,
				CEA45FB1263519B5002FA97D /* libgstrtsp-1.0.0.utm.dylib in Embed Libraries */,
				CEA45FB2263519B5002FA97D /* libspice-server.1.utm.dylib in Embed Libraries */,
				CEA45FB3263519B5002FA97D /* libgcrypt.20.utm.dylib in Embed Libraries */,
				CEA45FB4263519B5002FA97D /* libgstfft-1.0.0.utm.dylib in Embed Libraries */,
				CEA45FB5263519B5002FA97D /* libgstpbutils-1.0.0.utm.dylib in Embed Libraries */,
			);
			name = "Embed Libraries";
			runOnlyForDeploymentPostprocessing = 0;
		};
		CEBDA1E924D8BDDB0010B5EC /* Embed XPC Services */ = {
			isa = PBXCopyFilesBuildPhase;
			buildActionMask = 2147483647;
			dstPath = "$(CONTENTS_FOLDER_PATH)/XPCServices";
			dstSubfolderSpec = 16;
			files = (
				CEBDA1E524D8BDDB0010B5EC /* QEMUHelper.xpc in Embed XPC Services */,
			);
			name = "Embed XPC Services";
			runOnlyForDeploymentPostprocessing = 0;
		};
/* End PBXCopyFilesBuildPhase section */

/* Begin PBXFileReference section */
		2C33B3A82566C9B100A954A6 /* VMContextMenuModifier.swift */ = {isa = PBXFileReference; lastKnownFileType = sourcecode.swift; path = VMContextMenuModifier.swift; sourceTree = "<group>"; };
		2C6D9E02256EE454003298E6 /* VMDisplayTerminalWindowController.swift */ = {isa = PBXFileReference; lastKnownFileType = sourcecode.swift; path = VMDisplayTerminalWindowController.swift; sourceTree = "<group>"; };
		2C6D9E122571AFE5003298E6 /* UTMQcow2.h */ = {isa = PBXFileReference; lastKnownFileType = sourcecode.c.h; path = UTMQcow2.h; sourceTree = "<group>"; };
		2C6D9E132571AFE5003298E6 /* UTMQcow2.c */ = {isa = PBXFileReference; lastKnownFileType = sourcecode.c.c; path = UTMQcow2.c; sourceTree = "<group>"; };
		2CE8EAEC2572E0C2000E2EBB /* qapi-events-block-export.c */ = {isa = PBXFileReference; fileEncoding = 4; lastKnownFileType = sourcecode.c.c; name = "qapi-events-block-export.c"; path = "$(SYSROOT_DIR)/qapi/qapi-events-block-export.c"; sourceTree = SOURCE_ROOT; };
		2CE8EAED2572E0C2000E2EBB /* qapi-events-block-export.h */ = {isa = PBXFileReference; fileEncoding = 4; lastKnownFileType = sourcecode.c.h; name = "qapi-events-block-export.h"; path = "$(SYSROOT_DIR)/qapi/qapi-events-block-export.h"; sourceTree = SOURCE_ROOT; };
		2CE8EAF12572E0D0000E2EBB /* qapi-events-acpi.h */ = {isa = PBXFileReference; fileEncoding = 4; lastKnownFileType = sourcecode.c.h; name = "qapi-events-acpi.h"; path = "$(SYSROOT_DIR)/qapi/qapi-events-acpi.h"; sourceTree = SOURCE_ROOT; };
		2CE8EAF22572E0D0000E2EBB /* qapi-events-acpi.c */ = {isa = PBXFileReference; fileEncoding = 4; lastKnownFileType = sourcecode.c.c; name = "qapi-events-acpi.c"; path = "$(SYSROOT_DIR)/qapi/qapi-events-acpi.c"; sourceTree = SOURCE_ROOT; };
		2CE8EAF72572E130000E2EBB /* qapi-types-acpi.c */ = {isa = PBXFileReference; fileEncoding = 4; lastKnownFileType = sourcecode.c.c; name = "qapi-types-acpi.c"; path = "$(SYSROOT_DIR)/qapi/qapi-types-acpi.c"; sourceTree = SOURCE_ROOT; };
		2CE8EAF82572E130000E2EBB /* qapi-types-acpi.h */ = {isa = PBXFileReference; fileEncoding = 4; lastKnownFileType = sourcecode.c.h; name = "qapi-types-acpi.h"; path = "$(SYSROOT_DIR)/qapi/qapi-types-acpi.h"; sourceTree = SOURCE_ROOT; };
		2CE8EAFC2572E14C000E2EBB /* qapi-types-block-export.c */ = {isa = PBXFileReference; fileEncoding = 4; lastKnownFileType = sourcecode.c.c; name = "qapi-types-block-export.c"; path = "$(SYSROOT_DIR)/qapi/qapi-types-block-export.c"; sourceTree = SOURCE_ROOT; };
		2CE8EAFD2572E14C000E2EBB /* qapi-types-block-export.h */ = {isa = PBXFileReference; fileEncoding = 4; lastKnownFileType = sourcecode.c.h; name = "qapi-types-block-export.h"; path = "$(SYSROOT_DIR)/qapi/qapi-types-block-export.h"; sourceTree = SOURCE_ROOT; };
		2CE8EB022572E166000E2EBB /* qapi-visit-acpi.h */ = {isa = PBXFileReference; fileEncoding = 4; lastKnownFileType = sourcecode.c.h; name = "qapi-visit-acpi.h"; path = "$(SYSROOT_DIR)/qapi/qapi-visit-acpi.h"; sourceTree = SOURCE_ROOT; };
		2CE8EB032572E166000E2EBB /* qapi-visit-acpi.c */ = {isa = PBXFileReference; fileEncoding = 4; lastKnownFileType = sourcecode.c.c; name = "qapi-visit-acpi.c"; path = "$(SYSROOT_DIR)/qapi/qapi-visit-acpi.c"; sourceTree = SOURCE_ROOT; };
		2CE8EB072572E173000E2EBB /* qapi-visit-block-export.h */ = {isa = PBXFileReference; fileEncoding = 4; lastKnownFileType = sourcecode.c.h; name = "qapi-visit-block-export.h"; path = "$(SYSROOT_DIR)/qapi/qapi-visit-block-export.h"; sourceTree = SOURCE_ROOT; };
		2CE8EB082572E173000E2EBB /* qapi-visit-block-export.c */ = {isa = PBXFileReference; fileEncoding = 4; lastKnownFileType = sourcecode.c.c; name = "qapi-visit-block-export.c"; path = "$(SYSROOT_DIR)/qapi/qapi-visit-block-export.c"; sourceTree = SOURCE_ROOT; };
		2CE8EB3F257811E8000E2EBB /* UTMConfiguration+Defaults.h */ = {isa = PBXFileReference; lastKnownFileType = sourcecode.c.h; path = "UTMConfiguration+Defaults.h"; sourceTree = "<group>"; };
		2CE8EB40257811E8000E2EBB /* UTMConfiguration+Defaults.m */ = {isa = PBXFileReference; lastKnownFileType = sourcecode.c.objc; path = "UTMConfiguration+Defaults.m"; sourceTree = "<group>"; };
		423BCE65240F6A80001989AC /* VMConfigSystemArgumentsViewController.m */ = {isa = PBXFileReference; lastKnownFileType = sourcecode.c.objc; path = VMConfigSystemArgumentsViewController.m; sourceTree = "<group>"; };
		423BCE67240F6A8A001989AC /* VMConfigSystemArgumentsViewController.h */ = {isa = PBXFileReference; lastKnownFileType = sourcecode.c.h; path = VMConfigSystemArgumentsViewController.h; sourceTree = "<group>"; };
		521F3EFA2414F73800130500 /* zh-Hans */ = {isa = PBXFileReference; lastKnownFileType = text.plist.strings; name = "zh-Hans"; path = "zh-Hans.lproj/Localizable.strings"; sourceTree = "<group>"; };
		52459A322440C84E006A58D0 /* zh-Hans */ = {isa = PBXFileReference; lastKnownFileType = text.plist.strings; name = "zh-Hans"; path = "zh-Hans.lproj/InfoPlist.strings"; sourceTree = "<group>"; };
		525535A1241B8A52003C80FC /* zh-Hans */ = {isa = PBXFileReference; lastKnownFileType = text.plist.strings; name = "zh-Hans"; path = "zh-Hans.lproj/Main.strings"; sourceTree = "<group>"; };
		5286EC8E2437488E007E6CBC /* VMDisplayMetalViewController+Gamepad.h */ = {isa = PBXFileReference; fileEncoding = 4; lastKnownFileType = sourcecode.c.h; path = "VMDisplayMetalViewController+Gamepad.h"; sourceTree = "<group>"; };
		5286EC8F2437488E007E6CBC /* VMDisplayMetalViewController+Gamepad.m */ = {isa = PBXFileReference; fileEncoding = 4; lastKnownFileType = sourcecode.c.objc; path = "VMDisplayMetalViewController+Gamepad.m"; sourceTree = "<group>"; };
		5286EC91243748AC007E6CBC /* Settings.bundle */ = {isa = PBXFileReference; lastKnownFileType = "wrapper.plug-in"; path = Settings.bundle; sourceTree = "<group>"; };
		5286EC93243748C3007E6CBC /* VMDisplayMetalViewController.h */ = {isa = PBXFileReference; fileEncoding = 4; lastKnownFileType = sourcecode.c.h; path = VMDisplayMetalViewController.h; sourceTree = "<group>"; };
		5286EC94243748C3007E6CBC /* VMDisplayMetalViewController.m */ = {isa = PBXFileReference; fileEncoding = 4; lastKnownFileType = sourcecode.c.objc; path = VMDisplayMetalViewController.m; sourceTree = "<group>"; };
		52873FD8247F5B1B0063E4C8 /* zh-Hant */ = {isa = PBXFileReference; lastKnownFileType = text.plist.strings; name = "zh-Hant"; path = "zh-Hant.lproj/Main.strings"; sourceTree = "<group>"; };
		52873FD9247F5B1B0063E4C8 /* zh-Hant */ = {isa = PBXFileReference; lastKnownFileType = text.plist.strings; name = "zh-Hant"; path = "zh-Hant.lproj/Localizable.strings"; sourceTree = "<group>"; };
		52873FDA247F5B1B0063E4C8 /* zh-Hant */ = {isa = PBXFileReference; lastKnownFileType = text.plist.strings; name = "zh-Hant"; path = "zh-Hant.lproj/InfoPlist.strings"; sourceTree = "<group>"; };
		83FBDD53242FA71900D2C5D7 /* VMDisplayMetalViewController+Pointer.h */ = {isa = PBXFileReference; lastKnownFileType = sourcecode.c.h; path = "VMDisplayMetalViewController+Pointer.h"; sourceTree = "<group>"; };
		83FBDD55242FA7BC00D2C5D7 /* VMDisplayMetalViewController+Pointer.m */ = {isa = PBXFileReference; lastKnownFileType = sourcecode.c.objc; path = "VMDisplayMetalViewController+Pointer.m"; sourceTree = "<group>"; };
		C8958B6C243634DA002D86B4 /* ko */ = {isa = PBXFileReference; lastKnownFileType = text.plist.strings; name = ko; path = ko.lproj/Main.strings; sourceTree = "<group>"; };
		C8958B6D243634DA002D86B4 /* ko */ = {isa = PBXFileReference; lastKnownFileType = text.plist.strings; name = ko; path = ko.lproj/Localizable.strings; sourceTree = "<group>"; };
		CE020BA224AEDC7C00B44AB6 /* UTMData.swift */ = {isa = PBXFileReference; lastKnownFileType = sourcecode.swift; path = UTMData.swift; sourceTree = "<group>"; };
		CE020BAA24AEE00000B44AB6 /* UTMLoggingSwift.swift */ = {isa = PBXFileReference; lastKnownFileType = sourcecode.swift; path = UTMLoggingSwift.swift; sourceTree = "<group>"; };
		CE020BB524B14F8400B44AB6 /* UTMVirtualMachineExtension.swift */ = {isa = PBXFileReference; lastKnownFileType = sourcecode.swift; path = UTMVirtualMachineExtension.swift; sourceTree = "<group>"; };
		CE03D05024D90B4E00F76B84 /* UTMQemuSystem.m */ = {isa = PBXFileReference; lastKnownFileType = sourcecode.c.objc; path = UTMQemuSystem.m; sourceTree = "<group>"; };
		CE03D05424D90BE000F76B84 /* UTMQemuSystem.h */ = {isa = PBXFileReference; lastKnownFileType = sourcecode.c.h; path = UTMQemuSystem.h; sourceTree = "<group>"; };
		CE03D0D024D9A62B00F76B84 /* QEMUHelper.entitlements */ = {isa = PBXFileReference; lastKnownFileType = text.plist.entitlements; path = QEMUHelper.entitlements; sourceTree = "<group>"; };
		CE03D0D124DCF4B600F76B84 /* VMMetalView.swift */ = {isa = PBXFileReference; lastKnownFileType = sourcecode.swift; path = VMMetalView.swift; sourceTree = "<group>"; };
		CE03D0D324DCF6DD00F76B84 /* VMMetalViewInputDelegate.swift */ = {isa = PBXFileReference; lastKnownFileType = sourcecode.swift; path = VMMetalViewInputDelegate.swift; sourceTree = "<group>"; };
		CE056CA4242454100004B68A /* VMDisplayMetalViewController+Touch.h */ = {isa = PBXFileReference; lastKnownFileType = sourcecode.c.h; path = "VMDisplayMetalViewController+Touch.h"; sourceTree = "<group>"; };
		CE056CA5242454100004B68A /* VMDisplayMetalViewController+Touch.m */ = {isa = PBXFileReference; lastKnownFileType = sourcecode.c.objc; path = "VMDisplayMetalViewController+Touch.m"; sourceTree = "<group>"; };
		CE059DC0243BD67100338317 /* libphodav-2.0.0.utm.dylib */ = {isa = PBXFileReference; lastKnownFileType = "compiled.mach-o.dylib"; name = "libphodav-2.0.0.utm.dylib"; path = "$(SYSROOT_DIR)/lib/libphodav-2.0.0.utm.dylib"; sourceTree = "<group>"; };
		CE059DC3243BFA3200338317 /* UTMConfiguration+Sharing.h */ = {isa = PBXFileReference; lastKnownFileType = sourcecode.c.h; path = "UTMConfiguration+Sharing.h"; sourceTree = "<group>"; };
		CE059DC4243BFA3200338317 /* UTMConfiguration+Sharing.m */ = {isa = PBXFileReference; lastKnownFileType = sourcecode.c.objc; path = "UTMConfiguration+Sharing.m"; sourceTree = "<group>"; };
		CE059DC6243E9E3400338317 /* UTMLocationManager.h */ = {isa = PBXFileReference; lastKnownFileType = sourcecode.c.h; path = UTMLocationManager.h; sourceTree = "<group>"; };
		CE059DC7243E9E3400338317 /* UTMLocationManager.m */ = {isa = PBXFileReference; lastKnownFileType = sourcecode.c.objc; path = UTMLocationManager.m; sourceTree = "<group>"; };
		CE059DC9243FBA3C00338317 /* VMConfigCell.h */ = {isa = PBXFileReference; lastKnownFileType = sourcecode.c.h; path = VMConfigCell.h; sourceTree = "<group>"; };
		CE059DCA243FBA3C00338317 /* VMConfigCell.m */ = {isa = PBXFileReference; lastKnownFileType = sourcecode.c.objc; path = VMConfigCell.m; sourceTree = "<group>"; };
		CE0B6D8324AD5ADE00FE012D /* UTMScreenshot.h */ = {isa = PBXFileReference; lastKnownFileType = sourcecode.c.h; path = UTMScreenshot.h; sourceTree = "<group>"; };
		CE0B6D8424AD5ADE00FE012D /* UTMScreenshot.m */ = {isa = PBXFileReference; lastKnownFileType = sourcecode.c.objc; path = UTMScreenshot.m; sourceTree = "<group>"; };
		CE0DF17025A80B6300A51894 /* Bootstrap.h */ = {isa = PBXFileReference; lastKnownFileType = sourcecode.c.h; path = Bootstrap.h; sourceTree = "<group>"; };
		CE0DF17125A80B6300A51894 /* Bootstrap.c */ = {isa = PBXFileReference; lastKnownFileType = sourcecode.c.c; path = Bootstrap.c; sourceTree = "<group>"; };
		CE0E828D24E4D4CE003EA9FE /* Base */ = {isa = PBXFileReference; lastKnownFileType = text.plist.strings; name = Base; path = Base.lproj/Localizable.strings; sourceTree = "<group>"; };
		CE0E829424E4D509003EA9FE /* Base */ = {isa = PBXFileReference; lastKnownFileType = text.plist.strings; name = Base; path = Base.lproj/InfoPlist.strings; sourceTree = "<group>"; };
		CE0E9B86252FD06B0026E02B /* SwiftUI.framework */ = {isa = PBXFileReference; lastKnownFileType = wrapper.framework; name = SwiftUI.framework; path = System/Library/Frameworks/SwiftUI.framework; sourceTree = SDKROOT; };
		CE0FE12724D3B08B0086CEF0 /* VMDisplayWindow.xib */ = {isa = PBXFileReference; lastKnownFileType = file.xib; path = VMDisplayWindow.xib; sourceTree = "<group>"; };
		CE20FAE32444FC6E0059AE11 /* VMConfigDirectoryPickerViewController.h */ = {isa = PBXFileReference; lastKnownFileType = sourcecode.c.h; path = VMConfigDirectoryPickerViewController.h; sourceTree = "<group>"; };
		CE20FAE42444FC6E0059AE11 /* VMConfigDirectoryPickerViewController.m */ = {isa = PBXFileReference; lastKnownFileType = sourcecode.c.objc; path = VMConfigDirectoryPickerViewController.m; sourceTree = "<group>"; };
		CE20FAE62448D2BE0059AE11 /* VMScroll.h */ = {isa = PBXFileReference; lastKnownFileType = sourcecode.c.h; path = VMScroll.h; sourceTree = "<group>"; };
		CE20FAE72448D2BE0059AE11 /* VMScroll.m */ = {isa = PBXFileReference; lastKnownFileType = sourcecode.c.objc; path = VMScroll.m; sourceTree = "<group>"; };
		CE23C07B23FCEBFF001177D6 /* qapi-visit-error.h */ = {isa = PBXFileReference; fileEncoding = 4; lastKnownFileType = sourcecode.c.h; name = "qapi-visit-error.h"; path = "$(SYSROOT_DIR)/qapi/qapi-visit-error.h"; sourceTree = SOURCE_ROOT; };
		CE23C07C23FCEBFF001177D6 /* qapi-events-machine.h */ = {isa = PBXFileReference; fileEncoding = 4; lastKnownFileType = sourcecode.c.h; name = "qapi-events-machine.h"; path = "$(SYSROOT_DIR)/qapi/qapi-events-machine.h"; sourceTree = SOURCE_ROOT; };
		CE23C07D23FCEBFF001177D6 /* qapi-commands-block-core.h */ = {isa = PBXFileReference; fileEncoding = 4; lastKnownFileType = sourcecode.c.h; name = "qapi-commands-block-core.h"; path = "$(SYSROOT_DIR)/qapi/qapi-commands-block-core.h"; sourceTree = SOURCE_ROOT; };
		CE23C07E23FCEBFF001177D6 /* qapi-commands-run-state.c */ = {isa = PBXFileReference; fileEncoding = 4; lastKnownFileType = sourcecode.c.c; name = "qapi-commands-run-state.c"; path = "$(SYSROOT_DIR)/qapi/qapi-commands-run-state.c"; sourceTree = SOURCE_ROOT; };
		CE23C07F23FCEBFF001177D6 /* qapi-visit-tpm.c */ = {isa = PBXFileReference; fileEncoding = 4; lastKnownFileType = sourcecode.c.c; name = "qapi-visit-tpm.c"; path = "$(SYSROOT_DIR)/qapi/qapi-visit-tpm.c"; sourceTree = SOURCE_ROOT; };
		CE23C08023FCEBFF001177D6 /* qapi-events-block.h */ = {isa = PBXFileReference; fileEncoding = 4; lastKnownFileType = sourcecode.c.h; name = "qapi-events-block.h"; path = "$(SYSROOT_DIR)/qapi/qapi-events-block.h"; sourceTree = SOURCE_ROOT; };
		CE23C08123FCEBFF001177D6 /* qapi-commands-rocker.c */ = {isa = PBXFileReference; fileEncoding = 4; lastKnownFileType = sourcecode.c.c; name = "qapi-commands-rocker.c"; path = "$(SYSROOT_DIR)/qapi/qapi-commands-rocker.c"; sourceTree = SOURCE_ROOT; };
		CE23C08223FCEBFF001177D6 /* qapi-commands-ui.c */ = {isa = PBXFileReference; fileEncoding = 4; lastKnownFileType = sourcecode.c.c; name = "qapi-commands-ui.c"; path = "$(SYSROOT_DIR)/qapi/qapi-commands-ui.c"; sourceTree = SOURCE_ROOT; };
		CE23C08323FCEBFF001177D6 /* qapi-commands-migration.h */ = {isa = PBXFileReference; fileEncoding = 4; lastKnownFileType = sourcecode.c.h; name = "qapi-commands-migration.h"; path = "$(SYSROOT_DIR)/qapi/qapi-commands-migration.h"; sourceTree = SOURCE_ROOT; };
		CE23C08423FCEBFF001177D6 /* qapi-events.h */ = {isa = PBXFileReference; fileEncoding = 4; lastKnownFileType = sourcecode.c.h; name = "qapi-events.h"; path = "$(SYSROOT_DIR)/qapi/qapi-events.h"; sourceTree = SOURCE_ROOT; };
		CE23C08523FCEBFF001177D6 /* qapi-types-run-state.c */ = {isa = PBXFileReference; fileEncoding = 4; lastKnownFileType = sourcecode.c.c; name = "qapi-types-run-state.c"; path = "$(SYSROOT_DIR)/qapi/qapi-types-run-state.c"; sourceTree = SOURCE_ROOT; };
		CE23C08623FCEBFF001177D6 /* qapi-commands-char.c */ = {isa = PBXFileReference; fileEncoding = 4; lastKnownFileType = sourcecode.c.c; name = "qapi-commands-char.c"; path = "$(SYSROOT_DIR)/qapi/qapi-commands-char.c"; sourceTree = SOURCE_ROOT; };
		CE23C08723FCEBFF001177D6 /* qapi-types-block.c */ = {isa = PBXFileReference; fileEncoding = 4; lastKnownFileType = sourcecode.c.c; name = "qapi-types-block.c"; path = "$(SYSROOT_DIR)/qapi/qapi-types-block.c"; sourceTree = SOURCE_ROOT; };
		CE23C08823FCEBFF001177D6 /* qapi-visit-qdev.h */ = {isa = PBXFileReference; fileEncoding = 4; lastKnownFileType = sourcecode.c.h; name = "qapi-visit-qdev.h"; path = "$(SYSROOT_DIR)/qapi/qapi-visit-qdev.h"; sourceTree = SOURCE_ROOT; };
		CE23C08923FCEBFF001177D6 /* qapi-events-trace.c */ = {isa = PBXFileReference; fileEncoding = 4; lastKnownFileType = sourcecode.c.c; name = "qapi-events-trace.c"; path = "$(SYSROOT_DIR)/qapi/qapi-events-trace.c"; sourceTree = SOURCE_ROOT; };
		CE23C08A23FCEC00001177D6 /* qapi-visit-net.c */ = {isa = PBXFileReference; fileEncoding = 4; lastKnownFileType = sourcecode.c.c; name = "qapi-visit-net.c"; path = "$(SYSROOT_DIR)/qapi/qapi-visit-net.c"; sourceTree = SOURCE_ROOT; };
		CE23C08B23FCEC00001177D6 /* qapi-events-rdma.h */ = {isa = PBXFileReference; fileEncoding = 4; lastKnownFileType = sourcecode.c.h; name = "qapi-events-rdma.h"; path = "$(SYSROOT_DIR)/qapi/qapi-events-rdma.h"; sourceTree = SOURCE_ROOT; };
		CE23C08C23FCEC00001177D6 /* qapi-events-rocker.h */ = {isa = PBXFileReference; fileEncoding = 4; lastKnownFileType = sourcecode.c.h; name = "qapi-events-rocker.h"; path = "$(SYSROOT_DIR)/qapi/qapi-events-rocker.h"; sourceTree = SOURCE_ROOT; };
		CE23C08D23FCEC00001177D6 /* qapi-events-error.h */ = {isa = PBXFileReference; fileEncoding = 4; lastKnownFileType = sourcecode.c.h; name = "qapi-events-error.h"; path = "$(SYSROOT_DIR)/qapi/qapi-events-error.h"; sourceTree = SOURCE_ROOT; };
		CE23C08E23FCEC00001177D6 /* qapi-commands-tpm.h */ = {isa = PBXFileReference; fileEncoding = 4; lastKnownFileType = sourcecode.c.h; name = "qapi-commands-tpm.h"; path = "$(SYSROOT_DIR)/qapi/qapi-commands-tpm.h"; sourceTree = SOURCE_ROOT; };
		CE23C08F23FCEC00001177D6 /* qapi-commands-net.c */ = {isa = PBXFileReference; fileEncoding = 4; lastKnownFileType = sourcecode.c.c; name = "qapi-commands-net.c"; path = "$(SYSROOT_DIR)/qapi/qapi-commands-net.c"; sourceTree = SOURCE_ROOT; };
		CE23C09023FCEC00001177D6 /* qapi-visit-trace.h */ = {isa = PBXFileReference; fileEncoding = 4; lastKnownFileType = sourcecode.c.h; name = "qapi-visit-trace.h"; path = "$(SYSROOT_DIR)/qapi/qapi-visit-trace.h"; sourceTree = SOURCE_ROOT; };
		CE23C09123FCEC00001177D6 /* qapi-events-net.h */ = {isa = PBXFileReference; fileEncoding = 4; lastKnownFileType = sourcecode.c.h; name = "qapi-events-net.h"; path = "$(SYSROOT_DIR)/qapi/qapi-events-net.h"; sourceTree = SOURCE_ROOT; };
		CE23C09223FCEC00001177D6 /* qapi-dispatch-events.c */ = {isa = PBXFileReference; fileEncoding = 4; lastKnownFileType = sourcecode.c.c; name = "qapi-dispatch-events.c"; path = "$(SYSROOT_DIR)/qapi/qapi-dispatch-events.c"; sourceTree = SOURCE_ROOT; };
		CE23C09323FCEC00001177D6 /* qapi-types-qdev.h */ = {isa = PBXFileReference; fileEncoding = 4; lastKnownFileType = sourcecode.c.h; name = "qapi-types-qdev.h"; path = "$(SYSROOT_DIR)/qapi/qapi-types-qdev.h"; sourceTree = SOURCE_ROOT; };
		CE23C09423FCEC00001177D6 /* qapi-commands-misc-target.h */ = {isa = PBXFileReference; fileEncoding = 4; lastKnownFileType = sourcecode.c.h; name = "qapi-commands-misc-target.h"; path = "$(SYSROOT_DIR)/qapi/qapi-commands-misc-target.h"; sourceTree = SOURCE_ROOT; };
		CE23C09523FCEC00001177D6 /* qapi-visit-job.c */ = {isa = PBXFileReference; fileEncoding = 4; lastKnownFileType = sourcecode.c.c; name = "qapi-visit-job.c"; path = "$(SYSROOT_DIR)/qapi/qapi-visit-job.c"; sourceTree = SOURCE_ROOT; };
		CE23C09623FCEC00001177D6 /* qapi-builtin-visit.c */ = {isa = PBXFileReference; fileEncoding = 4; lastKnownFileType = sourcecode.c.c; name = "qapi-builtin-visit.c"; path = "$(SYSROOT_DIR)/qapi/qapi-builtin-visit.c"; sourceTree = SOURCE_ROOT; };
		CE23C09723FCEC00001177D6 /* qapi-visit-sockets.h */ = {isa = PBXFileReference; fileEncoding = 4; lastKnownFileType = sourcecode.c.h; name = "qapi-visit-sockets.h"; path = "$(SYSROOT_DIR)/qapi/qapi-visit-sockets.h"; sourceTree = SOURCE_ROOT; };
		CE23C09823FCEC00001177D6 /* qapi-commands-common.h */ = {isa = PBXFileReference; fileEncoding = 4; lastKnownFileType = sourcecode.c.h; name = "qapi-commands-common.h"; path = "$(SYSROOT_DIR)/qapi/qapi-commands-common.h"; sourceTree = SOURCE_ROOT; };
		CE23C09923FCEC00001177D6 /* qapi-types-block-core.c */ = {isa = PBXFileReference; fileEncoding = 4; lastKnownFileType = sourcecode.c.c; name = "qapi-types-block-core.c"; path = "$(SYSROOT_DIR)/qapi/qapi-types-block-core.c"; sourceTree = SOURCE_ROOT; };
		CE23C09A23FCEC00001177D6 /* qapi-commands-run-state.h */ = {isa = PBXFileReference; fileEncoding = 4; lastKnownFileType = sourcecode.c.h; name = "qapi-commands-run-state.h"; path = "$(SYSROOT_DIR)/qapi/qapi-commands-run-state.h"; sourceTree = SOURCE_ROOT; };
		CE23C09B23FCEC00001177D6 /* qapi-commands-migration.c */ = {isa = PBXFileReference; fileEncoding = 4; lastKnownFileType = sourcecode.c.c; name = "qapi-commands-migration.c"; path = "$(SYSROOT_DIR)/qapi/qapi-commands-migration.c"; sourceTree = SOURCE_ROOT; };
		CE23C09C23FCEC00001177D6 /* qapi-events-migration.h */ = {isa = PBXFileReference; fileEncoding = 4; lastKnownFileType = sourcecode.c.h; name = "qapi-events-migration.h"; path = "$(SYSROOT_DIR)/qapi/qapi-events-migration.h"; sourceTree = SOURCE_ROOT; };
		CE23C09D23FCEC00001177D6 /* qapi-commands-audio.c */ = {isa = PBXFileReference; fileEncoding = 4; lastKnownFileType = sourcecode.c.c; name = "qapi-commands-audio.c"; path = "$(SYSROOT_DIR)/qapi/qapi-commands-audio.c"; sourceTree = SOURCE_ROOT; };
		CE23C09E23FCEC00001177D6 /* qapi-events-qdev.c */ = {isa = PBXFileReference; fileEncoding = 4; lastKnownFileType = sourcecode.c.c; name = "qapi-events-qdev.c"; path = "$(SYSROOT_DIR)/qapi/qapi-events-qdev.c"; sourceTree = SOURCE_ROOT; };
		CE23C09F23FCEC01001177D6 /* qapi-visit-migration.h */ = {isa = PBXFileReference; fileEncoding = 4; lastKnownFileType = sourcecode.c.h; name = "qapi-visit-migration.h"; path = "$(SYSROOT_DIR)/qapi/qapi-visit-migration.h"; sourceTree = SOURCE_ROOT; };
		CE23C0A023FCEC01001177D6 /* qapi-visit-rocker.h */ = {isa = PBXFileReference; fileEncoding = 4; lastKnownFileType = sourcecode.c.h; name = "qapi-visit-rocker.h"; path = "$(SYSROOT_DIR)/qapi/qapi-visit-rocker.h"; sourceTree = SOURCE_ROOT; };
		CE23C0A123FCEC01001177D6 /* qapi-events-run-state.h */ = {isa = PBXFileReference; fileEncoding = 4; lastKnownFileType = sourcecode.c.h; name = "qapi-events-run-state.h"; path = "$(SYSROOT_DIR)/qapi/qapi-events-run-state.h"; sourceTree = SOURCE_ROOT; };
		CE23C0A223FCEC01001177D6 /* qapi-commands-dump.h */ = {isa = PBXFileReference; fileEncoding = 4; lastKnownFileType = sourcecode.c.h; name = "qapi-commands-dump.h"; path = "$(SYSROOT_DIR)/qapi/qapi-commands-dump.h"; sourceTree = SOURCE_ROOT; };
		CE23C0A323FCEC01001177D6 /* qapi-visit-ui.h */ = {isa = PBXFileReference; fileEncoding = 4; lastKnownFileType = sourcecode.c.h; name = "qapi-visit-ui.h"; path = "$(SYSROOT_DIR)/qapi/qapi-visit-ui.h"; sourceTree = SOURCE_ROOT; };
		CE23C0A423FCEC01001177D6 /* qapi-commands-authz.c */ = {isa = PBXFileReference; fileEncoding = 4; lastKnownFileType = sourcecode.c.c; name = "qapi-commands-authz.c"; path = "$(SYSROOT_DIR)/qapi/qapi-commands-authz.c"; sourceTree = SOURCE_ROOT; };
		CE23C0A523FCEC01001177D6 /* qapi-events-ui.h */ = {isa = PBXFileReference; fileEncoding = 4; lastKnownFileType = sourcecode.c.h; name = "qapi-events-ui.h"; path = "$(SYSROOT_DIR)/qapi/qapi-events-ui.h"; sourceTree = SOURCE_ROOT; };
		CE23C0A623FCEC01001177D6 /* qapi-visit-transaction.c */ = {isa = PBXFileReference; fileEncoding = 4; lastKnownFileType = sourcecode.c.c; name = "qapi-visit-transaction.c"; path = "$(SYSROOT_DIR)/qapi/qapi-visit-transaction.c"; sourceTree = SOURCE_ROOT; };
		CE23C0A723FCEC01001177D6 /* qapi-visit-block.c */ = {isa = PBXFileReference; fileEncoding = 4; lastKnownFileType = sourcecode.c.c; name = "qapi-visit-block.c"; path = "$(SYSROOT_DIR)/qapi/qapi-visit-block.c"; sourceTree = SOURCE_ROOT; };
		CE23C0A823FCEC01001177D6 /* qapi-events-qom.c */ = {isa = PBXFileReference; fileEncoding = 4; lastKnownFileType = sourcecode.c.c; name = "qapi-events-qom.c"; path = "$(SYSROOT_DIR)/qapi/qapi-events-qom.c"; sourceTree = SOURCE_ROOT; };
		CE23C0A923FCEC01001177D6 /* qapi-types-misc-target.h */ = {isa = PBXFileReference; fileEncoding = 4; lastKnownFileType = sourcecode.c.h; name = "qapi-types-misc-target.h"; path = "$(SYSROOT_DIR)/qapi/qapi-types-misc-target.h"; sourceTree = SOURCE_ROOT; };
		CE23C0AA23FCEC01001177D6 /* qapi-commands.h */ = {isa = PBXFileReference; fileEncoding = 4; lastKnownFileType = sourcecode.c.h; name = "qapi-commands.h"; path = "$(SYSROOT_DIR)/qapi/qapi-commands.h"; sourceTree = SOURCE_ROOT; };
		CE23C0AB23FCEC01001177D6 /* qapi-types-audio.h */ = {isa = PBXFileReference; fileEncoding = 4; lastKnownFileType = sourcecode.c.h; name = "qapi-types-audio.h"; path = "$(SYSROOT_DIR)/qapi/qapi-types-audio.h"; sourceTree = SOURCE_ROOT; };
		CE23C0AC23FCEC01001177D6 /* qapi-events-transaction.c */ = {isa = PBXFileReference; fileEncoding = 4; lastKnownFileType = sourcecode.c.c; name = "qapi-events-transaction.c"; path = "$(SYSROOT_DIR)/qapi/qapi-events-transaction.c"; sourceTree = SOURCE_ROOT; };
		CE23C0AD23FCEC01001177D6 /* qapi-events-introspect.h */ = {isa = PBXFileReference; fileEncoding = 4; lastKnownFileType = sourcecode.c.h; name = "qapi-events-introspect.h"; path = "$(SYSROOT_DIR)/qapi/qapi-events-introspect.h"; sourceTree = SOURCE_ROOT; };
		CE23C0AE23FCEC01001177D6 /* qapi-commands-crypto.c */ = {isa = PBXFileReference; fileEncoding = 4; lastKnownFileType = sourcecode.c.c; name = "qapi-commands-crypto.c"; path = "$(SYSROOT_DIR)/qapi/qapi-commands-crypto.c"; sourceTree = SOURCE_ROOT; };
		CE23C0AF23FCEC01001177D6 /* qapi-events-sockets.c */ = {isa = PBXFileReference; fileEncoding = 4; lastKnownFileType = sourcecode.c.c; name = "qapi-events-sockets.c"; path = "$(SYSROOT_DIR)/qapi/qapi-events-sockets.c"; sourceTree = SOURCE_ROOT; };
		CE23C0B023FCEC01001177D6 /* qapi-visit-rdma.h */ = {isa = PBXFileReference; fileEncoding = 4; lastKnownFileType = sourcecode.c.h; name = "qapi-visit-rdma.h"; path = "$(SYSROOT_DIR)/qapi/qapi-visit-rdma.h"; sourceTree = SOURCE_ROOT; };
		CE23C0B123FCEC01001177D6 /* qapi-visit-block-core.h */ = {isa = PBXFileReference; fileEncoding = 4; lastKnownFileType = sourcecode.c.h; name = "qapi-visit-block-core.h"; path = "$(SYSROOT_DIR)/qapi/qapi-visit-block-core.h"; sourceTree = SOURCE_ROOT; };
		CE23C0B223FCEC01001177D6 /* qapi-events-tpm.h */ = {isa = PBXFileReference; fileEncoding = 4; lastKnownFileType = sourcecode.c.h; name = "qapi-events-tpm.h"; path = "$(SYSROOT_DIR)/qapi/qapi-events-tpm.h"; sourceTree = SOURCE_ROOT; };
		CE23C0B323FCEC01001177D6 /* qapi-visit-dump.c */ = {isa = PBXFileReference; fileEncoding = 4; lastKnownFileType = sourcecode.c.c; name = "qapi-visit-dump.c"; path = "$(SYSROOT_DIR)/qapi/qapi-visit-dump.c"; sourceTree = SOURCE_ROOT; };
		CE23C0B423FCEC01001177D6 /* qapi-events-introspect.c */ = {isa = PBXFileReference; fileEncoding = 4; lastKnownFileType = sourcecode.c.c; name = "qapi-events-introspect.c"; path = "$(SYSROOT_DIR)/qapi/qapi-events-introspect.c"; sourceTree = SOURCE_ROOT; };
		CE23C0B523FCEC02001177D6 /* qapi-types-net.c */ = {isa = PBXFileReference; fileEncoding = 4; lastKnownFileType = sourcecode.c.c; name = "qapi-types-net.c"; path = "$(SYSROOT_DIR)/qapi/qapi-types-net.c"; sourceTree = SOURCE_ROOT; };
		CE23C0B623FCEC02001177D6 /* qapi-types.c */ = {isa = PBXFileReference; fileEncoding = 4; lastKnownFileType = sourcecode.c.c; name = "qapi-types.c"; path = "$(SYSROOT_DIR)/qapi/qapi-types.c"; sourceTree = SOURCE_ROOT; };
		CE23C0B723FCEC02001177D6 /* qapi-visit-ui.c */ = {isa = PBXFileReference; fileEncoding = 4; lastKnownFileType = sourcecode.c.c; name = "qapi-visit-ui.c"; path = "$(SYSROOT_DIR)/qapi/qapi-visit-ui.c"; sourceTree = SOURCE_ROOT; };
		CE23C0B823FCEC02001177D6 /* qapi-visit-authz.c */ = {isa = PBXFileReference; fileEncoding = 4; lastKnownFileType = sourcecode.c.c; name = "qapi-visit-authz.c"; path = "$(SYSROOT_DIR)/qapi/qapi-visit-authz.c"; sourceTree = SOURCE_ROOT; };
		CE23C0B923FCEC02001177D6 /* qapi-events-machine.c */ = {isa = PBXFileReference; fileEncoding = 4; lastKnownFileType = sourcecode.c.c; name = "qapi-events-machine.c"; path = "$(SYSROOT_DIR)/qapi/qapi-events-machine.c"; sourceTree = SOURCE_ROOT; };
		CE23C0BA23FCEC02001177D6 /* qapi-commands-audio.h */ = {isa = PBXFileReference; fileEncoding = 4; lastKnownFileType = sourcecode.c.h; name = "qapi-commands-audio.h"; path = "$(SYSROOT_DIR)/qapi/qapi-commands-audio.h"; sourceTree = SOURCE_ROOT; };
		CE23C0BB23FCEC02001177D6 /* qapi-commands-crypto.h */ = {isa = PBXFileReference; fileEncoding = 4; lastKnownFileType = sourcecode.c.h; name = "qapi-commands-crypto.h"; path = "$(SYSROOT_DIR)/qapi/qapi-commands-crypto.h"; sourceTree = SOURCE_ROOT; };
		CE23C0BC23FCEC02001177D6 /* qapi-events-trace.h */ = {isa = PBXFileReference; fileEncoding = 4; lastKnownFileType = sourcecode.c.h; name = "qapi-events-trace.h"; path = "$(SYSROOT_DIR)/qapi/qapi-events-trace.h"; sourceTree = SOURCE_ROOT; };
		CE23C0BD23FCEC02001177D6 /* qapi-commands-sockets.c */ = {isa = PBXFileReference; fileEncoding = 4; lastKnownFileType = sourcecode.c.c; name = "qapi-commands-sockets.c"; path = "$(SYSROOT_DIR)/qapi/qapi-commands-sockets.c"; sourceTree = SOURCE_ROOT; };
		CE23C0BE23FCEC02001177D6 /* qapi-visit-audio.c */ = {isa = PBXFileReference; fileEncoding = 4; lastKnownFileType = sourcecode.c.c; name = "qapi-visit-audio.c"; path = "$(SYSROOT_DIR)/qapi/qapi-visit-audio.c"; sourceTree = SOURCE_ROOT; };
		CE23C0BF23FCEC02001177D6 /* qapi-commands-tpm.c */ = {isa = PBXFileReference; fileEncoding = 4; lastKnownFileType = sourcecode.c.c; name = "qapi-commands-tpm.c"; path = "$(SYSROOT_DIR)/qapi/qapi-commands-tpm.c"; sourceTree = SOURCE_ROOT; };
		CE23C0C023FCEC02001177D6 /* qapi-commands-block.h */ = {isa = PBXFileReference; fileEncoding = 4; lastKnownFileType = sourcecode.c.h; name = "qapi-commands-block.h"; path = "$(SYSROOT_DIR)/qapi/qapi-commands-block.h"; sourceTree = SOURCE_ROOT; };
		CE23C0C123FCEC02001177D6 /* qapi-events-crypto.h */ = {isa = PBXFileReference; fileEncoding = 4; lastKnownFileType = sourcecode.c.h; name = "qapi-events-crypto.h"; path = "$(SYSROOT_DIR)/qapi/qapi-events-crypto.h"; sourceTree = SOURCE_ROOT; };
		CE23C0C223FCEC02001177D6 /* qapi-visit-crypto.c */ = {isa = PBXFileReference; fileEncoding = 4; lastKnownFileType = sourcecode.c.c; name = "qapi-visit-crypto.c"; path = "$(SYSROOT_DIR)/qapi/qapi-visit-crypto.c"; sourceTree = SOURCE_ROOT; };
		CE23C0C323FCEC02001177D6 /* qapi-visit-qom.h */ = {isa = PBXFileReference; fileEncoding = 4; lastKnownFileType = sourcecode.c.h; name = "qapi-visit-qom.h"; path = "$(SYSROOT_DIR)/qapi/qapi-visit-qom.h"; sourceTree = SOURCE_ROOT; };
		CE23C0C423FCEC02001177D6 /* qapi-types-run-state.h */ = {isa = PBXFileReference; fileEncoding = 4; lastKnownFileType = sourcecode.c.h; name = "qapi-types-run-state.h"; path = "$(SYSROOT_DIR)/qapi/qapi-types-run-state.h"; sourceTree = SOURCE_ROOT; };
		CE23C0C523FCEC02001177D6 /* qapi-events-char.h */ = {isa = PBXFileReference; fileEncoding = 4; lastKnownFileType = sourcecode.c.h; name = "qapi-events-char.h"; path = "$(SYSROOT_DIR)/qapi/qapi-events-char.h"; sourceTree = SOURCE_ROOT; };
		CE23C0C623FCEC02001177D6 /* qapi-types-common.c */ = {isa = PBXFileReference; fileEncoding = 4; lastKnownFileType = sourcecode.c.c; name = "qapi-types-common.c"; path = "$(SYSROOT_DIR)/qapi/qapi-types-common.c"; sourceTree = SOURCE_ROOT; };
		CE23C0C723FCEC02001177D6 /* qapi-events-misc-target.c */ = {isa = PBXFileReference; fileEncoding = 4; lastKnownFileType = sourcecode.c.c; name = "qapi-events-misc-target.c"; path = "$(SYSROOT_DIR)/qapi/qapi-events-misc-target.c"; sourceTree = SOURCE_ROOT; };
		CE23C0C823FCEC02001177D6 /* qapi-builtin-types.h */ = {isa = PBXFileReference; fileEncoding = 4; lastKnownFileType = sourcecode.c.h; name = "qapi-builtin-types.h"; path = "$(SYSROOT_DIR)/qapi/qapi-builtin-types.h"; sourceTree = SOURCE_ROOT; };
		CE23C0C923FCEC02001177D6 /* qapi-types-machine.h */ = {isa = PBXFileReference; fileEncoding = 4; lastKnownFileType = sourcecode.c.h; name = "qapi-types-machine.h"; path = "$(SYSROOT_DIR)/qapi/qapi-types-machine.h"; sourceTree = SOURCE_ROOT; };
		CE23C0CA23FCEC02001177D6 /* qapi-commands-misc.h */ = {isa = PBXFileReference; fileEncoding = 4; lastKnownFileType = sourcecode.c.h; name = "qapi-commands-misc.h"; path = "$(SYSROOT_DIR)/qapi/qapi-commands-misc.h"; sourceTree = SOURCE_ROOT; };
		CE23C0CB23FCEC02001177D6 /* qapi-types-migration.c */ = {isa = PBXFileReference; fileEncoding = 4; lastKnownFileType = sourcecode.c.c; name = "qapi-types-migration.c"; path = "$(SYSROOT_DIR)/qapi/qapi-types-migration.c"; sourceTree = SOURCE_ROOT; };
		CE23C0CC23FCEC03001177D6 /* qapi-events-authz.c */ = {isa = PBXFileReference; fileEncoding = 4; lastKnownFileType = sourcecode.c.c; name = "qapi-events-authz.c"; path = "$(SYSROOT_DIR)/qapi/qapi-events-authz.c"; sourceTree = SOURCE_ROOT; };
		CE23C0CD23FCEC03001177D6 /* qapi-visit-crypto.h */ = {isa = PBXFileReference; fileEncoding = 4; lastKnownFileType = sourcecode.c.h; name = "qapi-visit-crypto.h"; path = "$(SYSROOT_DIR)/qapi/qapi-visit-crypto.h"; sourceTree = SOURCE_ROOT; };
		CE23C0CE23FCEC03001177D6 /* qapi-visit-migration.c */ = {isa = PBXFileReference; fileEncoding = 4; lastKnownFileType = sourcecode.c.c; name = "qapi-visit-migration.c"; path = "$(SYSROOT_DIR)/qapi/qapi-visit-migration.c"; sourceTree = SOURCE_ROOT; };
		CE23C0CF23FCEC03001177D6 /* qapi-visit-audio.h */ = {isa = PBXFileReference; fileEncoding = 4; lastKnownFileType = sourcecode.c.h; name = "qapi-visit-audio.h"; path = "$(SYSROOT_DIR)/qapi/qapi-visit-audio.h"; sourceTree = SOURCE_ROOT; };
		CE23C0D023FCEC03001177D6 /* qapi-commands-trace.h */ = {isa = PBXFileReference; fileEncoding = 4; lastKnownFileType = sourcecode.c.h; name = "qapi-commands-trace.h"; path = "$(SYSROOT_DIR)/qapi/qapi-commands-trace.h"; sourceTree = SOURCE_ROOT; };
		CE23C0D123FCEC03001177D6 /* qapi-commands-transaction.h */ = {isa = PBXFileReference; fileEncoding = 4; lastKnownFileType = sourcecode.c.h; name = "qapi-commands-transaction.h"; path = "$(SYSROOT_DIR)/qapi/qapi-commands-transaction.h"; sourceTree = SOURCE_ROOT; };
		CE23C0D223FCEC03001177D6 /* qapi-commands.c */ = {isa = PBXFileReference; fileEncoding = 4; lastKnownFileType = sourcecode.c.c; name = "qapi-commands.c"; path = "$(SYSROOT_DIR)/qapi/qapi-commands.c"; sourceTree = SOURCE_ROOT; };
		CE23C0D323FCEC03001177D6 /* qapi-events-dump.c */ = {isa = PBXFileReference; fileEncoding = 4; lastKnownFileType = sourcecode.c.c; name = "qapi-events-dump.c"; path = "$(SYSROOT_DIR)/qapi/qapi-events-dump.c"; sourceTree = SOURCE_ROOT; };
		CE23C0D423FCEC03001177D6 /* qapi-events-authz.h */ = {isa = PBXFileReference; fileEncoding = 4; lastKnownFileType = sourcecode.c.h; name = "qapi-events-authz.h"; path = "$(SYSROOT_DIR)/qapi/qapi-events-authz.h"; sourceTree = SOURCE_ROOT; };
		CE23C0D523FCEC03001177D6 /* qapi-builtin-types.c */ = {isa = PBXFileReference; fileEncoding = 4; lastKnownFileType = sourcecode.c.c; name = "qapi-builtin-types.c"; path = "$(SYSROOT_DIR)/qapi/qapi-builtin-types.c"; sourceTree = SOURCE_ROOT; };
		CE23C0D623FCEC03001177D6 /* qapi-events-sockets.h */ = {isa = PBXFileReference; fileEncoding = 4; lastKnownFileType = sourcecode.c.h; name = "qapi-events-sockets.h"; path = "$(SYSROOT_DIR)/qapi/qapi-events-sockets.h"; sourceTree = SOURCE_ROOT; };
		CE23C0D723FCEC03001177D6 /* qapi-events-common.c */ = {isa = PBXFileReference; fileEncoding = 4; lastKnownFileType = sourcecode.c.c; name = "qapi-events-common.c"; path = "$(SYSROOT_DIR)/qapi/qapi-events-common.c"; sourceTree = SOURCE_ROOT; };
		CE23C0D823FCEC03001177D6 /* qapi-commands-sockets.h */ = {isa = PBXFileReference; fileEncoding = 4; lastKnownFileType = sourcecode.c.h; name = "qapi-commands-sockets.h"; path = "$(SYSROOT_DIR)/qapi/qapi-commands-sockets.h"; sourceTree = SOURCE_ROOT; };
		CE23C0D923FCEC03001177D6 /* qapi-events-block-core.h */ = {isa = PBXFileReference; fileEncoding = 4; lastKnownFileType = sourcecode.c.h; name = "qapi-events-block-core.h"; path = "$(SYSROOT_DIR)/qapi/qapi-events-block-core.h"; sourceTree = SOURCE_ROOT; };
		CE23C0DA23FCEC03001177D6 /* qapi-types-authz.c */ = {isa = PBXFileReference; fileEncoding = 4; lastKnownFileType = sourcecode.c.c; name = "qapi-types-authz.c"; path = "$(SYSROOT_DIR)/qapi/qapi-types-authz.c"; sourceTree = SOURCE_ROOT; };
		CE23C0DB23FCEC03001177D6 /* qapi-commands-machine-target.c */ = {isa = PBXFileReference; fileEncoding = 4; lastKnownFileType = sourcecode.c.c; name = "qapi-commands-machine-target.c"; path = "$(SYSROOT_DIR)/qapi/qapi-commands-machine-target.c"; sourceTree = SOURCE_ROOT; };
		CE23C0DC23FCEC03001177D6 /* qapi-types-tpm.c */ = {isa = PBXFileReference; fileEncoding = 4; lastKnownFileType = sourcecode.c.c; name = "qapi-types-tpm.c"; path = "$(SYSROOT_DIR)/qapi/qapi-types-tpm.c"; sourceTree = SOURCE_ROOT; };
		CE23C0DD23FCEC03001177D6 /* qapi-commands-dump.c */ = {isa = PBXFileReference; fileEncoding = 4; lastKnownFileType = sourcecode.c.c; name = "qapi-commands-dump.c"; path = "$(SYSROOT_DIR)/qapi/qapi-commands-dump.c"; sourceTree = SOURCE_ROOT; };
		CE23C0DE23FCEC04001177D6 /* qapi-types-block-core.h */ = {isa = PBXFileReference; fileEncoding = 4; lastKnownFileType = sourcecode.c.h; name = "qapi-types-block-core.h"; path = "$(SYSROOT_DIR)/qapi/qapi-types-block-core.h"; sourceTree = SOURCE_ROOT; };
		CE23C0DF23FCEC04001177D6 /* qapi-commands-block-core.c */ = {isa = PBXFileReference; fileEncoding = 4; lastKnownFileType = sourcecode.c.c; name = "qapi-commands-block-core.c"; path = "$(SYSROOT_DIR)/qapi/qapi-commands-block-core.c"; sourceTree = SOURCE_ROOT; };
		CE23C0E023FCEC04001177D6 /* qapi-visit-block-core.c */ = {isa = PBXFileReference; fileEncoding = 4; lastKnownFileType = sourcecode.c.c; name = "qapi-visit-block-core.c"; path = "$(SYSROOT_DIR)/qapi/qapi-visit-block-core.c"; sourceTree = SOURCE_ROOT; };
		CE23C0E123FCEC04001177D6 /* qapi-commands-rdma.h */ = {isa = PBXFileReference; fileEncoding = 4; lastKnownFileType = sourcecode.c.h; name = "qapi-commands-rdma.h"; path = "$(SYSROOT_DIR)/qapi/qapi-commands-rdma.h"; sourceTree = SOURCE_ROOT; };
		CE23C0E223FCEC04001177D6 /* qapi-visit-introspect.c */ = {isa = PBXFileReference; fileEncoding = 4; lastKnownFileType = sourcecode.c.c; name = "qapi-visit-introspect.c"; path = "$(SYSROOT_DIR)/qapi/qapi-visit-introspect.c"; sourceTree = SOURCE_ROOT; };
		CE23C0E323FCEC04001177D6 /* qapi-types-crypto.c */ = {isa = PBXFileReference; fileEncoding = 4; lastKnownFileType = sourcecode.c.c; name = "qapi-types-crypto.c"; path = "$(SYSROOT_DIR)/qapi/qapi-types-crypto.c"; sourceTree = SOURCE_ROOT; };
		CE23C0E423FCEC04001177D6 /* qapi-visit-qom.c */ = {isa = PBXFileReference; fileEncoding = 4; lastKnownFileType = sourcecode.c.c; name = "qapi-visit-qom.c"; path = "$(SYSROOT_DIR)/qapi/qapi-visit-qom.c"; sourceTree = SOURCE_ROOT; };
		CE23C0E523FCEC04001177D6 /* qapi-visit-trace.c */ = {isa = PBXFileReference; fileEncoding = 4; lastKnownFileType = sourcecode.c.c; name = "qapi-visit-trace.c"; path = "$(SYSROOT_DIR)/qapi/qapi-visit-trace.c"; sourceTree = SOURCE_ROOT; };
		CE23C0E623FCEC04001177D6 /* qapi-commands-char.h */ = {isa = PBXFileReference; fileEncoding = 4; lastKnownFileType = sourcecode.c.h; name = "qapi-commands-char.h"; path = "$(SYSROOT_DIR)/qapi/qapi-commands-char.h"; sourceTree = SOURCE_ROOT; };
		CE23C0E723FCEC04001177D6 /* qapi-commands-block.c */ = {isa = PBXFileReference; fileEncoding = 4; lastKnownFileType = sourcecode.c.c; name = "qapi-commands-block.c"; path = "$(SYSROOT_DIR)/qapi/qapi-commands-block.c"; sourceTree = SOURCE_ROOT; };
		CE23C0E823FCEC04001177D6 /* qapi-visit-machine-target.h */ = {isa = PBXFileReference; fileEncoding = 4; lastKnownFileType = sourcecode.c.h; name = "qapi-visit-machine-target.h"; path = "$(SYSROOT_DIR)/qapi/qapi-visit-machine-target.h"; sourceTree = SOURCE_ROOT; };
		CE23C0E923FCEC04001177D6 /* qapi-visit-char.c */ = {isa = PBXFileReference; fileEncoding = 4; lastKnownFileType = sourcecode.c.c; name = "qapi-visit-char.c"; path = "$(SYSROOT_DIR)/qapi/qapi-visit-char.c"; sourceTree = SOURCE_ROOT; };
		CE23C0EA23FCEC04001177D6 /* qapi-visit-introspect.h */ = {isa = PBXFileReference; fileEncoding = 4; lastKnownFileType = sourcecode.c.h; name = "qapi-visit-introspect.h"; path = "$(SYSROOT_DIR)/qapi/qapi-visit-introspect.h"; sourceTree = SOURCE_ROOT; };
		CE23C0EB23FCEC04001177D6 /* qapi-visit-job.h */ = {isa = PBXFileReference; fileEncoding = 4; lastKnownFileType = sourcecode.c.h; name = "qapi-visit-job.h"; path = "$(SYSROOT_DIR)/qapi/qapi-visit-job.h"; sourceTree = SOURCE_ROOT; };
		CE23C0EC23FCEC04001177D6 /* qapi-visit-machine.h */ = {isa = PBXFileReference; fileEncoding = 4; lastKnownFileType = sourcecode.c.h; name = "qapi-visit-machine.h"; path = "$(SYSROOT_DIR)/qapi/qapi-visit-machine.h"; sourceTree = SOURCE_ROOT; };
		CE23C0ED23FCEC04001177D6 /* qapi-visit-misc.h */ = {isa = PBXFileReference; fileEncoding = 4; lastKnownFileType = sourcecode.c.h; name = "qapi-visit-misc.h"; path = "$(SYSROOT_DIR)/qapi/qapi-visit-misc.h"; sourceTree = SOURCE_ROOT; };
		CE23C0EE23FCEC04001177D6 /* qapi-events-migration.c */ = {isa = PBXFileReference; fileEncoding = 4; lastKnownFileType = sourcecode.c.c; name = "qapi-events-migration.c"; path = "$(SYSROOT_DIR)/qapi/qapi-events-migration.c"; sourceTree = SOURCE_ROOT; };
		CE23C0EF23FCEC04001177D6 /* qapi-events-block-core.c */ = {isa = PBXFileReference; fileEncoding = 4; lastKnownFileType = sourcecode.c.c; name = "qapi-events-block-core.c"; path = "$(SYSROOT_DIR)/qapi/qapi-events-block-core.c"; sourceTree = SOURCE_ROOT; };
		CE23C0F023FCEC04001177D6 /* qapi-events-error.c */ = {isa = PBXFileReference; fileEncoding = 4; lastKnownFileType = sourcecode.c.c; name = "qapi-events-error.c"; path = "$(SYSROOT_DIR)/qapi/qapi-events-error.c"; sourceTree = SOURCE_ROOT; };
		CE23C0F123FCEC04001177D6 /* qapi-visit-authz.h */ = {isa = PBXFileReference; fileEncoding = 4; lastKnownFileType = sourcecode.c.h; name = "qapi-visit-authz.h"; path = "$(SYSROOT_DIR)/qapi/qapi-visit-authz.h"; sourceTree = SOURCE_ROOT; };
		CE23C0F223FCEC04001177D6 /* qapi-types-net.h */ = {isa = PBXFileReference; fileEncoding = 4; lastKnownFileType = sourcecode.c.h; name = "qapi-types-net.h"; path = "$(SYSROOT_DIR)/qapi/qapi-types-net.h"; sourceTree = SOURCE_ROOT; };
		CE23C0F323FCEC05001177D6 /* qapi-commands-error.h */ = {isa = PBXFileReference; fileEncoding = 4; lastKnownFileType = sourcecode.c.h; name = "qapi-commands-error.h"; path = "$(SYSROOT_DIR)/qapi/qapi-commands-error.h"; sourceTree = SOURCE_ROOT; };
		CE23C0F423FCEC05001177D6 /* qapi-types-char.h */ = {isa = PBXFileReference; fileEncoding = 4; lastKnownFileType = sourcecode.c.h; name = "qapi-types-char.h"; path = "$(SYSROOT_DIR)/qapi/qapi-types-char.h"; sourceTree = SOURCE_ROOT; };
		CE23C0F523FCEC05001177D6 /* qapi-visit-run-state.c */ = {isa = PBXFileReference; fileEncoding = 4; lastKnownFileType = sourcecode.c.c; name = "qapi-visit-run-state.c"; path = "$(SYSROOT_DIR)/qapi/qapi-visit-run-state.c"; sourceTree = SOURCE_ROOT; };
		CE23C0F623FCEC05001177D6 /* qapi-types-common.h */ = {isa = PBXFileReference; fileEncoding = 4; lastKnownFileType = sourcecode.c.h; name = "qapi-types-common.h"; path = "$(SYSROOT_DIR)/qapi/qapi-types-common.h"; sourceTree = SOURCE_ROOT; };
		CE23C0F723FCEC05001177D6 /* qapi-visit-rocker.c */ = {isa = PBXFileReference; fileEncoding = 4; lastKnownFileType = sourcecode.c.c; name = "qapi-visit-rocker.c"; path = "$(SYSROOT_DIR)/qapi/qapi-visit-rocker.c"; sourceTree = SOURCE_ROOT; };
		CE23C0F823FCEC05001177D6 /* qapi-events-common.h */ = {isa = PBXFileReference; fileEncoding = 4; lastKnownFileType = sourcecode.c.h; name = "qapi-events-common.h"; path = "$(SYSROOT_DIR)/qapi/qapi-events-common.h"; sourceTree = SOURCE_ROOT; };
		CE23C0F923FCEC05001177D6 /* qapi-types-introspect.c */ = {isa = PBXFileReference; fileEncoding = 4; lastKnownFileType = sourcecode.c.c; name = "qapi-types-introspect.c"; path = "$(SYSROOT_DIR)/qapi/qapi-types-introspect.c"; sourceTree = SOURCE_ROOT; };
		CE23C0FA23FCEC05001177D6 /* qapi-builtin-visit.h */ = {isa = PBXFileReference; fileEncoding = 4; lastKnownFileType = sourcecode.c.h; name = "qapi-builtin-visit.h"; path = "$(SYSROOT_DIR)/qapi/qapi-builtin-visit.h"; sourceTree = SOURCE_ROOT; };
		CE23C0FB23FCEC05001177D6 /* qapi-commands-rdma.c */ = {isa = PBXFileReference; fileEncoding = 4; lastKnownFileType = sourcecode.c.c; name = "qapi-commands-rdma.c"; path = "$(SYSROOT_DIR)/qapi/qapi-commands-rdma.c"; sourceTree = SOURCE_ROOT; };
		CE23C0FC23FCEC05001177D6 /* qapi-commands-error.c */ = {isa = PBXFileReference; fileEncoding = 4; lastKnownFileType = sourcecode.c.c; name = "qapi-commands-error.c"; path = "$(SYSROOT_DIR)/qapi/qapi-commands-error.c"; sourceTree = SOURCE_ROOT; };
		CE23C0FD23FCEC05001177D6 /* qapi-events-run-state.c */ = {isa = PBXFileReference; fileEncoding = 4; lastKnownFileType = sourcecode.c.c; name = "qapi-events-run-state.c"; path = "$(SYSROOT_DIR)/qapi/qapi-events-run-state.c"; sourceTree = SOURCE_ROOT; };
		CE23C0FE23FCEC05001177D6 /* qapi-types-dump.h */ = {isa = PBXFileReference; fileEncoding = 4; lastKnownFileType = sourcecode.c.h; name = "qapi-types-dump.h"; path = "$(SYSROOT_DIR)/qapi/qapi-types-dump.h"; sourceTree = SOURCE_ROOT; };
		CE23C0FF23FCEC05001177D6 /* qapi-commands-machine-target.h */ = {isa = PBXFileReference; fileEncoding = 4; lastKnownFileType = sourcecode.c.h; name = "qapi-commands-machine-target.h"; path = "$(SYSROOT_DIR)/qapi/qapi-commands-machine-target.h"; sourceTree = SOURCE_ROOT; };
		CE23C10023FCEC05001177D6 /* qapi-types-ui.c */ = {isa = PBXFileReference; fileEncoding = 4; lastKnownFileType = sourcecode.c.c; name = "qapi-types-ui.c"; path = "$(SYSROOT_DIR)/qapi/qapi-types-ui.c"; sourceTree = SOURCE_ROOT; };
		CE23C10123FCEC05001177D6 /* qapi-events-net.c */ = {isa = PBXFileReference; fileEncoding = 4; lastKnownFileType = sourcecode.c.c; name = "qapi-events-net.c"; path = "$(SYSROOT_DIR)/qapi/qapi-events-net.c"; sourceTree = SOURCE_ROOT; };
		CE23C10223FCEC05001177D6 /* qapi-visit-common.c */ = {isa = PBXFileReference; fileEncoding = 4; lastKnownFileType = sourcecode.c.c; name = "qapi-visit-common.c"; path = "$(SYSROOT_DIR)/qapi/qapi-visit-common.c"; sourceTree = SOURCE_ROOT; };
		CE23C10323FCEC05001177D6 /* qapi-commands-ui.h */ = {isa = PBXFileReference; fileEncoding = 4; lastKnownFileType = sourcecode.c.h; name = "qapi-commands-ui.h"; path = "$(SYSROOT_DIR)/qapi/qapi-commands-ui.h"; sourceTree = SOURCE_ROOT; };
		CE23C10423FCEC05001177D6 /* qapi-visit-misc.c */ = {isa = PBXFileReference; fileEncoding = 4; lastKnownFileType = sourcecode.c.c; name = "qapi-visit-misc.c"; path = "$(SYSROOT_DIR)/qapi/qapi-visit-misc.c"; sourceTree = SOURCE_ROOT; };
		CE23C10523FCEC05001177D6 /* qapi-commands-introspect.c */ = {isa = PBXFileReference; fileEncoding = 4; lastKnownFileType = sourcecode.c.c; name = "qapi-commands-introspect.c"; path = "$(SYSROOT_DIR)/qapi/qapi-commands-introspect.c"; sourceTree = SOURCE_ROOT; };
		CE23C10623FCEC05001177D6 /* qapi-visit-sockets.c */ = {isa = PBXFileReference; fileEncoding = 4; lastKnownFileType = sourcecode.c.c; name = "qapi-visit-sockets.c"; path = "$(SYSROOT_DIR)/qapi/qapi-visit-sockets.c"; sourceTree = SOURCE_ROOT; };
		CE23C10723FCEC06001177D6 /* qapi-visit-net.h */ = {isa = PBXFileReference; fileEncoding = 4; lastKnownFileType = sourcecode.c.h; name = "qapi-visit-net.h"; path = "$(SYSROOT_DIR)/qapi/qapi-visit-net.h"; sourceTree = SOURCE_ROOT; };
		CE23C10823FCEC06001177D6 /* qapi-commands-common.c */ = {isa = PBXFileReference; fileEncoding = 4; lastKnownFileType = sourcecode.c.c; name = "qapi-commands-common.c"; path = "$(SYSROOT_DIR)/qapi/qapi-commands-common.c"; sourceTree = SOURCE_ROOT; };
		CE23C10923FCEC06001177D6 /* qapi-visit-qdev.c */ = {isa = PBXFileReference; fileEncoding = 4; lastKnownFileType = sourcecode.c.c; name = "qapi-visit-qdev.c"; path = "$(SYSROOT_DIR)/qapi/qapi-visit-qdev.c"; sourceTree = SOURCE_ROOT; };
		CE23C10A23FCEC06001177D6 /* qapi-types-qom.h */ = {isa = PBXFileReference; fileEncoding = 4; lastKnownFileType = sourcecode.c.h; name = "qapi-types-qom.h"; path = "$(SYSROOT_DIR)/qapi/qapi-types-qom.h"; sourceTree = SOURCE_ROOT; };
		CE23C10B23FCEC06001177D6 /* qapi-commands-transaction.c */ = {isa = PBXFileReference; fileEncoding = 4; lastKnownFileType = sourcecode.c.c; name = "qapi-commands-transaction.c"; path = "$(SYSROOT_DIR)/qapi/qapi-commands-transaction.c"; sourceTree = SOURCE_ROOT; };
		CE23C10C23FCEC06001177D6 /* qapi-visit-transaction.h */ = {isa = PBXFileReference; fileEncoding = 4; lastKnownFileType = sourcecode.c.h; name = "qapi-visit-transaction.h"; path = "$(SYSROOT_DIR)/qapi/qapi-visit-transaction.h"; sourceTree = SOURCE_ROOT; };
		CE23C10D23FCEC06001177D6 /* qapi-visit-machine.c */ = {isa = PBXFileReference; fileEncoding = 4; lastKnownFileType = sourcecode.c.c; name = "qapi-visit-machine.c"; path = "$(SYSROOT_DIR)/qapi/qapi-visit-machine.c"; sourceTree = SOURCE_ROOT; };
		CE23C10E23FCEC06001177D6 /* qapi-types-sockets.c */ = {isa = PBXFileReference; fileEncoding = 4; lastKnownFileType = sourcecode.c.c; name = "qapi-types-sockets.c"; path = "$(SYSROOT_DIR)/qapi/qapi-types-sockets.c"; sourceTree = SOURCE_ROOT; };
		CE23C10F23FCEC06001177D6 /* qapi-commands-rocker.h */ = {isa = PBXFileReference; fileEncoding = 4; lastKnownFileType = sourcecode.c.h; name = "qapi-commands-rocker.h"; path = "$(SYSROOT_DIR)/qapi/qapi-commands-rocker.h"; sourceTree = SOURCE_ROOT; };
		CE23C11023FCEC06001177D6 /* qapi-commands-trace.c */ = {isa = PBXFileReference; fileEncoding = 4; lastKnownFileType = sourcecode.c.c; name = "qapi-commands-trace.c"; path = "$(SYSROOT_DIR)/qapi/qapi-commands-trace.c"; sourceTree = SOURCE_ROOT; };
		CE23C11123FCEC06001177D6 /* qapi-visit-machine-target.c */ = {isa = PBXFileReference; fileEncoding = 4; lastKnownFileType = sourcecode.c.c; name = "qapi-visit-machine-target.c"; path = "$(SYSROOT_DIR)/qapi/qapi-visit-machine-target.c"; sourceTree = SOURCE_ROOT; };
		CE23C11223FCEC06001177D6 /* qapi-types-error.c */ = {isa = PBXFileReference; fileEncoding = 4; lastKnownFileType = sourcecode.c.c; name = "qapi-types-error.c"; path = "$(SYSROOT_DIR)/qapi/qapi-types-error.c"; sourceTree = SOURCE_ROOT; };
		CE23C11323FCEC06001177D6 /* qapi-events-misc.h */ = {isa = PBXFileReference; fileEncoding = 4; lastKnownFileType = sourcecode.c.h; name = "qapi-events-misc.h"; path = "$(SYSROOT_DIR)/qapi/qapi-events-misc.h"; sourceTree = SOURCE_ROOT; };
		CE23C11423FCEC06001177D6 /* qapi-types-audio.c */ = {isa = PBXFileReference; fileEncoding = 4; lastKnownFileType = sourcecode.c.c; name = "qapi-types-audio.c"; path = "$(SYSROOT_DIR)/qapi/qapi-types-audio.c"; sourceTree = SOURCE_ROOT; };
		CE23C11523FCEC06001177D6 /* qapi-types-trace.c */ = {isa = PBXFileReference; fileEncoding = 4; lastKnownFileType = sourcecode.c.c; name = "qapi-types-trace.c"; path = "$(SYSROOT_DIR)/qapi/qapi-types-trace.c"; sourceTree = SOURCE_ROOT; };
		CE23C11623FCEC06001177D6 /* qapi-events-block.c */ = {isa = PBXFileReference; fileEncoding = 4; lastKnownFileType = sourcecode.c.c; name = "qapi-events-block.c"; path = "$(SYSROOT_DIR)/qapi/qapi-events-block.c"; sourceTree = SOURCE_ROOT; };
		CE23C11723FCEC06001177D6 /* qapi-types-introspect.h */ = {isa = PBXFileReference; fileEncoding = 4; lastKnownFileType = sourcecode.c.h; name = "qapi-types-introspect.h"; path = "$(SYSROOT_DIR)/qapi/qapi-types-introspect.h"; sourceTree = SOURCE_ROOT; };
		CE23C11823FCEC06001177D6 /* qapi-types-misc.h */ = {isa = PBXFileReference; fileEncoding = 4; lastKnownFileType = sourcecode.c.h; name = "qapi-types-misc.h"; path = "$(SYSROOT_DIR)/qapi/qapi-types-misc.h"; sourceTree = SOURCE_ROOT; };
		CE23C11923FCEC06001177D6 /* qapi-visit-tpm.h */ = {isa = PBXFileReference; fileEncoding = 4; lastKnownFileType = sourcecode.c.h; name = "qapi-visit-tpm.h"; path = "$(SYSROOT_DIR)/qapi/qapi-visit-tpm.h"; sourceTree = SOURCE_ROOT; };
		CE23C11A23FCEC07001177D6 /* qapi-types-ui.h */ = {isa = PBXFileReference; fileEncoding = 4; lastKnownFileType = sourcecode.c.h; name = "qapi-types-ui.h"; path = "$(SYSROOT_DIR)/qapi/qapi-types-ui.h"; sourceTree = SOURCE_ROOT; };
		CE23C11B23FCEC07001177D6 /* qapi-events-misc.c */ = {isa = PBXFileReference; fileEncoding = 4; lastKnownFileType = sourcecode.c.c; name = "qapi-events-misc.c"; path = "$(SYSROOT_DIR)/qapi/qapi-events-misc.c"; sourceTree = SOURCE_ROOT; };
		CE23C11C23FCEC07001177D6 /* qapi-events-dump.h */ = {isa = PBXFileReference; fileEncoding = 4; lastKnownFileType = sourcecode.c.h; name = "qapi-events-dump.h"; path = "$(SYSROOT_DIR)/qapi/qapi-events-dump.h"; sourceTree = SOURCE_ROOT; };
		CE23C11D23FCEC07001177D6 /* qapi-events-crypto.c */ = {isa = PBXFileReference; fileEncoding = 4; lastKnownFileType = sourcecode.c.c; name = "qapi-events-crypto.c"; path = "$(SYSROOT_DIR)/qapi/qapi-events-crypto.c"; sourceTree = SOURCE_ROOT; };
		CE23C11E23FCEC07001177D6 /* qapi-types-machine-target.h */ = {isa = PBXFileReference; fileEncoding = 4; lastKnownFileType = sourcecode.c.h; name = "qapi-types-machine-target.h"; path = "$(SYSROOT_DIR)/qapi/qapi-types-machine-target.h"; sourceTree = SOURCE_ROOT; };
		CE23C11F23FCEC07001177D6 /* qapi-commands-qdev.c */ = {isa = PBXFileReference; fileEncoding = 4; lastKnownFileType = sourcecode.c.c; name = "qapi-commands-qdev.c"; path = "$(SYSROOT_DIR)/qapi/qapi-commands-qdev.c"; sourceTree = SOURCE_ROOT; };
		CE23C12023FCEC07001177D6 /* qapi-types-char.c */ = {isa = PBXFileReference; fileEncoding = 4; lastKnownFileType = sourcecode.c.c; name = "qapi-types-char.c"; path = "$(SYSROOT_DIR)/qapi/qapi-types-char.c"; sourceTree = SOURCE_ROOT; };
		CE23C12123FCEC07001177D6 /* qapi-types-dump.c */ = {isa = PBXFileReference; fileEncoding = 4; lastKnownFileType = sourcecode.c.c; name = "qapi-types-dump.c"; path = "$(SYSROOT_DIR)/qapi/qapi-types-dump.c"; sourceTree = SOURCE_ROOT; };
		CE23C12223FCEC07001177D6 /* qapi-visit-char.h */ = {isa = PBXFileReference; fileEncoding = 4; lastKnownFileType = sourcecode.c.h; name = "qapi-visit-char.h"; path = "$(SYSROOT_DIR)/qapi/qapi-visit-char.h"; sourceTree = SOURCE_ROOT; };
		CE23C12323FCEC07001177D6 /* qapi-commands-job.h */ = {isa = PBXFileReference; fileEncoding = 4; lastKnownFileType = sourcecode.c.h; name = "qapi-commands-job.h"; path = "$(SYSROOT_DIR)/qapi/qapi-commands-job.h"; sourceTree = SOURCE_ROOT; };
		CE23C12423FCEC07001177D6 /* qapi-types-job.h */ = {isa = PBXFileReference; fileEncoding = 4; lastKnownFileType = sourcecode.c.h; name = "qapi-types-job.h"; path = "$(SYSROOT_DIR)/qapi/qapi-types-job.h"; sourceTree = SOURCE_ROOT; };
		CE23C12523FCEC07001177D6 /* qapi-events-job.h */ = {isa = PBXFileReference; fileEncoding = 4; lastKnownFileType = sourcecode.c.h; name = "qapi-events-job.h"; path = "$(SYSROOT_DIR)/qapi/qapi-events-job.h"; sourceTree = SOURCE_ROOT; };
		CE23C12623FCEC07001177D6 /* qapi-events-ui.c */ = {isa = PBXFileReference; fileEncoding = 4; lastKnownFileType = sourcecode.c.c; name = "qapi-events-ui.c"; path = "$(SYSROOT_DIR)/qapi/qapi-events-ui.c"; sourceTree = SOURCE_ROOT; };
		CE23C12723FCEC07001177D6 /* qapi-events-char.c */ = {isa = PBXFileReference; fileEncoding = 4; lastKnownFileType = sourcecode.c.c; name = "qapi-events-char.c"; path = "$(SYSROOT_DIR)/qapi/qapi-events-char.c"; sourceTree = SOURCE_ROOT; };
		CE23C12823FCEC07001177D6 /* qapi-types-misc.c */ = {isa = PBXFileReference; fileEncoding = 4; lastKnownFileType = sourcecode.c.c; name = "qapi-types-misc.c"; path = "$(SYSROOT_DIR)/qapi/qapi-types-misc.c"; sourceTree = SOURCE_ROOT; };
		CE23C12923FCEC07001177D6 /* qapi-events-rdma.c */ = {isa = PBXFileReference; fileEncoding = 4; lastKnownFileType = sourcecode.c.c; name = "qapi-events-rdma.c"; path = "$(SYSROOT_DIR)/qapi/qapi-events-rdma.c"; sourceTree = SOURCE_ROOT; };
		CE23C12A23FCEC07001177D6 /* qapi-commands-qdev.h */ = {isa = PBXFileReference; fileEncoding = 4; lastKnownFileType = sourcecode.c.h; name = "qapi-commands-qdev.h"; path = "$(SYSROOT_DIR)/qapi/qapi-commands-qdev.h"; sourceTree = SOURCE_ROOT; };
		CE23C12B23FCEC07001177D6 /* qapi-types-crypto.h */ = {isa = PBXFileReference; fileEncoding = 4; lastKnownFileType = sourcecode.c.h; name = "qapi-types-crypto.h"; path = "$(SYSROOT_DIR)/qapi/qapi-types-crypto.h"; sourceTree = SOURCE_ROOT; };
		CE23C12C23FCEC07001177D6 /* qapi-visit-dump.h */ = {isa = PBXFileReference; fileEncoding = 4; lastKnownFileType = sourcecode.c.h; name = "qapi-visit-dump.h"; path = "$(SYSROOT_DIR)/qapi/qapi-visit-dump.h"; sourceTree = SOURCE_ROOT; };
		CE23C12D23FCEC07001177D6 /* qapi-events-audio.h */ = {isa = PBXFileReference; fileEncoding = 4; lastKnownFileType = sourcecode.c.h; name = "qapi-events-audio.h"; path = "$(SYSROOT_DIR)/qapi/qapi-events-audio.h"; sourceTree = SOURCE_ROOT; };
		CE23C12E23FCEC08001177D6 /* qapi-types-block.h */ = {isa = PBXFileReference; fileEncoding = 4; lastKnownFileType = sourcecode.c.h; name = "qapi-types-block.h"; path = "$(SYSROOT_DIR)/qapi/qapi-types-block.h"; sourceTree = SOURCE_ROOT; };
		CE23C12F23FCEC08001177D6 /* qapi-types-rocker.h */ = {isa = PBXFileReference; fileEncoding = 4; lastKnownFileType = sourcecode.c.h; name = "qapi-types-rocker.h"; path = "$(SYSROOT_DIR)/qapi/qapi-types-rocker.h"; sourceTree = SOURCE_ROOT; };
		CE23C13023FCEC08001177D6 /* qapi-types-rdma.c */ = {isa = PBXFileReference; fileEncoding = 4; lastKnownFileType = sourcecode.c.c; name = "qapi-types-rdma.c"; path = "$(SYSROOT_DIR)/qapi/qapi-types-rdma.c"; sourceTree = SOURCE_ROOT; };
		CE23C13123FCEC08001177D6 /* qapi-types-job.c */ = {isa = PBXFileReference; fileEncoding = 4; lastKnownFileType = sourcecode.c.c; name = "qapi-types-job.c"; path = "$(SYSROOT_DIR)/qapi/qapi-types-job.c"; sourceTree = SOURCE_ROOT; };
		CE23C13223FCEC08001177D6 /* qapi-commands-machine.c */ = {isa = PBXFileReference; fileEncoding = 4; lastKnownFileType = sourcecode.c.c; name = "qapi-commands-machine.c"; path = "$(SYSROOT_DIR)/qapi/qapi-commands-machine.c"; sourceTree = SOURCE_ROOT; };
		CE23C13323FCEC08001177D6 /* qapi-commands-qom.h */ = {isa = PBXFileReference; fileEncoding = 4; lastKnownFileType = sourcecode.c.h; name = "qapi-commands-qom.h"; path = "$(SYSROOT_DIR)/qapi/qapi-commands-qom.h"; sourceTree = SOURCE_ROOT; };
		CE23C13423FCEC08001177D6 /* qapi-types-transaction.c */ = {isa = PBXFileReference; fileEncoding = 4; lastKnownFileType = sourcecode.c.c; name = "qapi-types-transaction.c"; path = "$(SYSROOT_DIR)/qapi/qapi-types-transaction.c"; sourceTree = SOURCE_ROOT; };
		CE23C13523FCEC08001177D6 /* qapi-visit.c */ = {isa = PBXFileReference; fileEncoding = 4; lastKnownFileType = sourcecode.c.c; name = "qapi-visit.c"; path = "$(SYSROOT_DIR)/qapi/qapi-visit.c"; sourceTree = SOURCE_ROOT; };
		CE23C13623FCEC08001177D6 /* qapi-visit-rdma.c */ = {isa = PBXFileReference; fileEncoding = 4; lastKnownFileType = sourcecode.c.c; name = "qapi-visit-rdma.c"; path = "$(SYSROOT_DIR)/qapi/qapi-visit-rdma.c"; sourceTree = SOURCE_ROOT; };
		CE23C13723FCEC08001177D6 /* qapi-visit-block.h */ = {isa = PBXFileReference; fileEncoding = 4; lastKnownFileType = sourcecode.c.h; name = "qapi-visit-block.h"; path = "$(SYSROOT_DIR)/qapi/qapi-visit-block.h"; sourceTree = SOURCE_ROOT; };
		CE23C13823FCEC08001177D6 /* qapi-types-qom.c */ = {isa = PBXFileReference; fileEncoding = 4; lastKnownFileType = sourcecode.c.c; name = "qapi-types-qom.c"; path = "$(SYSROOT_DIR)/qapi/qapi-types-qom.c"; sourceTree = SOURCE_ROOT; };
		CE23C13923FCEC08001177D6 /* qapi-events-tpm.c */ = {isa = PBXFileReference; fileEncoding = 4; lastKnownFileType = sourcecode.c.c; name = "qapi-events-tpm.c"; path = "$(SYSROOT_DIR)/qapi/qapi-events-tpm.c"; sourceTree = SOURCE_ROOT; };
		CE23C13A23FCEC08001177D6 /* qapi-types-sockets.h */ = {isa = PBXFileReference; fileEncoding = 4; lastKnownFileType = sourcecode.c.h; name = "qapi-types-sockets.h"; path = "$(SYSROOT_DIR)/qapi/qapi-types-sockets.h"; sourceTree = SOURCE_ROOT; };
		CE23C13B23FCEC08001177D6 /* qapi-events-machine-target.h */ = {isa = PBXFileReference; fileEncoding = 4; lastKnownFileType = sourcecode.c.h; name = "qapi-events-machine-target.h"; path = "$(SYSROOT_DIR)/qapi/qapi-events-machine-target.h"; sourceTree = SOURCE_ROOT; };
		CE23C13C23FCEC08001177D6 /* qapi-commands-misc-target.c */ = {isa = PBXFileReference; fileEncoding = 4; lastKnownFileType = sourcecode.c.c; name = "qapi-commands-misc-target.c"; path = "$(SYSROOT_DIR)/qapi/qapi-commands-misc-target.c"; sourceTree = SOURCE_ROOT; };
		CE23C13D23FCEC08001177D6 /* qapi-events-machine-target.c */ = {isa = PBXFileReference; fileEncoding = 4; lastKnownFileType = sourcecode.c.c; name = "qapi-events-machine-target.c"; path = "$(SYSROOT_DIR)/qapi/qapi-events-machine-target.c"; sourceTree = SOURCE_ROOT; };
		CE23C13E23FCEC08001177D6 /* qapi-events-audio.c */ = {isa = PBXFileReference; fileEncoding = 4; lastKnownFileType = sourcecode.c.c; name = "qapi-events-audio.c"; path = "$(SYSROOT_DIR)/qapi/qapi-events-audio.c"; sourceTree = SOURCE_ROOT; };
		CE23C13F23FCEC08001177D6 /* qapi-commands-introspect.h */ = {isa = PBXFileReference; fileEncoding = 4; lastKnownFileType = sourcecode.c.h; name = "qapi-commands-introspect.h"; path = "$(SYSROOT_DIR)/qapi/qapi-commands-introspect.h"; sourceTree = SOURCE_ROOT; };
		CE23C14023FCEC09001177D6 /* qapi-events.c */ = {isa = PBXFileReference; fileEncoding = 4; lastKnownFileType = sourcecode.c.c; name = "qapi-events.c"; path = "$(SYSROOT_DIR)/qapi/qapi-events.c"; sourceTree = SOURCE_ROOT; };
		CE23C14123FCEC09001177D6 /* qapi-events-misc-target.h */ = {isa = PBXFileReference; fileEncoding = 4; lastKnownFileType = sourcecode.c.h; name = "qapi-events-misc-target.h"; path = "$(SYSROOT_DIR)/qapi/qapi-events-misc-target.h"; sourceTree = SOURCE_ROOT; };
		CE23C14223FCEC09001177D6 /* qapi-visit-misc-target.c */ = {isa = PBXFileReference; fileEncoding = 4; lastKnownFileType = sourcecode.c.c; name = "qapi-visit-misc-target.c"; path = "$(SYSROOT_DIR)/qapi/qapi-visit-misc-target.c"; sourceTree = SOURCE_ROOT; };
		CE23C14323FCEC09001177D6 /* qapi-visit-run-state.h */ = {isa = PBXFileReference; fileEncoding = 4; lastKnownFileType = sourcecode.c.h; name = "qapi-visit-run-state.h"; path = "$(SYSROOT_DIR)/qapi/qapi-visit-run-state.h"; sourceTree = SOURCE_ROOT; };
		CE23C14423FCEC09001177D6 /* qapi-events-qom.h */ = {isa = PBXFileReference; fileEncoding = 4; lastKnownFileType = sourcecode.c.h; name = "qapi-events-qom.h"; path = "$(SYSROOT_DIR)/qapi/qapi-events-qom.h"; sourceTree = SOURCE_ROOT; };
		CE23C14523FCEC09001177D6 /* qapi-events-job.c */ = {isa = PBXFileReference; fileEncoding = 4; lastKnownFileType = sourcecode.c.c; name = "qapi-events-job.c"; path = "$(SYSROOT_DIR)/qapi/qapi-events-job.c"; sourceTree = SOURCE_ROOT; };
		CE23C14623FCEC09001177D6 /* qapi-events-qdev.h */ = {isa = PBXFileReference; fileEncoding = 4; lastKnownFileType = sourcecode.c.h; name = "qapi-events-qdev.h"; path = "$(SYSROOT_DIR)/qapi/qapi-events-qdev.h"; sourceTree = SOURCE_ROOT; };
		CE23C14723FCEC09001177D6 /* qapi-types-migration.h */ = {isa = PBXFileReference; fileEncoding = 4; lastKnownFileType = sourcecode.c.h; name = "qapi-types-migration.h"; path = "$(SYSROOT_DIR)/qapi/qapi-types-migration.h"; sourceTree = SOURCE_ROOT; };
		CE23C14823FCEC09001177D6 /* qapi-events-transaction.h */ = {isa = PBXFileReference; fileEncoding = 4; lastKnownFileType = sourcecode.c.h; name = "qapi-events-transaction.h"; path = "$(SYSROOT_DIR)/qapi/qapi-events-transaction.h"; sourceTree = SOURCE_ROOT; };
		CE23C14923FCEC09001177D6 /* qapi-types-authz.h */ = {isa = PBXFileReference; fileEncoding = 4; lastKnownFileType = sourcecode.c.h; name = "qapi-types-authz.h"; path = "$(SYSROOT_DIR)/qapi/qapi-types-authz.h"; sourceTree = SOURCE_ROOT; };
		CE23C14A23FCEC09001177D6 /* qapi-types.h */ = {isa = PBXFileReference; fileEncoding = 4; lastKnownFileType = sourcecode.c.h; name = "qapi-types.h"; path = "$(SYSROOT_DIR)/qapi/qapi-types.h"; sourceTree = SOURCE_ROOT; };
		CE23C14B23FCEC09001177D6 /* qapi-visit-misc-target.h */ = {isa = PBXFileReference; fileEncoding = 4; lastKnownFileType = sourcecode.c.h; name = "qapi-visit-misc-target.h"; path = "$(SYSROOT_DIR)/qapi/qapi-visit-misc-target.h"; sourceTree = SOURCE_ROOT; };
		CE23C14C23FCEC09001177D6 /* qapi-visit.h */ = {isa = PBXFileReference; fileEncoding = 4; lastKnownFileType = sourcecode.c.h; name = "qapi-visit.h"; path = "$(SYSROOT_DIR)/qapi/qapi-visit.h"; sourceTree = SOURCE_ROOT; };
		CE23C14D23FCEC09001177D6 /* qapi-types-rocker.c */ = {isa = PBXFileReference; fileEncoding = 4; lastKnownFileType = sourcecode.c.c; name = "qapi-types-rocker.c"; path = "$(SYSROOT_DIR)/qapi/qapi-types-rocker.c"; sourceTree = SOURCE_ROOT; };
		CE23C14E23FCEC09001177D6 /* qapi-commands-net.h */ = {isa = PBXFileReference; fileEncoding = 4; lastKnownFileType = sourcecode.c.h; name = "qapi-commands-net.h"; path = "$(SYSROOT_DIR)/qapi/qapi-commands-net.h"; sourceTree = SOURCE_ROOT; };
		CE23C14F23FCEC09001177D6 /* qapi-types-rdma.h */ = {isa = PBXFileReference; fileEncoding = 4; lastKnownFileType = sourcecode.c.h; name = "qapi-types-rdma.h"; path = "$(SYSROOT_DIR)/qapi/qapi-types-rdma.h"; sourceTree = SOURCE_ROOT; };
		CE23C15023FCEC09001177D6 /* qapi-visit-common.h */ = {isa = PBXFileReference; fileEncoding = 4; lastKnownFileType = sourcecode.c.h; name = "qapi-visit-common.h"; path = "$(SYSROOT_DIR)/qapi/qapi-visit-common.h"; sourceTree = SOURCE_ROOT; };
		CE23C15123FCEC09001177D6 /* qapi-commands-misc.c */ = {isa = PBXFileReference; fileEncoding = 4; lastKnownFileType = sourcecode.c.c; name = "qapi-commands-misc.c"; path = "$(SYSROOT_DIR)/qapi/qapi-commands-misc.c"; sourceTree = SOURCE_ROOT; };
		CE23C15223FCEC09001177D6 /* qapi-types-machine-target.c */ = {isa = PBXFileReference; fileEncoding = 4; lastKnownFileType = sourcecode.c.c; name = "qapi-types-machine-target.c"; path = "$(SYSROOT_DIR)/qapi/qapi-types-machine-target.c"; sourceTree = SOURCE_ROOT; };
		CE23C15323FCEC09001177D6 /* qapi-commands-machine.h */ = {isa = PBXFileReference; fileEncoding = 4; lastKnownFileType = sourcecode.c.h; name = "qapi-commands-machine.h"; path = "$(SYSROOT_DIR)/qapi/qapi-commands-machine.h"; sourceTree = SOURCE_ROOT; };
		CE23C15423FCEC0A001177D6 /* qapi-types-trace.h */ = {isa = PBXFileReference; fileEncoding = 4; lastKnownFileType = sourcecode.c.h; name = "qapi-types-trace.h"; path = "$(SYSROOT_DIR)/qapi/qapi-types-trace.h"; sourceTree = SOURCE_ROOT; };
		CE23C15523FCEC0A001177D6 /* qapi-commands-qom.c */ = {isa = PBXFileReference; fileEncoding = 4; lastKnownFileType = sourcecode.c.c; name = "qapi-commands-qom.c"; path = "$(SYSROOT_DIR)/qapi/qapi-commands-qom.c"; sourceTree = SOURCE_ROOT; };
		CE23C15623FCEC0A001177D6 /* qapi-dispatch-events.h */ = {isa = PBXFileReference; fileEncoding = 4; lastKnownFileType = sourcecode.c.h; name = "qapi-dispatch-events.h"; path = "$(SYSROOT_DIR)/qapi/qapi-dispatch-events.h"; sourceTree = SOURCE_ROOT; };
		CE23C15723FCEC0A001177D6 /* qapi-commands-job.c */ = {isa = PBXFileReference; fileEncoding = 4; lastKnownFileType = sourcecode.c.c; name = "qapi-commands-job.c"; path = "$(SYSROOT_DIR)/qapi/qapi-commands-job.c"; sourceTree = SOURCE_ROOT; };
		CE23C15823FCEC0A001177D6 /* qapi-types-machine.c */ = {isa = PBXFileReference; fileEncoding = 4; lastKnownFileType = sourcecode.c.c; name = "qapi-types-machine.c"; path = "$(SYSROOT_DIR)/qapi/qapi-types-machine.c"; sourceTree = SOURCE_ROOT; };
		CE23C15923FCEC0A001177D6 /* qapi-events-rocker.c */ = {isa = PBXFileReference; fileEncoding = 4; lastKnownFileType = sourcecode.c.c; name = "qapi-events-rocker.c"; path = "$(SYSROOT_DIR)/qapi/qapi-events-rocker.c"; sourceTree = SOURCE_ROOT; };
		CE23C15A23FCEC0A001177D6 /* qapi-types-error.h */ = {isa = PBXFileReference; fileEncoding = 4; lastKnownFileType = sourcecode.c.h; name = "qapi-types-error.h"; path = "$(SYSROOT_DIR)/qapi/qapi-types-error.h"; sourceTree = SOURCE_ROOT; };
		CE23C15B23FCEC0A001177D6 /* qapi-types-qdev.c */ = {isa = PBXFileReference; fileEncoding = 4; lastKnownFileType = sourcecode.c.c; name = "qapi-types-qdev.c"; path = "$(SYSROOT_DIR)/qapi/qapi-types-qdev.c"; sourceTree = SOURCE_ROOT; };
		CE23C15C23FCEC0A001177D6 /* qapi-commands-authz.h */ = {isa = PBXFileReference; fileEncoding = 4; lastKnownFileType = sourcecode.c.h; name = "qapi-commands-authz.h"; path = "$(SYSROOT_DIR)/qapi/qapi-commands-authz.h"; sourceTree = SOURCE_ROOT; };
		CE23C15D23FCEC0A001177D6 /* qapi-visit-error.c */ = {isa = PBXFileReference; fileEncoding = 4; lastKnownFileType = sourcecode.c.c; name = "qapi-visit-error.c"; path = "$(SYSROOT_DIR)/qapi/qapi-visit-error.c"; sourceTree = SOURCE_ROOT; };
		CE23C15E23FCEC0A001177D6 /* qapi-types-tpm.h */ = {isa = PBXFileReference; fileEncoding = 4; lastKnownFileType = sourcecode.c.h; name = "qapi-types-tpm.h"; path = "$(SYSROOT_DIR)/qapi/qapi-types-tpm.h"; sourceTree = SOURCE_ROOT; };
		CE23C15F23FCEC0A001177D6 /* qapi-types-transaction.h */ = {isa = PBXFileReference; fileEncoding = 4; lastKnownFileType = sourcecode.c.h; name = "qapi-types-transaction.h"; path = "$(SYSROOT_DIR)/qapi/qapi-types-transaction.h"; sourceTree = SOURCE_ROOT; };
		CE23C16023FCEC0A001177D6 /* qapi-types-misc-target.c */ = {isa = PBXFileReference; fileEncoding = 4; lastKnownFileType = sourcecode.c.c; name = "qapi-types-misc-target.c"; path = "$(SYSROOT_DIR)/qapi/qapi-types-misc-target.c"; sourceTree = SOURCE_ROOT; };
		CE258ACC22715F8300E5A333 /* README.md */ = {isa = PBXFileReference; lastKnownFileType = net.daringfireball.markdown; path = README.md; sourceTree = "<group>"; };
		CE26FC23226EBC5A0090BE9B /* CSMain.h */ = {isa = PBXFileReference; lastKnownFileType = sourcecode.c.h; path = CSMain.h; sourceTree = "<group>"; };
		CE26FC24226EBC5A0090BE9B /* CSMain.m */ = {isa = PBXFileReference; lastKnownFileType = sourcecode.c.objc; path = CSMain.m; sourceTree = "<group>"; };
		CE2B89332262A21E00C6D9D8 /* UTMVirtualMachine.h */ = {isa = PBXFileReference; lastKnownFileType = sourcecode.c.h; path = UTMVirtualMachine.h; sourceTree = "<group>"; };
		CE2B89352262B2F600C6D9D8 /* UTMVirtualMachineDelegate.h */ = {isa = PBXFileReference; lastKnownFileType = sourcecode.c.h; path = UTMVirtualMachineDelegate.h; sourceTree = "<group>"; };
		CE2C67D6227F6F1200AEF1D0 /* VMConfigDrivePickerViewController.h */ = {isa = PBXFileReference; lastKnownFileType = sourcecode.c.h; path = VMConfigDrivePickerViewController.h; sourceTree = "<group>"; };
		CE2C67D7227F6F1200AEF1D0 /* VMConfigDrivePickerViewController.m */ = {isa = PBXFileReference; lastKnownFileType = sourcecode.c.objc; path = VMConfigDrivePickerViewController.m; sourceTree = "<group>"; };
		CE2C67D9227F769300AEF1D0 /* VMConfigDriveCreateViewController.h */ = {isa = PBXFileReference; lastKnownFileType = sourcecode.c.h; path = VMConfigDriveCreateViewController.h; sourceTree = "<group>"; };
		CE2C67DA227F769300AEF1D0 /* VMConfigDriveCreateViewController.m */ = {isa = PBXFileReference; lastKnownFileType = sourcecode.c.objc; path = VMConfigDriveCreateViewController.m; sourceTree = "<group>"; };
		CE2D63CF2265154700FC7E63 /* UTMRenderer.m */ = {isa = PBXFileReference; fileEncoding = 4; lastKnownFileType = sourcecode.c.objc; path = UTMRenderer.m; sourceTree = "<group>"; };
		CE2D63D02265154700FC7E63 /* UTMShaders.metal */ = {isa = PBXFileReference; fileEncoding = 4; lastKnownFileType = sourcecode.metal; path = UTMShaders.metal; sourceTree = "<group>"; };
		CE2D63D12265154700FC7E63 /* UTMShaderTypes.h */ = {isa = PBXFileReference; fileEncoding = 4; lastKnownFileType = sourcecode.c.h; path = UTMShaderTypes.h; sourceTree = "<group>"; };
		CE2D63D22265154700FC7E63 /* UTMRenderer.h */ = {isa = PBXFileReference; fileEncoding = 4; lastKnownFileType = sourcecode.c.h; path = UTMRenderer.h; sourceTree = "<group>"; };
		CE2D63D5226517D600FC7E63 /* UTMRenderSource.h */ = {isa = PBXFileReference; fileEncoding = 4; lastKnownFileType = sourcecode.c.h; path = UTMRenderSource.h; sourceTree = "<group>"; };
		CE2D63D722653C7300FC7E63 /* libqemu-i386-softmmu.utm.dylib */ = {isa = PBXFileReference; lastKnownFileType = "compiled.mach-o.dylib"; name = "libqemu-i386-softmmu.utm.dylib"; path = "$(SYSROOT_DIR)/lib/libqemu-i386-softmmu.utm.dylib"; sourceTree = "<group>"; };
		CE2D63D822653C7300FC7E63 /* libgmodule-2.0.0.utm.dylib */ = {isa = PBXFileReference; lastKnownFileType = "compiled.mach-o.dylib"; name = "libgmodule-2.0.0.utm.dylib"; path = "$(SYSROOT_DIR)/lib/libgmodule-2.0.0.utm.dylib"; sourceTree = "<group>"; };
		CE2D63D922653C7300FC7E63 /* libjpeg.62.utm.dylib */ = {isa = PBXFileReference; lastKnownFileType = "compiled.mach-o.dylib"; name = libjpeg.62.utm.dylib; path = "$(SYSROOT_DIR)/lib/libjpeg.62.utm.dylib"; sourceTree = "<group>"; };
		CE2D63DA22653C7300FC7E63 /* libintl.8.utm.dylib */ = {isa = PBXFileReference; lastKnownFileType = "compiled.mach-o.dylib"; name = libintl.8.utm.dylib; path = "$(SYSROOT_DIR)/lib/libintl.8.utm.dylib"; sourceTree = "<group>"; };
		CE2D63DB22653C7300FC7E63 /* libgstapp-1.0.0.utm.dylib */ = {isa = PBXFileReference; lastKnownFileType = "compiled.mach-o.dylib"; name = "libgstapp-1.0.0.utm.dylib"; path = "$(SYSROOT_DIR)/lib/libgstapp-1.0.0.utm.dylib"; sourceTree = "<group>"; };
		CE2D63DC22653C7300FC7E63 /* libgthread-2.0.0.utm.dylib */ = {isa = PBXFileReference; lastKnownFileType = "compiled.mach-o.dylib"; name = "libgthread-2.0.0.utm.dylib"; path = "$(SYSROOT_DIR)/lib/libgthread-2.0.0.utm.dylib"; sourceTree = "<group>"; };
		CE2D63DD22653C7400FC7E63 /* libgstrtp-1.0.0.utm.dylib */ = {isa = PBXFileReference; lastKnownFileType = "compiled.mach-o.dylib"; name = "libgstrtp-1.0.0.utm.dylib"; path = "$(SYSROOT_DIR)/lib/libgstrtp-1.0.0.utm.dylib"; sourceTree = "<group>"; };
		CE2D63DE22653C7400FC7E63 /* libgstriff-1.0.0.utm.dylib */ = {isa = PBXFileReference; lastKnownFileType = "compiled.mach-o.dylib"; name = "libgstriff-1.0.0.utm.dylib"; path = "$(SYSROOT_DIR)/lib/libgstriff-1.0.0.utm.dylib"; sourceTree = "<group>"; };
		CE2D63DF22653C7400FC7E63 /* libqemu-nios2-softmmu.utm.dylib */ = {isa = PBXFileReference; lastKnownFileType = "compiled.mach-o.dylib"; name = "libqemu-nios2-softmmu.utm.dylib"; path = "$(SYSROOT_DIR)/lib/libqemu-nios2-softmmu.utm.dylib"; sourceTree = "<group>"; };
		CE2D63E022653C7400FC7E63 /* libgstreamer-1.0.0.utm.dylib */ = {isa = PBXFileReference; lastKnownFileType = "compiled.mach-o.dylib"; name = "libgstreamer-1.0.0.utm.dylib"; path = "$(SYSROOT_DIR)/lib/libgstreamer-1.0.0.utm.dylib"; sourceTree = "<group>"; };
		CE2D63E122653C7400FC7E63 /* libqemu-sh4eb-softmmu.utm.dylib */ = {isa = PBXFileReference; lastKnownFileType = "compiled.mach-o.dylib"; name = "libqemu-sh4eb-softmmu.utm.dylib"; path = "$(SYSROOT_DIR)/lib/libqemu-sh4eb-softmmu.utm.dylib"; sourceTree = "<group>"; };
		CE2D63E222653C7400FC7E63 /* libjson-glib-1.0.0.utm.dylib */ = {isa = PBXFileReference; lastKnownFileType = "compiled.mach-o.dylib"; name = "libjson-glib-1.0.0.utm.dylib"; path = "$(SYSROOT_DIR)/lib/libjson-glib-1.0.0.utm.dylib"; sourceTree = "<group>"; };
		CE2D63E322653C7400FC7E63 /* libffi.7.utm.dylib */ = {isa = PBXFileReference; lastKnownFileType = "compiled.mach-o.dylib"; name = libffi.7.utm.dylib; path = "$(SYSROOT_DIR)/lib/libffi.7.utm.dylib"; sourceTree = "<group>"; };
		CE2D63E422653C7400FC7E63 /* libqemu-microblaze-softmmu.utm.dylib */ = {isa = PBXFileReference; lastKnownFileType = "compiled.mach-o.dylib"; name = "libqemu-microblaze-softmmu.utm.dylib"; path = "$(SYSROOT_DIR)/lib/libqemu-microblaze-softmmu.utm.dylib"; sourceTree = "<group>"; };
		CE2D63E522653C7400FC7E63 /* libgstnet-1.0.0.utm.dylib */ = {isa = PBXFileReference; lastKnownFileType = "compiled.mach-o.dylib"; name = "libgstnet-1.0.0.utm.dylib"; path = "$(SYSROOT_DIR)/lib/libgstnet-1.0.0.utm.dylib"; sourceTree = "<group>"; };
		CE2D63E622653C7400FC7E63 /* libqemu-cris-softmmu.utm.dylib */ = {isa = PBXFileReference; lastKnownFileType = "compiled.mach-o.dylib"; name = "libqemu-cris-softmmu.utm.dylib"; path = "$(SYSROOT_DIR)/lib/libqemu-cris-softmmu.utm.dylib"; sourceTree = "<group>"; };
		CE2D63E722653C7400FC7E63 /* libqemu-ppc-softmmu.utm.dylib */ = {isa = PBXFileReference; lastKnownFileType = "compiled.mach-o.dylib"; name = "libqemu-ppc-softmmu.utm.dylib"; path = "$(SYSROOT_DIR)/lib/libqemu-ppc-softmmu.utm.dylib"; sourceTree = "<group>"; };
		CE2D63E822653C7400FC7E63 /* libgstbase-1.0.0.utm.dylib */ = {isa = PBXFileReference; lastKnownFileType = "compiled.mach-o.dylib"; name = "libgstbase-1.0.0.utm.dylib"; path = "$(SYSROOT_DIR)/lib/libgstbase-1.0.0.utm.dylib"; sourceTree = "<group>"; };
		CE2D63EA22653C7400FC7E63 /* libqemu-moxie-softmmu.utm.dylib */ = {isa = PBXFileReference; lastKnownFileType = "compiled.mach-o.dylib"; name = "libqemu-moxie-softmmu.utm.dylib"; path = "$(SYSROOT_DIR)/lib/libqemu-moxie-softmmu.utm.dylib"; sourceTree = "<group>"; };
		CE2D63EB22653C7400FC7E63 /* libqemu-m68k-softmmu.utm.dylib */ = {isa = PBXFileReference; lastKnownFileType = "compiled.mach-o.dylib"; name = "libqemu-m68k-softmmu.utm.dylib"; path = "$(SYSROOT_DIR)/lib/libqemu-m68k-softmmu.utm.dylib"; sourceTree = "<group>"; };
		CE2D63EC22653C7400FC7E63 /* libqemu-tricore-softmmu.utm.dylib */ = {isa = PBXFileReference; lastKnownFileType = "compiled.mach-o.dylib"; name = "libqemu-tricore-softmmu.utm.dylib"; path = "$(SYSROOT_DIR)/lib/libqemu-tricore-softmmu.utm.dylib"; sourceTree = "<group>"; };
		CE2D63ED22653C7400FC7E63 /* libqemu-xtensa-softmmu.utm.dylib */ = {isa = PBXFileReference; lastKnownFileType = "compiled.mach-o.dylib"; name = "libqemu-xtensa-softmmu.utm.dylib"; path = "$(SYSROOT_DIR)/lib/libqemu-xtensa-softmmu.utm.dylib"; sourceTree = "<group>"; };
		CE2D63EE22653C7400FC7E63 /* libgstcontroller-1.0.0.utm.dylib */ = {isa = PBXFileReference; lastKnownFileType = "compiled.mach-o.dylib"; name = "libgstcontroller-1.0.0.utm.dylib"; path = "$(SYSROOT_DIR)/lib/libgstcontroller-1.0.0.utm.dylib"; sourceTree = "<group>"; };
		CE2D63EF22653C7400FC7E63 /* libgstaudio-1.0.0.utm.dylib */ = {isa = PBXFileReference; lastKnownFileType = "compiled.mach-o.dylib"; name = "libgstaudio-1.0.0.utm.dylib"; path = "$(SYSROOT_DIR)/lib/libgstaudio-1.0.0.utm.dylib"; sourceTree = "<group>"; };
		CE2D63F022653C7400FC7E63 /* libqemu-microblazeel-softmmu.utm.dylib */ = {isa = PBXFileReference; lastKnownFileType = "compiled.mach-o.dylib"; name = "libqemu-microblazeel-softmmu.utm.dylib"; path = "$(SYSROOT_DIR)/lib/libqemu-microblazeel-softmmu.utm.dylib"; sourceTree = "<group>"; };
		CE2D63F122653C7400FC7E63 /* libgpg-error.0.utm.dylib */ = {isa = PBXFileReference; lastKnownFileType = "compiled.mach-o.dylib"; name = "libgpg-error.0.utm.dylib"; path = "$(SYSROOT_DIR)/lib/libgpg-error.0.utm.dylib"; sourceTree = "<group>"; };
		CE2D63F222653C7400FC7E63 /* libqemu-hppa-softmmu.utm.dylib */ = {isa = PBXFileReference; lastKnownFileType = "compiled.mach-o.dylib"; name = "libqemu-hppa-softmmu.utm.dylib"; path = "$(SYSROOT_DIR)/lib/libqemu-hppa-softmmu.utm.dylib"; sourceTree = "<group>"; };
		CE2D63F322653C7400FC7E63 /* libgcrypt.20.utm.dylib */ = {isa = PBXFileReference; lastKnownFileType = "compiled.mach-o.dylib"; name = libgcrypt.20.utm.dylib; path = "$(SYSROOT_DIR)/lib/libgcrypt.20.utm.dylib"; sourceTree = "<group>"; };
		CE2D63F422653C7400FC7E63 /* libqemu-mips64-softmmu.utm.dylib */ = {isa = PBXFileReference; lastKnownFileType = "compiled.mach-o.dylib"; name = "libqemu-mips64-softmmu.utm.dylib"; path = "$(SYSROOT_DIR)/lib/libqemu-mips64-softmmu.utm.dylib"; sourceTree = "<group>"; };
		CE2D63F522653C7400FC7E63 /* libgobject-2.0.0.utm.dylib */ = {isa = PBXFileReference; lastKnownFileType = "compiled.mach-o.dylib"; name = "libgobject-2.0.0.utm.dylib"; path = "$(SYSROOT_DIR)/lib/libgobject-2.0.0.utm.dylib"; sourceTree = "<group>"; };
		CE2D63F622653C7400FC7E63 /* libgsttag-1.0.0.utm.dylib */ = {isa = PBXFileReference; lastKnownFileType = "compiled.mach-o.dylib"; name = "libgsttag-1.0.0.utm.dylib"; path = "$(SYSROOT_DIR)/lib/libgsttag-1.0.0.utm.dylib"; sourceTree = "<group>"; };
		CE2D63F822653C7400FC7E63 /* libgio-2.0.0.utm.dylib */ = {isa = PBXFileReference; lastKnownFileType = "compiled.mach-o.dylib"; name = "libgio-2.0.0.utm.dylib"; path = "$(SYSROOT_DIR)/lib/libgio-2.0.0.utm.dylib"; sourceTree = "<group>"; };
		CE2D63F922653C7400FC7E63 /* libgstvideo-1.0.0.utm.dylib */ = {isa = PBXFileReference; lastKnownFileType = "compiled.mach-o.dylib"; name = "libgstvideo-1.0.0.utm.dylib"; path = "$(SYSROOT_DIR)/lib/libgstvideo-1.0.0.utm.dylib"; sourceTree = "<group>"; };
		CE2D63FA22653C7400FC7E63 /* libqemu-riscv32-softmmu.utm.dylib */ = {isa = PBXFileReference; lastKnownFileType = "compiled.mach-o.dylib"; name = "libqemu-riscv32-softmmu.utm.dylib"; path = "$(SYSROOT_DIR)/lib/libqemu-riscv32-softmmu.utm.dylib"; sourceTree = "<group>"; };
		CE2D63FB22653C7500FC7E63 /* libqemu-riscv64-softmmu.utm.dylib */ = {isa = PBXFileReference; lastKnownFileType = "compiled.mach-o.dylib"; name = "libqemu-riscv64-softmmu.utm.dylib"; path = "$(SYSROOT_DIR)/lib/libqemu-riscv64-softmmu.utm.dylib"; sourceTree = "<group>"; };
		CE2D63FC22653C7500FC7E63 /* libqemu-s390x-softmmu.utm.dylib */ = {isa = PBXFileReference; lastKnownFileType = "compiled.mach-o.dylib"; name = "libqemu-s390x-softmmu.utm.dylib"; path = "$(SYSROOT_DIR)/lib/libqemu-s390x-softmmu.utm.dylib"; sourceTree = "<group>"; };
		CE2D63FD22653C7500FC7E63 /* libqemu-aarch64-softmmu.utm.dylib */ = {isa = PBXFileReference; lastKnownFileType = "compiled.mach-o.dylib"; name = "libqemu-aarch64-softmmu.utm.dylib"; path = "$(SYSROOT_DIR)/lib/libqemu-aarch64-softmmu.utm.dylib"; sourceTree = "<group>"; };
		CE2D63FE22653C7500FC7E63 /* libspice-client-glib-2.0.8.utm.dylib */ = {isa = PBXFileReference; lastKnownFileType = "compiled.mach-o.dylib"; name = "libspice-client-glib-2.0.8.utm.dylib"; path = "$(SYSROOT_DIR)/lib/libspice-client-glib-2.0.8.utm.dylib"; sourceTree = "<group>"; };
		CE2D63FF22653C7500FC7E63 /* libqemu-mips-softmmu.utm.dylib */ = {isa = PBXFileReference; lastKnownFileType = "compiled.mach-o.dylib"; name = "libqemu-mips-softmmu.utm.dylib"; path = "$(SYSROOT_DIR)/lib/libqemu-mips-softmmu.utm.dylib"; sourceTree = "<group>"; };
		CE2D640022653C7500FC7E63 /* libqemu-x86_64-softmmu.utm.dylib */ = {isa = PBXFileReference; lastKnownFileType = "compiled.mach-o.dylib"; name = "libqemu-x86_64-softmmu.utm.dylib"; path = "$(SYSROOT_DIR)/lib/libqemu-x86_64-softmmu.utm.dylib"; sourceTree = "<group>"; };
		CE2D640122653C7500FC7E63 /* libgstrtsp-1.0.0.utm.dylib */ = {isa = PBXFileReference; lastKnownFileType = "compiled.mach-o.dylib"; name = "libgstrtsp-1.0.0.utm.dylib"; path = "$(SYSROOT_DIR)/lib/libgstrtsp-1.0.0.utm.dylib"; sourceTree = "<group>"; };
		CE2D640222653C7500FC7E63 /* libqemu-sh4-softmmu.utm.dylib */ = {isa = PBXFileReference; lastKnownFileType = "compiled.mach-o.dylib"; name = "libqemu-sh4-softmmu.utm.dylib"; path = "$(SYSROOT_DIR)/lib/libqemu-sh4-softmmu.utm.dylib"; sourceTree = "<group>"; };
		CE2D640322653C7500FC7E63 /* libopus.0.utm.dylib */ = {isa = PBXFileReference; lastKnownFileType = "compiled.mach-o.dylib"; name = libopus.0.utm.dylib; path = "$(SYSROOT_DIR)/lib/libopus.0.utm.dylib"; sourceTree = "<group>"; };
		CE2D640422653C7500FC7E63 /* libglib-2.0.0.utm.dylib */ = {isa = PBXFileReference; lastKnownFileType = "compiled.mach-o.dylib"; name = "libglib-2.0.0.utm.dylib"; path = "$(SYSROOT_DIR)/lib/libglib-2.0.0.utm.dylib"; sourceTree = "<group>"; };
		CE2D640522653C7500FC7E63 /* libpng16.16.utm.dylib */ = {isa = PBXFileReference; lastKnownFileType = "compiled.mach-o.dylib"; name = libpng16.16.utm.dylib; path = "$(SYSROOT_DIR)/lib/libpng16.16.utm.dylib"; sourceTree = "<group>"; };
		CE2D640622653C7500FC7E63 /* libqemu-mipsel-softmmu.utm.dylib */ = {isa = PBXFileReference; lastKnownFileType = "compiled.mach-o.dylib"; name = "libqemu-mipsel-softmmu.utm.dylib"; path = "$(SYSROOT_DIR)/lib/libqemu-mipsel-softmmu.utm.dylib"; sourceTree = "<group>"; };
		CE2D640722653C7500FC7E63 /* libqemu-arm-softmmu.utm.dylib */ = {isa = PBXFileReference; lastKnownFileType = "compiled.mach-o.dylib"; name = "libqemu-arm-softmmu.utm.dylib"; path = "$(SYSROOT_DIR)/lib/libqemu-arm-softmmu.utm.dylib"; sourceTree = "<group>"; };
		CE2D640822653C7500FC7E63 /* libqemu-mips64el-softmmu.utm.dylib */ = {isa = PBXFileReference; lastKnownFileType = "compiled.mach-o.dylib"; name = "libqemu-mips64el-softmmu.utm.dylib"; path = "$(SYSROOT_DIR)/lib/libqemu-mips64el-softmmu.utm.dylib"; sourceTree = "<group>"; };
		CE2D640922653C7500FC7E63 /* libgstfft-1.0.0.utm.dylib */ = {isa = PBXFileReference; lastKnownFileType = "compiled.mach-o.dylib"; name = "libgstfft-1.0.0.utm.dylib"; path = "$(SYSROOT_DIR)/lib/libgstfft-1.0.0.utm.dylib"; sourceTree = "<group>"; };
		CE2D640A22653C7500FC7E63 /* libcrypto.1.1.utm.dylib */ = {isa = PBXFileReference; lastKnownFileType = "compiled.mach-o.dylib"; name = libcrypto.1.1.utm.dylib; path = "$(SYSROOT_DIR)/lib/libcrypto.1.1.utm.dylib"; sourceTree = "<group>"; };
		CE2D640B22653C7500FC7E63 /* libqemu-or1k-softmmu.utm.dylib */ = {isa = PBXFileReference; lastKnownFileType = "compiled.mach-o.dylib"; name = "libqemu-or1k-softmmu.utm.dylib"; path = "$(SYSROOT_DIR)/lib/libqemu-or1k-softmmu.utm.dylib"; sourceTree = "<group>"; };
		CE2D640C22653C7500FC7E63 /* libqemu-ppc64-softmmu.utm.dylib */ = {isa = PBXFileReference; lastKnownFileType = "compiled.mach-o.dylib"; name = "libqemu-ppc64-softmmu.utm.dylib"; path = "$(SYSROOT_DIR)/lib/libqemu-ppc64-softmmu.utm.dylib"; sourceTree = "<group>"; };
		CE2D640D22653C7500FC7E63 /* libqemu-sparc-softmmu.utm.dylib */ = {isa = PBXFileReference; lastKnownFileType = "compiled.mach-o.dylib"; name = "libqemu-sparc-softmmu.utm.dylib"; path = "$(SYSROOT_DIR)/lib/libqemu-sparc-softmmu.utm.dylib"; sourceTree = "<group>"; };
		CE2D640E22653C7500FC7E63 /* libgstpbutils-1.0.0.utm.dylib */ = {isa = PBXFileReference; lastKnownFileType = "compiled.mach-o.dylib"; name = "libgstpbutils-1.0.0.utm.dylib"; path = "$(SYSROOT_DIR)/lib/libgstpbutils-1.0.0.utm.dylib"; sourceTree = "<group>"; };
		CE2D640F22653C7500FC7E63 /* libqemu-sparc64-softmmu.utm.dylib */ = {isa = PBXFileReference; lastKnownFileType = "compiled.mach-o.dylib"; name = "libqemu-sparc64-softmmu.utm.dylib"; path = "$(SYSROOT_DIR)/lib/libqemu-sparc64-softmmu.utm.dylib"; sourceTree = "<group>"; };
		CE2D641122653C7500FC7E63 /* libgstallocators-1.0.0.utm.dylib */ = {isa = PBXFileReference; lastKnownFileType = "compiled.mach-o.dylib"; name = "libgstallocators-1.0.0.utm.dylib"; path = "$(SYSROOT_DIR)/lib/libgstallocators-1.0.0.utm.dylib"; sourceTree = "<group>"; };
		CE2D641222653C7500FC7E63 /* libqemu-xtensaeb-softmmu.utm.dylib */ = {isa = PBXFileReference; lastKnownFileType = "compiled.mach-o.dylib"; name = "libqemu-xtensaeb-softmmu.utm.dylib"; path = "$(SYSROOT_DIR)/lib/libqemu-xtensaeb-softmmu.utm.dylib"; sourceTree = "<group>"; };
		CE2D641322653C7500FC7E63 /* libqemu-alpha-softmmu.utm.dylib */ = {isa = PBXFileReference; lastKnownFileType = "compiled.mach-o.dylib"; name = "libqemu-alpha-softmmu.utm.dylib"; path = "$(SYSROOT_DIR)/lib/libqemu-alpha-softmmu.utm.dylib"; sourceTree = "<group>"; };
		CE2D641422653C7500FC7E63 /* libgstcheck-1.0.0.utm.dylib */ = {isa = PBXFileReference; lastKnownFileType = "compiled.mach-o.dylib"; name = "libgstcheck-1.0.0.utm.dylib"; path = "$(SYSROOT_DIR)/lib/libgstcheck-1.0.0.utm.dylib"; sourceTree = "<group>"; };
		CE2D641522653C7500FC7E63 /* libiconv.2.utm.dylib */ = {isa = PBXFileReference; lastKnownFileType = "compiled.mach-o.dylib"; name = libiconv.2.utm.dylib; path = "$(SYSROOT_DIR)/lib/libiconv.2.utm.dylib"; sourceTree = "<group>"; };
		CE2D641622653C7500FC7E63 /* libgstsdp-1.0.0.utm.dylib */ = {isa = PBXFileReference; lastKnownFileType = "compiled.mach-o.dylib"; name = "libgstsdp-1.0.0.utm.dylib"; path = "$(SYSROOT_DIR)/lib/libgstsdp-1.0.0.utm.dylib"; sourceTree = "<group>"; };
		CE2D641722653C7500FC7E63 /* libssl.1.1.utm.dylib */ = {isa = PBXFileReference; lastKnownFileType = "compiled.mach-o.dylib"; name = libssl.1.1.utm.dylib; path = "$(SYSROOT_DIR)/lib/libssl.1.1.utm.dylib"; sourceTree = "<group>"; };
		CE2D641822653C7500FC7E63 /* libspice-server.1.utm.dylib */ = {isa = PBXFileReference; lastKnownFileType = "compiled.mach-o.dylib"; name = "libspice-server.1.utm.dylib"; path = "$(SYSROOT_DIR)/lib/libspice-server.1.utm.dylib"; sourceTree = "<group>"; };
		CE2D641922653C7600FC7E63 /* libpixman-1.0.utm.dylib */ = {isa = PBXFileReference; lastKnownFileType = "compiled.mach-o.dylib"; name = "libpixman-1.0.utm.dylib"; path = "$(SYSROOT_DIR)/lib/libpixman-1.0.utm.dylib"; sourceTree = "<group>"; };
		CE2D93BE24AD46670059923A /* UTM.app */ = {isa = PBXFileReference; explicitFileType = wrapper.application; includeInIndex = 0; path = UTM.app; sourceTree = BUILT_PRODUCTS_DIR; };
		CE2D951C24AD48BE0059923A /* UTM.app */ = {isa = PBXFileReference; explicitFileType = wrapper.application; includeInIndex = 0; path = UTM.app; sourceTree = BUILT_PRODUCTS_DIR; };
		CE2D953124AD4F040059923A /* UTMConfigurationExtension.swift */ = {isa = PBXFileReference; fileEncoding = 4; lastKnownFileType = sourcecode.swift; path = UTMConfigurationExtension.swift; sourceTree = "<group>"; };
		CE2D953724AD4F980059923A /* VMConfigDisplayView.swift */ = {isa = PBXFileReference; fileEncoding = 4; lastKnownFileType = sourcecode.swift; path = VMConfigDisplayView.swift; sourceTree = "<group>"; };
		CE2D953824AD4F980059923A /* VMToolbarModifier.swift */ = {isa = PBXFileReference; fileEncoding = 4; lastKnownFileType = sourcecode.swift; path = VMToolbarModifier.swift; sourceTree = "<group>"; };
		CE2D953924AD4F980059923A /* VMConfigQEMUView.swift */ = {isa = PBXFileReference; fileEncoding = 4; lastKnownFileType = sourcecode.swift; path = VMConfigQEMUView.swift; sourceTree = "<group>"; };
		CE2D953A24AD4F980059923A /* VMConfigSoundView.swift */ = {isa = PBXFileReference; fileEncoding = 4; lastKnownFileType = sourcecode.swift; path = VMConfigSoundView.swift; sourceTree = "<group>"; };
		CE2D953D24AD4F980059923A /* VMSettingsView.swift */ = {isa = PBXFileReference; fileEncoding = 4; lastKnownFileType = sourcecode.swift; path = VMSettingsView.swift; sourceTree = "<group>"; };
		CE2D953E24AD4F980059923A /* VMConfigNetworkPortForwardView.swift */ = {isa = PBXFileReference; fileEncoding = 4; lastKnownFileType = sourcecode.swift; path = VMConfigNetworkPortForwardView.swift; sourceTree = "<group>"; };
		CE2D953F24AD4F980059923A /* macOS.entitlements */ = {isa = PBXFileReference; fileEncoding = 4; lastKnownFileType = text.plist.entitlements; path = macOS.entitlements; sourceTree = "<group>"; };
		CE2D954124AD4F980059923A /* Info.plist */ = {isa = PBXFileReference; fileEncoding = 4; lastKnownFileType = text.plist.xml; path = Info.plist; sourceTree = "<group>"; };
		CE2D954224AD4F980059923A /* VMPlaceholderView.swift */ = {isa = PBXFileReference; fileEncoding = 4; lastKnownFileType = sourcecode.swift; path = VMPlaceholderView.swift; sourceTree = "<group>"; };
		CE2D954324AD4F980059923A /* VMCardView.swift */ = {isa = PBXFileReference; fileEncoding = 4; lastKnownFileType = sourcecode.swift; path = VMCardView.swift; sourceTree = "<group>"; };
		CE2D954524AD4F980059923A /* VMRemovableDrivesView.swift */ = {isa = PBXFileReference; fileEncoding = 4; lastKnownFileType = sourcecode.swift; path = VMRemovableDrivesView.swift; sourceTree = "<group>"; };
		CE2D954624AD4F980059923A /* UTMExtensions.swift */ = {isa = PBXFileReference; fileEncoding = 4; lastKnownFileType = sourcecode.swift; path = UTMExtensions.swift; sourceTree = "<group>"; };
		CE2D954724AD4F980059923A /* VMConfigSharingView.swift */ = {isa = PBXFileReference; fileEncoding = 4; lastKnownFileType = sourcecode.swift; path = VMConfigSharingView.swift; sourceTree = "<group>"; };
		CE2D954824AD4F980059923A /* VMConfigInputView.swift */ = {isa = PBXFileReference; fileEncoding = 4; lastKnownFileType = sourcecode.swift; path = VMConfigInputView.swift; sourceTree = "<group>"; };
		CE2D954924AD4F980059923A /* VMConfigStringPicker.swift */ = {isa = PBXFileReference; fileEncoding = 4; lastKnownFileType = sourcecode.swift; path = VMConfigStringPicker.swift; sourceTree = "<group>"; };
		CE2D954B24AD4F980059923A /* VMDetailsView.swift */ = {isa = PBXFileReference; fileEncoding = 4; lastKnownFileType = sourcecode.swift; path = VMDetailsView.swift; sourceTree = "<group>"; };
		CE2D954C24AD4F980059923A /* VMSettingsView.swift */ = {isa = PBXFileReference; fileEncoding = 4; lastKnownFileType = sourcecode.swift; path = VMSettingsView.swift; sourceTree = "<group>"; };
		CE2D954D24AD4F980059923A /* VMConfigNetworkPortForwardView.swift */ = {isa = PBXFileReference; fileEncoding = 4; lastKnownFileType = sourcecode.swift; path = VMConfigNetworkPortForwardView.swift; sourceTree = "<group>"; };
		CE2D954F24AD4F980059923A /* Info.plist */ = {isa = PBXFileReference; fileEncoding = 4; lastKnownFileType = text.plist.xml; path = Info.plist; sourceTree = "<group>"; };
		CE2D955024AD4F980059923A /* VMConfigNetworkView.swift */ = {isa = PBXFileReference; fileEncoding = 4; lastKnownFileType = sourcecode.swift; path = VMConfigNetworkView.swift; sourceTree = "<group>"; };
		CE2D955124AD4F980059923A /* VMConfigDrivesView.swift */ = {isa = PBXFileReference; fileEncoding = 4; lastKnownFileType = sourcecode.swift; path = VMConfigDrivesView.swift; sourceTree = "<group>"; };
		CE2D955224AD4F980059923A /* VMConfigPortForwardForm.swift */ = {isa = PBXFileReference; fileEncoding = 4; lastKnownFileType = sourcecode.swift; path = VMConfigPortForwardForm.swift; sourceTree = "<group>"; };
		CE2D955324AD4F980059923A /* VMConfigSystemView.swift */ = {isa = PBXFileReference; fileEncoding = 4; lastKnownFileType = sourcecode.swift; path = VMConfigSystemView.swift; sourceTree = "<group>"; };
		CE2D955524AD4F980059923A /* UTMApp.swift */ = {isa = PBXFileReference; fileEncoding = 4; lastKnownFileType = sourcecode.swift; path = UTMApp.swift; sourceTree = "<group>"; };
		CE2D955624AD4F980059923A /* Swift-Bridging-Header.h */ = {isa = PBXFileReference; fileEncoding = 4; lastKnownFileType = sourcecode.c.h; path = "Swift-Bridging-Header.h"; sourceTree = "<group>"; };
		CE31C243225E553500A965DD /* UTMConfiguration.h */ = {isa = PBXFileReference; lastKnownFileType = sourcecode.c.h; path = UTMConfiguration.h; sourceTree = "<group>"; };
		CE31C244225E555600A965DD /* UTMConfiguration.m */ = {isa = PBXFileReference; lastKnownFileType = sourcecode.c.objc; path = UTMConfiguration.m; sourceTree = "<group>"; };
		CE31C246225E9FED00A965DD /* UTMConfigurationDelegate.h */ = {isa = PBXFileReference; lastKnownFileType = sourcecode.c.h; path = UTMConfigurationDelegate.h; sourceTree = "<group>"; };
		CE31C249225EA37400A965DD /* VMConfigViewController.h */ = {isa = PBXFileReference; lastKnownFileType = sourcecode.c.h; path = VMConfigViewController.h; sourceTree = "<group>"; };
		CE31C24A225EA37400A965DD /* VMConfigViewController.m */ = {isa = PBXFileReference; lastKnownFileType = sourcecode.c.objc; path = VMConfigViewController.m; sourceTree = "<group>"; };
		CE31C24C225EA4A200A965DD /* VMConfigCreateViewController.m */ = {isa = PBXFileReference; fileEncoding = 4; lastKnownFileType = sourcecode.c.objc; path = VMConfigCreateViewController.m; sourceTree = "<group>"; };
		CE3559992273AEA10059CB2D /* cf-output-visitor.h */ = {isa = PBXFileReference; fileEncoding = 4; lastKnownFileType = sourcecode.c.h; path = "cf-output-visitor.h"; sourceTree = "<group>"; };
		CE35599A2273AEA20059CB2D /* error.h */ = {isa = PBXFileReference; fileEncoding = 4; lastKnownFileType = sourcecode.c.h; path = error.h; sourceTree = "<group>"; };
		CE35599B2273AEA20059CB2D /* util.h */ = {isa = PBXFileReference; fileEncoding = 4; lastKnownFileType = sourcecode.c.h; path = util.h; sourceTree = "<group>"; };
		CE35599C2273AEA20059CB2D /* cf-input-visitor.h */ = {isa = PBXFileReference; fileEncoding = 4; lastKnownFileType = sourcecode.c.h; path = "cf-input-visitor.h"; sourceTree = "<group>"; };
		CE35599D2273AEA20059CB2D /* dealloc-visitor.h */ = {isa = PBXFileReference; fileEncoding = 4; lastKnownFileType = sourcecode.c.h; path = "dealloc-visitor.h"; sourceTree = "<group>"; };
		CE35599E2273AEA20059CB2D /* visitor.h */ = {isa = PBXFileReference; fileEncoding = 4; lastKnownFileType = sourcecode.c.h; path = visitor.h; sourceTree = "<group>"; };
		CE35599F2273AEA20059CB2D /* visitor-impl.h */ = {isa = PBXFileReference; fileEncoding = 4; lastKnownFileType = sourcecode.c.h; path = "visitor-impl.h"; sourceTree = "<group>"; };
		CE3559A12273AEE80059CB2D /* queue.h */ = {isa = PBXFileReference; lastKnownFileType = sourcecode.c.h; path = queue.h; sourceTree = "<group>"; };
		CE3559A32273B49D0059CB2D /* qerror.h */ = {isa = PBXFileReference; fileEncoding = 4; lastKnownFileType = sourcecode.c.h; path = qerror.h; sourceTree = "<group>"; };
		CE36B1542275061B004A1435 /* error.c */ = {isa = PBXFileReference; fileEncoding = 4; lastKnownFileType = sourcecode.c.c; path = error.c; sourceTree = "<group>"; };
		CE36B26822763F28004A1435 /* UTMJSONStream.h */ = {isa = PBXFileReference; lastKnownFileType = sourcecode.c.h; path = UTMJSONStream.h; sourceTree = "<group>"; };
		CE36B26922763F28004A1435 /* UTMJSONStream.m */ = {isa = PBXFileReference; lastKnownFileType = sourcecode.c.objc; path = UTMJSONStream.m; sourceTree = "<group>"; };
		CE36B27E227665B7004A1435 /* UTMJSONStreamDelegate.h */ = {isa = PBXFileReference; lastKnownFileType = sourcecode.c.h; path = UTMJSONStreamDelegate.h; sourceTree = "<group>"; };
		CE36B27F227668D1004A1435 /* UTMQemuManager.h */ = {isa = PBXFileReference; lastKnownFileType = sourcecode.c.h; path = UTMQemuManager.h; sourceTree = "<group>"; };
		CE36B280227668D1004A1435 /* UTMQemuManager.m */ = {isa = PBXFileReference; lastKnownFileType = sourcecode.c.objc; path = UTMQemuManager.m; sourceTree = "<group>"; };
		CE3ADD65240EFBCA002D6A5F /* VMDisplayMetalViewController+Keyboard.h */ = {isa = PBXFileReference; lastKnownFileType = sourcecode.c.h; path = "VMDisplayMetalViewController+Keyboard.h"; sourceTree = "<group>"; };
		CE3ADD66240EFBCA002D6A5F /* VMDisplayMetalViewController+Keyboard.m */ = {isa = PBXFileReference; lastKnownFileType = sourcecode.c.objc; path = "VMDisplayMetalViewController+Keyboard.m"; sourceTree = "<group>"; };
		CE3ADD682411C661002D6A5F /* VMCursor.h */ = {isa = PBXFileReference; lastKnownFileType = sourcecode.c.h; path = VMCursor.h; sourceTree = "<group>"; };
		CE3ADD692411C661002D6A5F /* VMCursor.m */ = {isa = PBXFileReference; lastKnownFileType = sourcecode.c.objc; path = VMCursor.m; sourceTree = "<group>"; };
		CE4507D0226A5BE200A28D22 /* VMKeyboardView.h */ = {isa = PBXFileReference; lastKnownFileType = sourcecode.c.h; path = VMKeyboardView.h; sourceTree = "<group>"; };
		CE4507D1226A5BE200A28D22 /* VMKeyboardView.m */ = {isa = PBXFileReference; lastKnownFileType = sourcecode.c.objc; path = VMKeyboardView.m; sourceTree = "<group>"; };
		CE4507D3226A5C9900A28D22 /* VMKeyboardViewDelegate.h */ = {isa = PBXFileReference; lastKnownFileType = sourcecode.c.h; path = VMKeyboardViewDelegate.h; sourceTree = "<group>"; };
		CE4698F824C8FBD9008C1BD6 /* Icons */ = {isa = PBXFileReference; lastKnownFileType = folder; path = Icons; sourceTree = "<group>"; };
		CE4AA1472263B24F002E4A54 /* CSDisplayMetal.h */ = {isa = PBXFileReference; lastKnownFileType = sourcecode.c.h; path = CSDisplayMetal.h; sourceTree = "<group>"; };
		CE4AA1482263B24F002E4A54 /* CSDisplayMetal.m */ = {isa = PBXFileReference; lastKnownFileType = sourcecode.c.objc; path = CSDisplayMetal.m; sourceTree = "<group>"; };
		CE4AA14A2264004F002E4A54 /* CSConnection.h */ = {isa = PBXFileReference; lastKnownFileType = sourcecode.c.h; path = CSConnection.h; sourceTree = "<group>"; };
		CE4AA14B2264004F002E4A54 /* CSConnection.m */ = {isa = PBXFileReference; lastKnownFileType = sourcecode.c.objc; path = CSConnection.m; sourceTree = "<group>"; };
		CE4AA14D22642EB4002E4A54 /* CSConnectionDelegate.h */ = {isa = PBXFileReference; lastKnownFileType = sourcecode.c.h; path = CSConnectionDelegate.h; sourceTree = "<group>"; };
		CE4EF26F2506DBFD00E9D33B /* VMRemovableDrivesViewController.swift */ = {isa = PBXFileReference; lastKnownFileType = sourcecode.swift; path = VMRemovableDrivesViewController.swift; sourceTree = "<group>"; };
		CE4EF2712506DD7900E9D33B /* VMRemovableDrivesView.xib */ = {isa = PBXFileReference; lastKnownFileType = file.xib; path = VMRemovableDrivesView.xib; sourceTree = "<group>"; };
		CE5076D9250AB55D00C26C19 /* VMDisplayMetalViewController+Pencil.h */ = {isa = PBXFileReference; fileEncoding = 4; lastKnownFileType = sourcecode.c.h; path = "VMDisplayMetalViewController+Pencil.h"; sourceTree = "<group>"; };
		CE5076DA250AB55D00C26C19 /* VMDisplayMetalViewController+Pencil.m */ = {isa = PBXFileReference; fileEncoding = 4; lastKnownFileType = sourcecode.c.objc; path = "VMDisplayMetalViewController+Pencil.m"; sourceTree = "<group>"; };
		CE54252C2436E48D00E520F7 /* UTMConfigurationPortForward.h */ = {isa = PBXFileReference; lastKnownFileType = sourcecode.c.h; path = UTMConfigurationPortForward.h; sourceTree = "<group>"; };
		CE54252D2436E48D00E520F7 /* UTMConfigurationPortForward.m */ = {isa = PBXFileReference; lastKnownFileType = sourcecode.c.objc; path = UTMConfigurationPortForward.m; sourceTree = "<group>"; };
		CE54252F2437C09C00E520F7 /* UTMConfiguration+Drives.h */ = {isa = PBXFileReference; lastKnownFileType = sourcecode.c.h; path = "UTMConfiguration+Drives.h"; sourceTree = "<group>"; };
		CE5425302437C09C00E520F7 /* UTMConfiguration+Drives.m */ = {isa = PBXFileReference; lastKnownFileType = sourcecode.c.objc; path = "UTMConfiguration+Drives.m"; sourceTree = "<group>"; };
		CE5425322437C22A00E520F7 /* UTMConfiguration+System.h */ = {isa = PBXFileReference; lastKnownFileType = sourcecode.c.h; path = "UTMConfiguration+System.h"; sourceTree = "<group>"; };
		CE5425332437C22A00E520F7 /* UTMConfiguration+System.m */ = {isa = PBXFileReference; lastKnownFileType = sourcecode.c.objc; path = "UTMConfiguration+System.m"; sourceTree = "<group>"; };
		CE5425352437DDE900E520F7 /* UTMConfiguration+Constants.h */ = {isa = PBXFileReference; lastKnownFileType = sourcecode.c.h; path = "UTMConfiguration+Constants.h"; sourceTree = "<group>"; };
		CE5425362437DDE900E520F7 /* UTMConfiguration+Constants.m */ = {isa = PBXFileReference; lastKnownFileType = sourcecode.c.objc; path = "UTMConfiguration+Constants.m"; sourceTree = "<group>"; };
		CE5425382439334400E520F7 /* CSSession.h */ = {isa = PBXFileReference; lastKnownFileType = sourcecode.c.h; path = CSSession.h; sourceTree = "<group>"; };
		CE5425392439334400E520F7 /* CSSession.m */ = {isa = PBXFileReference; lastKnownFileType = sourcecode.c.objc; path = CSSession.m; sourceTree = "<group>"; };
		CE550BCC225947990063E575 /* AppDelegate.h */ = {isa = PBXFileReference; lastKnownFileType = sourcecode.c.h; path = AppDelegate.h; sourceTree = "<group>"; };
		CE550BCD225947990063E575 /* AppDelegate.m */ = {isa = PBXFileReference; lastKnownFileType = sourcecode.c.objc; path = AppDelegate.m; sourceTree = "<group>"; };
		CE550BCF225947990063E575 /* VMListViewController.h */ = {isa = PBXFileReference; lastKnownFileType = sourcecode.c.h; path = VMListViewController.h; sourceTree = "<group>"; };
		CE550BD0225947990063E575 /* VMListViewController.m */ = {isa = PBXFileReference; lastKnownFileType = sourcecode.c.objc; path = VMListViewController.m; sourceTree = "<group>"; };
		CE550BD3225947990063E575 /* Base */ = {isa = PBXFileReference; lastKnownFileType = file.storyboard; name = Base; path = Base.lproj/Main.storyboard; sourceTree = "<group>"; };
		CE550BD52259479D0063E575 /* Assets.xcassets */ = {isa = PBXFileReference; lastKnownFileType = folder.assetcatalog; path = Assets.xcassets; sourceTree = "<group>"; };
		CE550BD82259479D0063E575 /* Base */ = {isa = PBXFileReference; lastKnownFileType = file.storyboard; name = Base; path = Base.lproj/LaunchScreen.storyboard; sourceTree = "<group>"; };
		CE550BE222596E790063E575 /* VMListViewCell.h */ = {isa = PBXFileReference; lastKnownFileType = sourcecode.c.h; path = VMListViewCell.h; sourceTree = "<group>"; };
		CE550BE322596E790063E575 /* VMListViewCell.m */ = {isa = PBXFileReference; lastKnownFileType = sourcecode.c.objc; path = VMListViewCell.m; sourceTree = "<group>"; };
		CE5E4956225C5A4400148CEF /* VMConfigExistingViewController.h */ = {isa = PBXFileReference; lastKnownFileType = sourcecode.c.h; path = VMConfigExistingViewController.h; sourceTree = "<group>"; };
		CE5E4957225C5A4400148CEF /* VMConfigExistingViewController.m */ = {isa = PBXFileReference; lastKnownFileType = sourcecode.c.objc; path = VMConfigExistingViewController.m; sourceTree = "<group>"; };
		CE5F165B2261395000F3D56B /* UTMVirtualMachine.m */ = {isa = PBXFileReference; lastKnownFileType = sourcecode.c.objc; path = UTMVirtualMachine.m; sourceTree = "<group>"; };
		CE612AC524D3B50700FA6300 /* VMDisplayWindowController.swift */ = {isa = PBXFileReference; lastKnownFileType = sourcecode.swift; path = VMDisplayWindowController.swift; sourceTree = "<group>"; };
		CE66450C2269313200B0849A /* MetalKit.framework */ = {isa = PBXFileReference; lastKnownFileType = wrapper.framework; name = MetalKit.framework; path = System/Library/Frameworks/MetalKit.framework; sourceTree = SDKROOT; };
		CE66450E2269355F00B0849A /* CocoaSpice.h */ = {isa = PBXFileReference; lastKnownFileType = sourcecode.c.h; path = CocoaSpice.h; sourceTree = "<group>"; };
		CE66450F226935F000B0849A /* CSInput.h */ = {isa = PBXFileReference; lastKnownFileType = sourcecode.c.h; path = CSInput.h; sourceTree = "<group>"; };
		CE664510226935F000B0849A /* CSInput.m */ = {isa = PBXFileReference; lastKnownFileType = sourcecode.c.objc; path = CSInput.m; sourceTree = "<group>"; };
		CE6B240825F1F3CE0020D43E /* QEMULauncher */ = {isa = PBXFileReference; explicitFileType = "compiled.mach-o.executable"; includeInIndex = 0; path = QEMULauncher; sourceTree = BUILT_PRODUCTS_DIR; };
		CE6B240A25F1F3CE0020D43E /* main.c */ = {isa = PBXFileReference; lastKnownFileType = sourcecode.c.c; path = main.c; sourceTree = "<group>"; };
		CE6B240F25F1F43A0020D43E /* Info.plist */ = {isa = PBXFileReference; lastKnownFileType = text.plist.xml; path = Info.plist; sourceTree = "<group>"; };
		CE6B241025F1F4B30020D43E /* QEMULauncher.entitlements */ = {isa = PBXFileReference; lastKnownFileType = text.plist.entitlements; path = QEMULauncher.entitlements; sourceTree = "<group>"; };
		CE6D21DB2553A6ED001D29C5 /* VMConfirmActionModifier.swift */ = {isa = PBXFileReference; lastKnownFileType = sourcecode.swift; path = VMConfirmActionModifier.swift; sourceTree = "<group>"; };
		CE6EDCDD241C4A6800A719DC /* UTMViewState.h */ = {isa = PBXFileReference; lastKnownFileType = sourcecode.c.h; path = UTMViewState.h; sourceTree = "<group>"; };
		CE6EDCDE241C4A6800A719DC /* UTMViewState.m */ = {isa = PBXFileReference; lastKnownFileType = sourcecode.c.objc; path = UTMViewState.m; sourceTree = "<group>"; };
		CE6EDCE0241DA0E900A719DC /* UTMLogging.h */ = {isa = PBXFileReference; lastKnownFileType = sourcecode.c.h; path = UTMLogging.h; sourceTree = "<group>"; };
		CE6EDCE1241DA0E900A719DC /* UTMLogging.m */ = {isa = PBXFileReference; lastKnownFileType = sourcecode.c.objc; path = UTMLogging.m; sourceTree = "<group>"; };
		CE72B4A92463532B00716A11 /* VMDisplayView.xib */ = {isa = PBXFileReference; lastKnownFileType = file.xib; path = VMDisplayView.xib; sourceTree = "<group>"; };
		CE72B4AB2463579D00716A11 /* VMDisplayViewController.h */ = {isa = PBXFileReference; lastKnownFileType = sourcecode.c.h; path = VMDisplayViewController.h; sourceTree = "<group>"; };
		CE72B4AC2463579D00716A11 /* VMDisplayViewController.m */ = {isa = PBXFileReference; lastKnownFileType = sourcecode.c.objc; path = VMDisplayViewController.m; sourceTree = "<group>"; };
		CE74C276225D88EC004E4FF1 /* VMConfigNetworkingViewController.m */ = {isa = PBXFileReference; fileEncoding = 4; lastKnownFileType = sourcecode.c.objc; path = VMConfigNetworkingViewController.m; sourceTree = "<group>"; };
		CE74C277225D88EC004E4FF1 /* VMConfigSystemViewController.h */ = {isa = PBXFileReference; fileEncoding = 4; lastKnownFileType = sourcecode.c.h; path = VMConfigSystemViewController.h; sourceTree = "<group>"; };
		CE74C27B225D88EC004E4FF1 /* VMConfigCreateViewController.h */ = {isa = PBXFileReference; fileEncoding = 4; lastKnownFileType = sourcecode.c.h; path = VMConfigCreateViewController.h; sourceTree = "<group>"; };
		CE74C27C225D88EC004E4FF1 /* VMConfigNetworkingViewController.h */ = {isa = PBXFileReference; fileEncoding = 4; lastKnownFileType = sourcecode.c.h; path = VMConfigNetworkingViewController.h; sourceTree = "<group>"; };
		CE74C27D225D88EC004E4FF1 /* VMConfigDisplayViewController.m */ = {isa = PBXFileReference; fileEncoding = 4; lastKnownFileType = sourcecode.c.objc; path = VMConfigDisplayViewController.m; sourceTree = "<group>"; };
		CE74C27E225D88EC004E4FF1 /* VMConfigDriveDetailViewController.m */ = {isa = PBXFileReference; fileEncoding = 4; lastKnownFileType = sourcecode.c.objc; path = VMConfigDriveDetailViewController.m; sourceTree = "<group>"; };
		CE74C27F225D88EC004E4FF1 /* VMConfigInputViewController.m */ = {isa = PBXFileReference; fileEncoding = 4; lastKnownFileType = sourcecode.c.objc; path = VMConfigInputViewController.m; sourceTree = "<group>"; };
		CE74C280225D88EC004E4FF1 /* VMConfigSharingViewController.m */ = {isa = PBXFileReference; fileEncoding = 4; lastKnownFileType = sourcecode.c.objc; path = VMConfigSharingViewController.m; sourceTree = "<group>"; };
		CE74C281225D88EC004E4FF1 /* VMConfigDisplayViewController.h */ = {isa = PBXFileReference; fileEncoding = 4; lastKnownFileType = sourcecode.c.h; path = VMConfigDisplayViewController.h; sourceTree = "<group>"; };
		CE74C282225D88ED004E4FF1 /* VMConfigInputViewController.h */ = {isa = PBXFileReference; fileEncoding = 4; lastKnownFileType = sourcecode.c.h; path = VMConfigInputViewController.h; sourceTree = "<group>"; };
		CE74C283225D88ED004E4FF1 /* VMConfigSoundViewController.h */ = {isa = PBXFileReference; fileEncoding = 4; lastKnownFileType = sourcecode.c.h; path = VMConfigSoundViewController.h; sourceTree = "<group>"; };
		CE74C284225D88ED004E4FF1 /* VMConfigSoundViewController.m */ = {isa = PBXFileReference; fileEncoding = 4; lastKnownFileType = sourcecode.c.objc; path = VMConfigSoundViewController.m; sourceTree = "<group>"; };
		CE74C285225D88ED004E4FF1 /* VMConfigSystemViewController.m */ = {isa = PBXFileReference; fileEncoding = 4; lastKnownFileType = sourcecode.c.objc; path = VMConfigSystemViewController.m; sourceTree = "<group>"; };
		CE74C286225D88ED004E4FF1 /* VMConfigSharingViewController.h */ = {isa = PBXFileReference; fileEncoding = 4; lastKnownFileType = sourcecode.c.h; path = VMConfigSharingViewController.h; sourceTree = "<group>"; };
		CE74C287225D88ED004E4FF1 /* VMConfigDriveDetailViewController.h */ = {isa = PBXFileReference; fileEncoding = 4; lastKnownFileType = sourcecode.c.h; path = VMConfigDriveDetailViewController.h; sourceTree = "<group>"; };
		CE772AAB25C8B0F600E4E379 /* ContentView.swift */ = {isa = PBXFileReference; lastKnownFileType = sourcecode.swift; path = ContentView.swift; sourceTree = "<group>"; };
		CE772AB225C8B7B500E4E379 /* VMCommands.swift */ = {isa = PBXFileReference; fileEncoding = 4; lastKnownFileType = sourcecode.swift; path = VMCommands.swift; sourceTree = "<group>"; };
		CE7BED4A225FBB8600A1E1B6 /* VMConfigDrivesViewController.h */ = {isa = PBXFileReference; lastKnownFileType = sourcecode.c.h; path = VMConfigDrivesViewController.h; sourceTree = "<group>"; };
		CE7BED4B225FBB8600A1E1B6 /* VMConfigDrivesViewController.m */ = {isa = PBXFileReference; lastKnownFileType = sourcecode.c.objc; path = VMConfigDrivesViewController.m; sourceTree = "<group>"; };
		CE7D972B24B2B17D0080CB69 /* BusyOverlay.swift */ = {isa = PBXFileReference; lastKnownFileType = sourcecode.swift; path = BusyOverlay.swift; sourceTree = "<group>"; };
		CE8813D224CD230300532628 /* ActivityView.swift */ = {isa = PBXFileReference; lastKnownFileType = sourcecode.swift; path = ActivityView.swift; sourceTree = "<group>"; };
		CE8813D424CD265700532628 /* VMShareFileModifier.swift */ = {isa = PBXFileReference; lastKnownFileType = sourcecode.swift; path = VMShareFileModifier.swift; sourceTree = "<group>"; };
		CE8813D724CD2A8B00532628 /* SharingServicePicker.swift */ = {isa = PBXFileReference; lastKnownFileType = sourcecode.swift; path = SharingServicePicker.swift; sourceTree = "<group>"; };
		CE8813D924D1290600532628 /* UTMConfiguration+ConstantsGenerated.m */ = {isa = PBXFileReference; fileEncoding = 4; lastKnownFileType = sourcecode.c.objc; path = "UTMConfiguration+ConstantsGenerated.m"; sourceTree = "<group>"; };
		CE8E6620227E5DF2003B9903 /* UTMQemuManagerDelegate.h */ = {isa = PBXFileReference; lastKnownFileType = sourcecode.c.h; path = UTMQemuManagerDelegate.h; sourceTree = "<group>"; };
		CE900B9C25FC2869007533FD /* CSUSBManager.h */ = {isa = PBXFileReference; lastKnownFileType = sourcecode.c.h; path = CSUSBManager.h; sourceTree = "<group>"; };
		CE900B9D25FC2869007533FD /* CSUSBManager.m */ = {isa = PBXFileReference; lastKnownFileType = sourcecode.c.objc; path = CSUSBManager.m; sourceTree = "<group>"; };
		CE900BA225FC31E4007533FD /* CSUSBManagerDelegate.h */ = {isa = PBXFileReference; lastKnownFileType = sourcecode.c.h; path = CSUSBManagerDelegate.h; sourceTree = "<group>"; };
		CE900BAD25FC3E65007533FD /* CSUSBDevice.h */ = {isa = PBXFileReference; lastKnownFileType = sourcecode.c.h; path = CSUSBDevice.h; sourceTree = "<group>"; };
		CE900BAE25FC3E65007533FD /* CSUSBDevice.m */ = {isa = PBXFileReference; lastKnownFileType = sourcecode.c.objc; path = CSUSBDevice.m; sourceTree = "<group>"; };
		CE93758F24BA74510074066F /* ToolbarTabViewController.swift */ = {isa = PBXFileReference; lastKnownFileType = sourcecode.swift; path = ToolbarTabViewController.swift; sourceTree = "<group>"; };
		CE93759124BA775C0074066F /* ToolbarTabView.swift */ = {isa = PBXFileReference; lastKnownFileType = sourcecode.swift; path = ToolbarTabView.swift; sourceTree = "<group>"; };
		CE93759524BB7E9F0074066F /* UTMTabViewController.swift */ = {isa = PBXFileReference; lastKnownFileType = sourcecode.swift; path = UTMTabViewController.swift; sourceTree = "<group>"; };
		CE93759E24BBDD6A0074066F /* VMConfigDrivesView.swift */ = {isa = PBXFileReference; lastKnownFileType = sourcecode.swift; path = VMConfigDrivesView.swift; sourceTree = "<group>"; };
		CE9375A024BBDDD10074066F /* VMConfigDriveDetailsView.swift */ = {isa = PBXFileReference; lastKnownFileType = sourcecode.swift; path = VMConfigDriveDetailsView.swift; sourceTree = "<group>"; };
		CE9D18F72265410E00355E14 /* qemu */ = {isa = PBXFileReference; lastKnownFileType = folder; name = qemu; path = "$(SYSROOT_DIR)/share/qemu"; sourceTree = "<group>"; };
		CE9D19522265425900355E14 /* libgstautodetect.a */ = {isa = PBXFileReference; lastKnownFileType = archive.ar; name = libgstautodetect.a; path = "$(SYSROOT_DIR)/lib/gstreamer-1.0/libgstautodetect.a"; sourceTree = "<group>"; };
		CE9D19532265425900355E14 /* libgstaudiotestsrc.a */ = {isa = PBXFileReference; lastKnownFileType = archive.ar; name = libgstaudiotestsrc.a; path = "$(SYSROOT_DIR)/lib/gstreamer-1.0/libgstaudiotestsrc.a"; sourceTree = "<group>"; };
		CE9D19542265425900355E14 /* libgstvideoconvert.a */ = {isa = PBXFileReference; lastKnownFileType = archive.ar; name = libgstvideoconvert.a; path = "$(SYSROOT_DIR)/lib/gstreamer-1.0/libgstvideoconvert.a"; sourceTree = "<group>"; };
		CE9D19552265425900355E14 /* libgstaudioconvert.a */ = {isa = PBXFileReference; lastKnownFileType = archive.ar; name = libgstaudioconvert.a; path = "$(SYSROOT_DIR)/lib/gstreamer-1.0/libgstaudioconvert.a"; sourceTree = "<group>"; };
		CE9D19562265425900355E14 /* libgstvideoscale.a */ = {isa = PBXFileReference; lastKnownFileType = archive.ar; name = libgstvideoscale.a; path = "$(SYSROOT_DIR)/lib/gstreamer-1.0/libgstvideoscale.a"; sourceTree = "<group>"; };
		CE9D19572265425900355E14 /* libgstvolume.a */ = {isa = PBXFileReference; lastKnownFileType = archive.ar; name = libgstvolume.a; path = "$(SYSROOT_DIR)/lib/gstreamer-1.0/libgstvolume.a"; sourceTree = "<group>"; };
		CE9D19582265425900355E14 /* libgstcoreelements.a */ = {isa = PBXFileReference; lastKnownFileType = archive.ar; name = libgstcoreelements.a; path = "$(SYSROOT_DIR)/lib/gstreamer-1.0/libgstcoreelements.a"; sourceTree = "<group>"; };
		CE9D19592265425900355E14 /* libgstvideorate.a */ = {isa = PBXFileReference; lastKnownFileType = archive.ar; name = libgstvideorate.a; path = "$(SYSROOT_DIR)/lib/gstreamer-1.0/libgstvideorate.a"; sourceTree = "<group>"; };
		CE9D195A2265425900355E14 /* libgstjpeg.a */ = {isa = PBXFileReference; lastKnownFileType = archive.ar; name = libgstjpeg.a; path = "$(SYSROOT_DIR)/lib/gstreamer-1.0/libgstjpeg.a"; sourceTree = "<group>"; };
		CE9D195B2265425900355E14 /* libgstaudioresample.a */ = {isa = PBXFileReference; lastKnownFileType = archive.ar; name = libgstaudioresample.a; path = "$(SYSROOT_DIR)/lib/gstreamer-1.0/libgstaudioresample.a"; sourceTree = "<group>"; };
		CE9D195C2265425900355E14 /* libgstplayback.a */ = {isa = PBXFileReference; lastKnownFileType = archive.ar; name = libgstplayback.a; path = "$(SYSROOT_DIR)/lib/gstreamer-1.0/libgstplayback.a"; sourceTree = "<group>"; };
		CE9D195D2265425900355E14 /* libgstadder.a */ = {isa = PBXFileReference; lastKnownFileType = archive.ar; name = libgstadder.a; path = "$(SYSROOT_DIR)/lib/gstreamer-1.0/libgstadder.a"; sourceTree = "<group>"; };
		CE9D195F2265425900355E14 /* libgstaudiorate.a */ = {isa = PBXFileReference; lastKnownFileType = archive.ar; name = libgstaudiorate.a; path = "$(SYSROOT_DIR)/lib/gstreamer-1.0/libgstaudiorate.a"; sourceTree = "<group>"; };
		CE9D19602265425900355E14 /* libgstvideofilter.a */ = {isa = PBXFileReference; lastKnownFileType = archive.ar; name = libgstvideofilter.a; path = "$(SYSROOT_DIR)/lib/gstreamer-1.0/libgstvideofilter.a"; sourceTree = "<group>"; };
		CE9D19612265425900355E14 /* libgstapp.a */ = {isa = PBXFileReference; lastKnownFileType = archive.ar; name = libgstapp.a; path = "$(SYSROOT_DIR)/lib/gstreamer-1.0/libgstapp.a"; sourceTree = "<group>"; };
		CE9D19622265425A00355E14 /* libgstgio.a */ = {isa = PBXFileReference; lastKnownFileType = archive.ar; name = libgstgio.a; path = "$(SYSROOT_DIR)/lib/gstreamer-1.0/libgstgio.a"; sourceTree = "<group>"; };
		CE9D19632265425A00355E14 /* libgsttypefindfunctions.a */ = {isa = PBXFileReference; lastKnownFileType = archive.ar; name = libgsttypefindfunctions.a; path = "$(SYSROOT_DIR)/lib/gstreamer-1.0/libgsttypefindfunctions.a"; sourceTree = "<group>"; };
		CE9D19642265425A00355E14 /* libgstvideotestsrc.a */ = {isa = PBXFileReference; lastKnownFileType = archive.ar; name = libgstvideotestsrc.a; path = "$(SYSROOT_DIR)/lib/gstreamer-1.0/libgstvideotestsrc.a"; sourceTree = "<group>"; };
		CE9D19652265425A00355E14 /* libgstosxaudio.a */ = {isa = PBXFileReference; lastKnownFileType = archive.ar; name = libgstosxaudio.a; path = "$(SYSROOT_DIR)/lib/gstreamer-1.0/libgstosxaudio.a"; sourceTree = "<group>"; };
		CE9D197A226542FE00355E14 /* UTMQemu.h */ = {isa = PBXFileReference; lastKnownFileType = sourcecode.c.h; path = UTMQemu.h; sourceTree = "<group>"; };
		CE9D197B226542FE00355E14 /* UTMQemu.m */ = {isa = PBXFileReference; lastKnownFileType = sourcecode.c.objc; path = UTMQemu.m; sourceTree = "<group>"; };
		CEA02A942436C6480087E45F /* VMConfigPortForwardingViewController.h */ = {isa = PBXFileReference; lastKnownFileType = sourcecode.c.h; name = VMConfigPortForwardingViewController.h; path = Platform/iOS/Legacy/VMConfigPortForwardingViewController.h; sourceTree = SOURCE_ROOT; };
		CEA02A952436C6480087E45F /* VMConfigPortForwardingViewController.m */ = {isa = PBXFileReference; lastKnownFileType = sourcecode.c.objc; name = VMConfigPortForwardingViewController.m; path = Platform/iOS/Legacy/VMConfigPortForwardingViewController.m; sourceTree = SOURCE_ROOT; };
		CEA02A972436C7A30087E45F /* UTMConfiguration+Networking.h */ = {isa = PBXFileReference; lastKnownFileType = sourcecode.c.h; path = "UTMConfiguration+Networking.h"; sourceTree = "<group>"; };
		CEA02A982436C7A30087E45F /* UTMConfiguration+Networking.m */ = {isa = PBXFileReference; lastKnownFileType = sourcecode.c.objc; path = "UTMConfiguration+Networking.m"; sourceTree = "<group>"; };
		CEA45FB9263519B5002FA97D /* UTM SE.app */ = {isa = PBXFileReference; explicitFileType = wrapper.application; includeInIndex = 0; path = "UTM SE.app"; sourceTree = BUILT_PRODUCTS_DIR; };
		CEA9053725F981E900801E7C /* libusb-1.0.0.utm.dylib */ = {isa = PBXFileReference; lastKnownFileType = "compiled.mach-o.dylib"; name = "libusb-1.0.0.utm.dylib"; path = "$(SYSROOT_DIR)/lib/libusb-1.0.0.utm.dylib"; sourceTree = "<group>"; };
		CEA9058725FC69D100801E7C /* libusbredirhost.1.utm.dylib */ = {isa = PBXFileReference; lastKnownFileType = "compiled.mach-o.dylib"; name = libusbredirhost.1.utm.dylib; path = "$(SYSROOT_DIR)/lib/libusbredirhost.1.utm.dylib"; sourceTree = "<group>"; };
		CEA9058825FC69D100801E7C /* libusbredirparser.1.utm.dylib */ = {isa = PBXFileReference; lastKnownFileType = "compiled.mach-o.dylib"; name = libusbredirparser.1.utm.dylib; path = "$(SYSROOT_DIR)/lib/libusbredirparser.1.utm.dylib"; sourceTree = "<group>"; };
		CEA905C72603DA0D00801E7C /* VMDisplayMetalViewController+USB.h */ = {isa = PBXFileReference; lastKnownFileType = sourcecode.c.h; path = "VMDisplayMetalViewController+USB.h"; sourceTree = "<group>"; };
		CEA905C82603DA0D00801E7C /* VMDisplayMetalViewController+USB.m */ = {isa = PBXFileReference; lastKnownFileType = sourcecode.c.objc; path = "VMDisplayMetalViewController+USB.m"; sourceTree = "<group>"; };
		CEA905CC2603DBFB00801E7C /* VMUSBDevicesView.xib */ = {isa = PBXFileReference; lastKnownFileType = file.xib; path = VMUSBDevicesView.xib; sourceTree = "<group>"; };
		CEA905D72603DC5300801E7C /* VMUSBDevicesViewController.swift */ = {isa = PBXFileReference; lastKnownFileType = sourcecode.swift; path = VMUSBDevicesViewController.swift; sourceTree = "<group>"; };
		CEB63A7524F4654400CAF323 /* Main.swift */ = {isa = PBXFileReference; lastKnownFileType = sourcecode.swift; path = Main.swift; sourceTree = "<group>"; };
		CEB63A7824F468BA00CAF323 /* UTMJailbreak.h */ = {isa = PBXFileReference; lastKnownFileType = sourcecode.c.h; path = UTMJailbreak.h; sourceTree = "<group>"; };
		CEB63A7924F469E300CAF323 /* UTMJailbreak.m */ = {isa = PBXFileReference; lastKnownFileType = sourcecode.c.objc; path = UTMJailbreak.m; sourceTree = "<group>"; };
		CEBBF1A424B56A2900C15049 /* UTMDataExtension.swift */ = {isa = PBXFileReference; lastKnownFileType = sourcecode.swift; path = UTMDataExtension.swift; sourceTree = "<group>"; };
		CEBBF1A624B5730F00C15049 /* UTMDataExtension.swift */ = {isa = PBXFileReference; lastKnownFileType = sourcecode.swift; path = UTMDataExtension.swift; sourceTree = "<group>"; };
		CEBCAF4C243525DB00C2B423 /* VMConfigTextField.h */ = {isa = PBXFileReference; lastKnownFileType = sourcecode.c.h; path = VMConfigTextField.h; sourceTree = "<group>"; };
		CEBCAF4D243525DB00C2B423 /* VMConfigTextField.m */ = {isa = PBXFileReference; lastKnownFileType = sourcecode.c.objc; path = VMConfigTextField.m; sourceTree = "<group>"; };
		CEBCAF502435298D00C2B423 /* VMConfigControl.h */ = {isa = PBXFileReference; lastKnownFileType = sourcecode.c.h; path = VMConfigControl.h; sourceTree = "<group>"; };
		CEBCAF5224353B3700C2B423 /* VMConfigSwitch.h */ = {isa = PBXFileReference; lastKnownFileType = sourcecode.c.h; path = VMConfigSwitch.h; sourceTree = "<group>"; };
		CEBCAF5324353B3700C2B423 /* VMConfigSwitch.m */ = {isa = PBXFileReference; lastKnownFileType = sourcecode.c.objc; path = VMConfigSwitch.m; sourceTree = "<group>"; };
		CEBCAF5524353B9F00C2B423 /* VMConfigPickerView.h */ = {isa = PBXFileReference; lastKnownFileType = sourcecode.c.h; path = VMConfigPickerView.h; sourceTree = "<group>"; };
		CEBCAF5624353B9F00C2B423 /* VMConfigPickerView.m */ = {isa = PBXFileReference; lastKnownFileType = sourcecode.c.objc; path = VMConfigPickerView.m; sourceTree = "<group>"; };
		CEBCAF582435468600C2B423 /* VMConfigTogglePickerCell.h */ = {isa = PBXFileReference; lastKnownFileType = sourcecode.c.h; path = VMConfigTogglePickerCell.h; sourceTree = "<group>"; };
		CEBCAF592435468600C2B423 /* VMConfigTogglePickerCell.m */ = {isa = PBXFileReference; lastKnownFileType = sourcecode.c.objc; path = VMConfigTogglePickerCell.m; sourceTree = "<group>"; };
		CEBDA1D424D69DB20010B5EC /* VMDisplayMetalWindowController.swift */ = {isa = PBXFileReference; lastKnownFileType = sourcecode.swift; path = VMDisplayMetalWindowController.swift; sourceTree = "<group>"; };
		CEBDA1DA24D8BDDA0010B5EC /* QEMUHelper.xpc */ = {isa = PBXFileReference; explicitFileType = "wrapper.xpc-service"; includeInIndex = 0; path = QEMUHelper.xpc; sourceTree = BUILT_PRODUCTS_DIR; };
		CEBDA1DC24D8BDDA0010B5EC /* QEMUHelperProtocol.h */ = {isa = PBXFileReference; lastKnownFileType = sourcecode.c.h; path = QEMUHelperProtocol.h; sourceTree = "<group>"; };
		CEBDA1DD24D8BDDB0010B5EC /* QEMUHelper.h */ = {isa = PBXFileReference; lastKnownFileType = sourcecode.c.h; path = QEMUHelper.h; sourceTree = "<group>"; };
		CEBDA1DE24D8BDDB0010B5EC /* QEMUHelper.m */ = {isa = PBXFileReference; lastKnownFileType = sourcecode.c.objc; path = QEMUHelper.m; sourceTree = "<group>"; };
		CEBDA1E024D8BDDB0010B5EC /* main.m */ = {isa = PBXFileReference; lastKnownFileType = sourcecode.c.objc; path = main.m; sourceTree = "<group>"; };
		CEBDA1E224D8BDDB0010B5EC /* Info.plist */ = {isa = PBXFileReference; lastKnownFileType = text.plist.xml; path = Info.plist; sourceTree = "<group>"; };
		CEBE02622588494100B9BCA8 /* CSSession+Sharing.h */ = {isa = PBXFileReference; lastKnownFileType = sourcecode.c.h; path = "CSSession+Sharing.h"; sourceTree = "<group>"; };
		CEBE02632588494100B9BCA8 /* CSSession+Sharing.m */ = {isa = PBXFileReference; lastKnownFileType = sourcecode.c.objc; path = "CSSession+Sharing.m"; sourceTree = "<group>"; };
		CEC05DF42463E3D300DA82B2 /* VMDisplayView.h */ = {isa = PBXFileReference; lastKnownFileType = sourcecode.c.h; path = VMDisplayView.h; sourceTree = "<group>"; };
		CEC05DF52463E3D300DA82B2 /* VMDisplayView.m */ = {isa = PBXFileReference; lastKnownFileType = sourcecode.c.objc; path = VMDisplayView.m; sourceTree = "<group>"; };
		CEC05DF72464B93900DA82B2 /* VMDisplayTerminalViewController+Keyboard.h */ = {isa = PBXFileReference; lastKnownFileType = sourcecode.c.h; path = "VMDisplayTerminalViewController+Keyboard.h"; sourceTree = "<group>"; };
		CEC05DF82464B93900DA82B2 /* VMDisplayTerminalViewController+Keyboard.m */ = {isa = PBXFileReference; lastKnownFileType = sourcecode.c.objc; path = "VMDisplayTerminalViewController+Keyboard.m"; sourceTree = "<group>"; };
		CECC764C2273A7D50059B955 /* cf-input-visitor.c */ = {isa = PBXFileReference; fileEncoding = 4; lastKnownFileType = sourcecode.c.c; path = "cf-input-visitor.c"; sourceTree = "<group>"; };
		CECC764D2273A7D50059B955 /* qapi-dealloc-visitor.c */ = {isa = PBXFileReference; fileEncoding = 4; lastKnownFileType = sourcecode.c.c; path = "qapi-dealloc-visitor.c"; sourceTree = "<group>"; };
		CECC764E2273A7D50059B955 /* qapi-util.c */ = {isa = PBXFileReference; fileEncoding = 4; lastKnownFileType = sourcecode.c.c; path = "qapi-util.c"; sourceTree = "<group>"; };
		CECC764F2273A7D50059B955 /* qapi-visit-core.c */ = {isa = PBXFileReference; fileEncoding = 4; lastKnownFileType = sourcecode.c.c; path = "qapi-visit-core.c"; sourceTree = "<group>"; };
		CECC76502273A7D50059B955 /* cf-output-visitor.c */ = {isa = PBXFileReference; fileEncoding = 4; lastKnownFileType = sourcecode.c.c; path = "cf-output-visitor.c"; sourceTree = "<group>"; };
		CECC76562273A88F0059B955 /* qemu-compat.h */ = {isa = PBXFileReference; lastKnownFileType = sourcecode.c.h; path = "qemu-compat.h"; sourceTree = "<group>"; };
		CED234EC254796E500ED0A57 /* NumberTextField.swift */ = {isa = PBXFileReference; lastKnownFileType = sourcecode.swift; path = NumberTextField.swift; sourceTree = "<group>"; };
		CED814E824C79F070042F0F1 /* VMConfigDriveCreateView.swift */ = {isa = PBXFileReference; lastKnownFileType = sourcecode.swift; path = VMConfigDriveCreateView.swift; sourceTree = "<group>"; };
		CED814EB24C7C2850042F0F1 /* VMConfigInfoView.swift */ = {isa = PBXFileReference; lastKnownFileType = sourcecode.swift; path = VMConfigInfoView.swift; sourceTree = "<group>"; };
		CED814EE24C7EB760042F0F1 /* ImagePicker.swift */ = {isa = PBXFileReference; lastKnownFileType = sourcecode.swift; path = ImagePicker.swift; sourceTree = "<group>"; };
		CEDC1DF02260EE4B008D9A6D /* StaticDataTableViewController.h */ = {isa = PBXFileReference; fileEncoding = 4; lastKnownFileType = sourcecode.c.h; path = StaticDataTableViewController.h; sourceTree = "<group>"; };
		CEDC1DF12260EE4B008D9A6D /* StaticDataTableViewController.m */ = {isa = PBXFileReference; fileEncoding = 4; lastKnownFileType = sourcecode.c.objc; path = StaticDataTableViewController.m; sourceTree = "<group>"; };
		CEDF83F8258AE24E0030E4AC /* UTMPasteboard.swift */ = {isa = PBXFileReference; lastKnownFileType = sourcecode.swift; path = UTMPasteboard.swift; sourceTree = "<group>"; };
		CEE0420A244117040001680F /* UTMConfiguration+Display.h */ = {isa = PBXFileReference; lastKnownFileType = sourcecode.c.h; path = "UTMConfiguration+Display.h"; sourceTree = "<group>"; };
		CEE0420B244117040001680F /* UTMConfiguration+Display.m */ = {isa = PBXFileReference; lastKnownFileType = sourcecode.c.objc; path = "UTMConfiguration+Display.m"; sourceTree = "<group>"; };
		CEE0420D24412C520001680F /* VMConfigStepper.h */ = {isa = PBXFileReference; lastKnownFileType = sourcecode.c.h; path = VMConfigStepper.h; sourceTree = "<group>"; };
		CEE0420E24412C520001680F /* VMConfigStepper.m */ = {isa = PBXFileReference; lastKnownFileType = sourcecode.c.objc; path = VMConfigStepper.m; sourceTree = "<group>"; };
		CEE0421024418F2E0001680F /* UTMConfiguration+Miscellaneous.h */ = {isa = PBXFileReference; lastKnownFileType = sourcecode.c.h; path = "UTMConfiguration+Miscellaneous.h"; sourceTree = "<group>"; };
		CEE0421124418F2E0001680F /* UTMConfiguration+Miscellaneous.m */ = {isa = PBXFileReference; lastKnownFileType = sourcecode.c.objc; path = "UTMConfiguration+Miscellaneous.m"; sourceTree = "<group>"; };
		CEEB66442284B942002737B2 /* VMKeyboardButton.h */ = {isa = PBXFileReference; lastKnownFileType = sourcecode.c.h; path = VMKeyboardButton.h; sourceTree = "<group>"; };
		CEEB66452284B942002737B2 /* VMKeyboardButton.m */ = {isa = PBXFileReference; lastKnownFileType = sourcecode.c.objc; path = VMKeyboardButton.m; sourceTree = "<group>"; };
		CEEC811A24E48EC600ACB0B3 /* SettingsView.swift */ = {isa = PBXFileReference; fileEncoding = 4; lastKnownFileType = sourcecode.swift; path = SettingsView.swift; sourceTree = "<group>"; };
		CEECE13B25E47D9500A2AAB8 /* AppDelegate.swift */ = {isa = PBXFileReference; lastKnownFileType = sourcecode.swift; path = AppDelegate.swift; sourceTree = "<group>"; };
		CEF83EB824F9ABEA00557D15 /* UTMQemuManager+BlockDevices.h */ = {isa = PBXFileReference; lastKnownFileType = sourcecode.c.h; path = "UTMQemuManager+BlockDevices.h"; sourceTree = "<group>"; };
		CEF83EB924F9ABEA00557D15 /* UTMQemuManager+BlockDevices.m */ = {isa = PBXFileReference; lastKnownFileType = sourcecode.c.objc; path = "UTMQemuManager+BlockDevices.m"; sourceTree = "<group>"; };
		CEF83EBC24F9C3BF00557D15 /* UTMVirtualMachine+Drives.h */ = {isa = PBXFileReference; lastKnownFileType = sourcecode.c.h; path = "UTMVirtualMachine+Drives.h"; sourceTree = "<group>"; };
		CEF83EBD24F9C3BF00557D15 /* UTMVirtualMachine+Drives.m */ = {isa = PBXFileReference; lastKnownFileType = sourcecode.c.objc; path = "UTMVirtualMachine+Drives.m"; sourceTree = "<group>"; };
		CEF83EC024F9C9E100557D15 /* UTMDrive.h */ = {isa = PBXFileReference; lastKnownFileType = sourcecode.c.h; path = UTMDrive.h; sourceTree = "<group>"; };
		CEF83EC124F9C9E100557D15 /* UTMDrive.m */ = {isa = PBXFileReference; lastKnownFileType = sourcecode.c.objc; path = UTMDrive.m; sourceTree = "<group>"; };
		CEF83EC624FB1B9300557D15 /* UTMVirtualMachine+SPICE.m */ = {isa = PBXFileReference; lastKnownFileType = sourcecode.c.objc; path = "UTMVirtualMachine+SPICE.m"; sourceTree = "<group>"; };
		CEF83EC924FB1BB200557D15 /* UTMVirtualMachine+SPICE.h */ = {isa = PBXFileReference; lastKnownFileType = sourcecode.c.h; path = "UTMVirtualMachine+SPICE.h"; sourceTree = "<group>"; };
		CEF83ECA24FB382B00557D15 /* UTMVirtualMachine+Terminal.h */ = {isa = PBXFileReference; lastKnownFileType = sourcecode.c.h; path = "UTMVirtualMachine+Terminal.h"; sourceTree = "<group>"; };
		CEF83ECB24FB382B00557D15 /* UTMVirtualMachine+Terminal.m */ = {isa = PBXFileReference; lastKnownFileType = sourcecode.c.objc; path = "UTMVirtualMachine+Terminal.m"; sourceTree = "<group>"; };
		CEF83ED124FDEA9400557D15 /* UTMPortAllocator.h */ = {isa = PBXFileReference; lastKnownFileType = sourcecode.c.h; path = UTMPortAllocator.h; sourceTree = "<group>"; };
		CEF83ED224FDEA9400557D15 /* UTMPortAllocator.m */ = {isa = PBXFileReference; lastKnownFileType = sourcecode.c.objc; path = UTMPortAllocator.m; sourceTree = "<group>"; };
		CEFC6CDC24C25697003F6962 /* VMDriveImage.swift */ = {isa = PBXFileReference; lastKnownFileType = sourcecode.swift; path = VMDriveImage.swift; sourceTree = "<group>"; };
		CEFE75D9228933DE0050ABCC /* gst_ios_init.m */ = {isa = PBXFileReference; fileEncoding = 4; lastKnownFileType = sourcecode.c.objc; path = gst_ios_init.m; sourceTree = "<group>"; };
		CEFE75DA228933DE0050ABCC /* gst_ios_init.h */ = {isa = PBXFileReference; fileEncoding = 4; lastKnownFileType = sourcecode.c.h; path = gst_ios_init.h; sourceTree = "<group>"; };
		E2151A57241451120008E6AC /* UIViewController+Extensions.h */ = {isa = PBXFileReference; lastKnownFileType = sourcecode.c.h; path = "UIViewController+Extensions.h"; sourceTree = "<group>"; };
		E2151A58241451120008E6AC /* UIViewController+Extensions.m */ = {isa = PBXFileReference; lastKnownFileType = sourcecode.c.objc; path = "UIViewController+Extensions.m"; sourceTree = "<group>"; };
		E28394B3240C20E0006742E2 /* UTMTerminal.m */ = {isa = PBXFileReference; fileEncoding = 4; lastKnownFileType = sourcecode.c.objc; path = UTMTerminal.m; sourceTree = "<group>"; };
		E28394B4240C20E1006742E2 /* UTMTerminalDelegate.h */ = {isa = PBXFileReference; fileEncoding = 4; lastKnownFileType = sourcecode.c.h; path = UTMTerminalDelegate.h; sourceTree = "<group>"; };
		E28394B5240C20E1006742E2 /* UTMTerminal.h */ = {isa = PBXFileReference; fileEncoding = 4; lastKnownFileType = sourcecode.c.h; path = UTMTerminal.h; sourceTree = "<group>"; };
		E28394B8240C219F006742E2 /* terminal.html */ = {isa = PBXFileReference; fileEncoding = 4; lastKnownFileType = text.html; path = terminal.html; sourceTree = "<group>"; };
		E28394B9240C219F006742E2 /* terminal.js */ = {isa = PBXFileReference; fileEncoding = 4; lastKnownFileType = sourcecode.javascript; path = terminal.js; sourceTree = "<group>"; };
		E28394BD240C22F1006742E2 /* hterm_all.js */ = {isa = PBXFileReference; fileEncoding = 4; lastKnownFileType = sourcecode.javascript; name = hterm_all.js; path = libapps/hterm/dist/js/hterm_all.js; sourceTree = "<group>"; };
		E28394BF240C268A006742E2 /* VMDisplayTerminalViewController.h */ = {isa = PBXFileReference; lastKnownFileType = sourcecode.c.h; path = VMDisplayTerminalViewController.h; sourceTree = "<group>"; };
		E28394C0240C268A006742E2 /* VMDisplayTerminalViewController.m */ = {isa = PBXFileReference; lastKnownFileType = sourcecode.c.objc; path = VMDisplayTerminalViewController.m; sourceTree = "<group>"; };
		E2B0F9D02426E5510065DFBE /* WKWebView+Workarounds.h */ = {isa = PBXFileReference; lastKnownFileType = sourcecode.c.h; path = "WKWebView+Workarounds.h"; sourceTree = "<group>"; };
		E2B0F9D12426E5510065DFBE /* WKWebView+Workarounds.m */ = {isa = PBXFileReference; lastKnownFileType = sourcecode.c.objc; path = "WKWebView+Workarounds.m"; sourceTree = "<group>"; };
		E2D64BC6241DB2260034E0C6 /* UTMInputOutput.h */ = {isa = PBXFileReference; lastKnownFileType = sourcecode.c.h; path = UTMInputOutput.h; sourceTree = "<group>"; };
		E2D64BC7241DB24B0034E0C6 /* UTMSpiceIO.h */ = {isa = PBXFileReference; lastKnownFileType = sourcecode.c.h; path = UTMSpiceIO.h; sourceTree = "<group>"; };
		E2D64BC8241DB24B0034E0C6 /* UTMSpiceIO.m */ = {isa = PBXFileReference; lastKnownFileType = sourcecode.c.objc; path = UTMSpiceIO.m; sourceTree = "<group>"; };
		E2D64BCA241DB62A0034E0C6 /* UTMTerminalIO.h */ = {isa = PBXFileReference; lastKnownFileType = sourcecode.c.h; path = UTMTerminalIO.h; sourceTree = "<group>"; };
		E2D64BCB241DB62A0034E0C6 /* UTMTerminalIO.m */ = {isa = PBXFileReference; lastKnownFileType = sourcecode.c.objc; path = UTMTerminalIO.m; sourceTree = "<group>"; };
		E2D64BE0241EAEBE0034E0C6 /* UTMSpiceIODelegate.h */ = {isa = PBXFileReference; lastKnownFileType = sourcecode.c.h; path = UTMSpiceIODelegate.h; sourceTree = "<group>"; };
/* End PBXFileReference section */

/* Begin PBXFrameworksBuildPhase section */
		CE2D932B24AD46670059923A /* Frameworks */ = {
			isa = PBXFrameworksBuildPhase;
			buildActionMask = 2147483647;
			files = (
				CE2D932C24AD46670059923A /* libgstautodetect.a in Frameworks */,
				CE2D932D24AD46670059923A /* libgstaudiotestsrc.a in Frameworks */,
				CE2D932E24AD46670059923A /* libgstvideoconvert.a in Frameworks */,
				CE2D932F24AD46670059923A /* libgstaudioconvert.a in Frameworks */,
				CE2D933024AD46670059923A /* libgstvideoscale.a in Frameworks */,
				CE93759924BB821F0074066F /* IQKeyboardManagerSwift in Frameworks */,
				CE2D933124AD46670059923A /* MetalKit.framework in Frameworks */,
				CE2D933224AD46670059923A /* libgstvolume.a in Frameworks */,
				CE2D933324AD46670059923A /* libgstcoreelements.a in Frameworks */,
				CE2D933424AD46670059923A /* libgstvideorate.a in Frameworks */,
				CE2D933524AD46670059923A /* libgstjpeg.a in Frameworks */,
				CE2D933624AD46670059923A /* libgstaudioresample.a in Frameworks */,
				CE2D933724AD46670059923A /* libgstplayback.a in Frameworks */,
				CE2D933824AD46670059923A /* libgstadder.a in Frameworks */,
				CE2D933A24AD46670059923A /* libgstaudiorate.a in Frameworks */,
				CE2D933B24AD46670059923A /* libgstvideofilter.a in Frameworks */,
				CE2D933C24AD46670059923A /* libgstapp.a in Frameworks */,
				CE2D933D24AD46670059923A /* libgstgio.a in Frameworks */,
				CE2D933E24AD46670059923A /* libgsttypefindfunctions.a in Frameworks */,
				CE2D933F24AD46670059923A /* libgstvideotestsrc.a in Frameworks */,
				CE2D934024AD46670059923A /* libgstosxaudio.a in Frameworks */,
				CE2D934124AD46670059923A /* libgmodule-2.0.0.utm.dylib in Frameworks */,
				CE2D934224AD46670059923A /* libjpeg.62.utm.dylib in Frameworks */,
				CE2D934324AD46670059923A /* libintl.8.utm.dylib in Frameworks */,
				CE2D934424AD46670059923A /* libgstapp-1.0.0.utm.dylib in Frameworks */,
				CE2D934524AD46670059923A /* libgthread-2.0.0.utm.dylib in Frameworks */,
				CE2D934624AD46670059923A /* libgstrtp-1.0.0.utm.dylib in Frameworks */,
				CE2D934724AD46670059923A /* libgstriff-1.0.0.utm.dylib in Frameworks */,
				CEA9058F25FC6A1400801E7C /* libusbredirhost.1.utm.dylib in Frameworks */,
				CE2D934924AD46670059923A /* libgstreamer-1.0.0.utm.dylib in Frameworks */,
				CE2D934B24AD46670059923A /* libjson-glib-1.0.0.utm.dylib in Frameworks */,
				CE2D934C24AD46670059923A /* libffi.7.utm.dylib in Frameworks */,
				CE2D934D24AD46670059923A /* libgstnet-1.0.0.utm.dylib in Frameworks */,
				CE2D934E24AD46670059923A /* libgstbase-1.0.0.utm.dylib in Frameworks */,
				CE020BA724AEDEF000B44AB6 /* Logging in Frameworks */,
				CE2D934F24AD46670059923A /* libphodav-2.0.0.utm.dylib in Frameworks */,
				CEA9059025FC6A1700801E7C /* libusbredirparser.1.utm.dylib in Frameworks */,
				CE0E9B87252FD06B0026E02B /* SwiftUI.framework in Frameworks */,
				CE2D935024AD46670059923A /* libgstcontroller-1.0.0.utm.dylib in Frameworks */,
				CE2D935124AD46670059923A /* libgstaudio-1.0.0.utm.dylib in Frameworks */,
				CE2D935224AD46670059923A /* libgpg-error.0.utm.dylib in Frameworks */,
				CE2D935324AD46670059923A /* libgcrypt.20.utm.dylib in Frameworks */,
				CE2D935424AD46670059923A /* libgobject-2.0.0.utm.dylib in Frameworks */,
				CE2D935524AD46670059923A /* libgsttag-1.0.0.utm.dylib in Frameworks */,
				CE2D935624AD46670059923A /* libgio-2.0.0.utm.dylib in Frameworks */,
				CE2D935724AD46670059923A /* libgstvideo-1.0.0.utm.dylib in Frameworks */,
				CE2D935824AD46670059923A /* libspice-client-glib-2.0.8.utm.dylib in Frameworks */,
				CE2D935924AD46670059923A /* libgstrtsp-1.0.0.utm.dylib in Frameworks */,
				CE2D935A24AD46670059923A /* libopus.0.utm.dylib in Frameworks */,
				CE2D935B24AD46670059923A /* libglib-2.0.0.utm.dylib in Frameworks */,
				CE2D935C24AD46670059923A /* libpng16.16.utm.dylib in Frameworks */,
				CE2D935D24AD46670059923A /* libgstfft-1.0.0.utm.dylib in Frameworks */,
				CE2D935E24AD46670059923A /* libcrypto.1.1.utm.dylib in Frameworks */,
				CE2D935F24AD46670059923A /* libgstpbutils-1.0.0.utm.dylib in Frameworks */,
				CE2D936124AD46670059923A /* libgstallocators-1.0.0.utm.dylib in Frameworks */,
				CE2D936224AD46670059923A /* libgstcheck-1.0.0.utm.dylib in Frameworks */,
				CE2D936324AD46670059923A /* libiconv.2.utm.dylib in Frameworks */,
				CE2D936424AD46670059923A /* libgstsdp-1.0.0.utm.dylib in Frameworks */,
				CE2D936524AD46670059923A /* libssl.1.1.utm.dylib in Frameworks */,
				CE2D936624AD46670059923A /* libspice-server.1.utm.dylib in Frameworks */,
				CE2D936724AD46670059923A /* libpixman-1.0.utm.dylib in Frameworks */,
				CEA9053D25F9824700801E7C /* libusb-1.0.0.utm.dylib in Frameworks */,
			);
			runOnlyForDeploymentPostprocessing = 0;
		};
		CE2D951924AD48BE0059923A /* Frameworks */ = {
			isa = PBXFrameworksBuildPhase;
			buildActionMask = 2147483647;
			files = (
				CEA9058925FC69D100801E7C /* libusbredirhost.1.utm.dylib in Frameworks */,
				CEA9058A25FC69D100801E7C /* libusbredirparser.1.utm.dylib in Frameworks */,
				CEA9053825F981E900801E7C /* libusb-1.0.0.utm.dylib in Frameworks */,
				CE0B6F0E24AD677200FE012D /* libgstaudioconvert.a in Frameworks */,
				CE0B6EF024AD677200FE012D /* libgstcontroller-1.0.0.utm.dylib in Frameworks */,
				CE0B6EE024AD677200FE012D /* libgstosxaudio.a in Frameworks */,
				CE0B6F0D24AD677200FE012D /* libgstadder.a in Frameworks */,
				CE0B6EF224AD677200FE012D /* libgstallocators-1.0.0.utm.dylib in Frameworks */,
				CE03D08B24D90F2900F76B84 /* libjpeg.62.utm.dylib in Frameworks */,
				CE0B6EBC24AD677200FE012D /* libgstpbutils-1.0.0.utm.dylib in Frameworks */,
				CEF83F872500948800557D15 /* libgpg-error.0.utm.dylib in Frameworks */,
				CE0B6ED324AD677200FE012D /* libgstvideoconvert.a in Frameworks */,
				CE0B6F0124AD677200FE012D /* libgsttypefindfunctions.a in Frameworks */,
				CE0B6EE124AD677200FE012D /* libgstrtsp-1.0.0.utm.dylib in Frameworks */,
				CE03D08824D90F0700F76B84 /* libgio-2.0.0.utm.dylib in Frameworks */,
				CE0B6EEC24AD677200FE012D /* libgstautodetect.a in Frameworks */,
				CE03D0C424D913AA00F76B84 /* libffi.7.utm.dylib in Frameworks */,
				CE03D0CC24D9144100F76B84 /* libcrypto.1.1.utm.dylib in Frameworks */,
				CE0B6ED724AD677200FE012D /* libgstaudio-1.0.0.utm.dylib in Frameworks */,
				CE0B6EFA24AD677200FE012D /* libgstapp-1.0.0.utm.dylib in Frameworks */,
				CE03D0CE24D9A30100F76B84 /* libiconv.2.utm.dylib in Frameworks */,
				CE0B6EF124AD677200FE012D /* libgstplayback.a in Frameworks */,
				CE0B6EF424AD677200FE012D /* libjson-glib-1.0.0.utm.dylib in Frameworks */,
				CE0B6ED124AD677200FE012D /* libphodav-2.0.0.utm.dylib in Frameworks */,
				CEF83F862500947D00557D15 /* libgcrypt.20.utm.dylib in Frameworks */,
				CE0B6ECB24AD677200FE012D /* libgstcheck-1.0.0.utm.dylib in Frameworks */,
				CE0B6F0724AD677200FE012D /* libgstvolume.a in Frameworks */,
				CE03D0C624D913C600F76B84 /* libopus.0.utm.dylib in Frameworks */,
				CE03D0C824D913FD00F76B84 /* libpixman-1.0.utm.dylib in Frameworks */,
				CE0B6EE524AD677200FE012D /* libgstbase-1.0.0.utm.dylib in Frameworks */,
				CEF83F882500949D00557D15 /* libgthread-2.0.0.utm.dylib in Frameworks */,
				CE03D08724D90F0700F76B84 /* libgobject-2.0.0.utm.dylib in Frameworks */,
				CE0B6F0A24AD677200FE012D /* libspice-client-glib-2.0.8.utm.dylib in Frameworks */,
				CE0B6ECF24AD677200FE012D /* libgstrtp-1.0.0.utm.dylib in Frameworks */,
				CE0B6ECC24AD677200FE012D /* libgstriff-1.0.0.utm.dylib in Frameworks */,
				CE0B6EDC24AD677200FE012D /* libgstapp.a in Frameworks */,
				CE0B6F0324AD677200FE012D /* libgstvideoscale.a in Frameworks */,
				CE0B6EC924AD677200FE012D /* libgstvideo-1.0.0.utm.dylib in Frameworks */,
				CE0B6EF324AD677200FE012D /* libgstvideofilter.a in Frameworks */,
				CE020BA924AEDF3000B44AB6 /* Logging in Frameworks */,
				CE0B6ECD24AD677200FE012D /* libgsttag-1.0.0.utm.dylib in Frameworks */,
				CE03D08A24D90F2900F76B84 /* libintl.8.utm.dylib in Frameworks */,
				CE0B6EF924AD677200FE012D /* libgstaudioresample.a in Frameworks */,
				CE0B6EE724AD677200FE012D /* libgstvideotestsrc.a in Frameworks */,
				CE0B6EBB24AD677200FE012D /* libgstgio.a in Frameworks */,
				CE0B6EE224AD677200FE012D /* libgstnet-1.0.0.utm.dylib in Frameworks */,
				CE03D08624D90F0700F76B84 /* libgmodule-2.0.0.utm.dylib in Frameworks */,
				CE03D0CA24D9142000F76B84 /* libssl.1.1.utm.dylib in Frameworks */,
				CE0B6EC624AD677200FE012D /* libgstfft-1.0.0.utm.dylib in Frameworks */,
				CE0B6EE624AD677200FE012D /* libgstaudiorate.a in Frameworks */,
				CEF83F8A250094B200557D15 /* libspice-server.1.utm.dylib in Frameworks */,
				CE03D08924D90F0700F76B84 /* libglib-2.0.0.utm.dylib in Frameworks */,
				CE0B6EC224AD677200FE012D /* libgstvideorate.a in Frameworks */,
				CE0B6F0C24AD677200FE012D /* libgstreamer-1.0.0.utm.dylib in Frameworks */,
				CEF83F89250094A400557D15 /* libpng16.16.utm.dylib in Frameworks */,
				CE0B6F0224AD677200FE012D /* libgstjpeg.a in Frameworks */,
				CE0B6EFC24AD677200FE012D /* libgstaudiotestsrc.a in Frameworks */,
				CE0B6EF824AD677200FE012D /* libgstsdp-1.0.0.utm.dylib in Frameworks */,
				CE0B6EEA24AD677200FE012D /* libgstcoreelements.a in Frameworks */,
			);
			runOnlyForDeploymentPostprocessing = 0;
		};
		CEA45F23263519B5002FA97D /* Frameworks */ = {
			isa = PBXFrameworksBuildPhase;
			buildActionMask = 2147483647;
			files = (
				CEA45F24263519B5002FA97D /* libgstautodetect.a in Frameworks */,
				CEA45F25263519B5002FA97D /* libgstaudiotestsrc.a in Frameworks */,
				CEA45F26263519B5002FA97D /* libgstvideoconvert.a in Frameworks */,
				CEA45F27263519B5002FA97D /* libgstaudioconvert.a in Frameworks */,
				CEA45F28263519B5002FA97D /* libgstvideoscale.a in Frameworks */,
				CEA45F29263519B5002FA97D /* IQKeyboardManagerSwift in Frameworks */,
				CEA45F2A263519B5002FA97D /* MetalKit.framework in Frameworks */,
				CEA45F2B263519B5002FA97D /* libgstvolume.a in Frameworks */,
				CEA45F2C263519B5002FA97D /* libgstcoreelements.a in Frameworks */,
				CEA45F2D263519B5002FA97D /* libgstvideorate.a in Frameworks */,
				CEA45F2E263519B5002FA97D /* libgstjpeg.a in Frameworks */,
				CEA45F2F263519B5002FA97D /* libgstaudioresample.a in Frameworks */,
				CEA45F30263519B5002FA97D /* libgstplayback.a in Frameworks */,
				CEA45F31263519B5002FA97D /* libgstadder.a in Frameworks */,
				CEA45F32263519B5002FA97D /* libgstaudiorate.a in Frameworks */,
				CEA45F33263519B5002FA97D /* libgstvideofilter.a in Frameworks */,
				CEA45F34263519B5002FA97D /* libgstapp.a in Frameworks */,
				CEA45F35263519B5002FA97D /* libgstgio.a in Frameworks */,
				CEA45F36263519B5002FA97D /* libgsttypefindfunctions.a in Frameworks */,
				CEA45F37263519B5002FA97D /* libgstvideotestsrc.a in Frameworks */,
				CEA45F38263519B5002FA97D /* libgstosxaudio.a in Frameworks */,
				CEA45F39263519B5002FA97D /* libgmodule-2.0.0.utm.dylib in Frameworks */,
				CEA45F3A263519B5002FA97D /* libjpeg.62.utm.dylib in Frameworks */,
				CEA45F3B263519B5002FA97D /* libintl.8.utm.dylib in Frameworks */,
				CEA45F3C263519B5002FA97D /* libgstapp-1.0.0.utm.dylib in Frameworks */,
				CEA45F3D263519B5002FA97D /* libgthread-2.0.0.utm.dylib in Frameworks */,
				CEA45F3E263519B5002FA97D /* libgstrtp-1.0.0.utm.dylib in Frameworks */,
				CEA45F3F263519B5002FA97D /* libgstriff-1.0.0.utm.dylib in Frameworks */,
				CEA45F40263519B5002FA97D /* libusbredirhost.1.utm.dylib in Frameworks */,
				CEA45F41263519B5002FA97D /* libgstreamer-1.0.0.utm.dylib in Frameworks */,
				CEA45F42263519B5002FA97D /* libjson-glib-1.0.0.utm.dylib in Frameworks */,
				CEA45F43263519B5002FA97D /* libffi.7.utm.dylib in Frameworks */,
				CEA45F44263519B5002FA97D /* libgstnet-1.0.0.utm.dylib in Frameworks */,
				CEA45F45263519B5002FA97D /* libgstbase-1.0.0.utm.dylib in Frameworks */,
				CEA45F46263519B5002FA97D /* Logging in Frameworks */,
				CEA45F47263519B5002FA97D /* libphodav-2.0.0.utm.dylib in Frameworks */,
				CEA45F48263519B5002FA97D /* libusbredirparser.1.utm.dylib in Frameworks */,
				CEA45F49263519B5002FA97D /* SwiftUI.framework in Frameworks */,
				CEA45F4A263519B5002FA97D /* libgstcontroller-1.0.0.utm.dylib in Frameworks */,
				CEA45F4B263519B5002FA97D /* libgstaudio-1.0.0.utm.dylib in Frameworks */,
				CEA45F4C263519B5002FA97D /* libgpg-error.0.utm.dylib in Frameworks */,
				CEA45F4D263519B5002FA97D /* libgcrypt.20.utm.dylib in Frameworks */,
				CEA45F4E263519B5002FA97D /* libgobject-2.0.0.utm.dylib in Frameworks */,
				CEA45F4F263519B5002FA97D /* libgsttag-1.0.0.utm.dylib in Frameworks */,
				CEA45F50263519B5002FA97D /* libgio-2.0.0.utm.dylib in Frameworks */,
				CEA45F51263519B5002FA97D /* libgstvideo-1.0.0.utm.dylib in Frameworks */,
				CEA45F52263519B5002FA97D /* libspice-client-glib-2.0.8.utm.dylib in Frameworks */,
				CEA45F53263519B5002FA97D /* libgstrtsp-1.0.0.utm.dylib in Frameworks */,
				CEA45F54263519B5002FA97D /* libopus.0.utm.dylib in Frameworks */,
				CEA45F55263519B5002FA97D /* libglib-2.0.0.utm.dylib in Frameworks */,
				CEA45F56263519B5002FA97D /* libpng16.16.utm.dylib in Frameworks */,
				CEA45F57263519B5002FA97D /* libgstfft-1.0.0.utm.dylib in Frameworks */,
				CEA45F58263519B5002FA97D /* libcrypto.1.1.utm.dylib in Frameworks */,
				CEA45F59263519B5002FA97D /* libgstpbutils-1.0.0.utm.dylib in Frameworks */,
				CEA45F5A263519B5002FA97D /* libgstallocators-1.0.0.utm.dylib in Frameworks */,
				CEA45F5B263519B5002FA97D /* libgstcheck-1.0.0.utm.dylib in Frameworks */,
				CEA45F5C263519B5002FA97D /* libiconv.2.utm.dylib in Frameworks */,
				CEA45F5D263519B5002FA97D /* libgstsdp-1.0.0.utm.dylib in Frameworks */,
				CEA45F5E263519B5002FA97D /* libssl.1.1.utm.dylib in Frameworks */,
				CEA45F5F263519B5002FA97D /* libspice-server.1.utm.dylib in Frameworks */,
				CEA45F60263519B5002FA97D /* libpixman-1.0.utm.dylib in Frameworks */,
				CEA45F61263519B5002FA97D /* libusb-1.0.0.utm.dylib in Frameworks */,
			);
			runOnlyForDeploymentPostprocessing = 0;
		};
		CEBDA1D724D8BDDA0010B5EC /* Frameworks */ = {
			isa = PBXFrameworksBuildPhase;
			buildActionMask = 2147483647;
			files = (
			);
			runOnlyForDeploymentPostprocessing = 0;
		};
/* End PBXFrameworksBuildPhase section */

/* Begin PBXGroup section */
		CE1BD9FA24F4825C0022A468 /* Display */ = {
			isa = PBXGroup;
			children = (
				CE0FE12724D3B08B0086CEF0 /* VMDisplayWindow.xib */,
				CE612AC524D3B50700FA6300 /* VMDisplayWindowController.swift */,
				CEBDA1D424D69DB20010B5EC /* VMDisplayMetalWindowController.swift */,
				2C6D9E02256EE454003298E6 /* VMDisplayTerminalWindowController.swift */,
				CE03D0D124DCF4B600F76B84 /* VMMetalView.swift */,
				CE03D0D324DCF6DD00F76B84 /* VMMetalViewInputDelegate.swift */,
			);
			path = Display;
			sourceTree = "<group>";
		};
		CE2D63CE2265150F00FC7E63 /* Renderer */ = {
			isa = PBXGroup;
			children = (
				CE2D63D22265154700FC7E63 /* UTMRenderer.h */,
				CE2D63CF2265154700FC7E63 /* UTMRenderer.m */,
				CE2D63D5226517D600FC7E63 /* UTMRenderSource.h */,
				CE2D63D02265154700FC7E63 /* UTMShaders.metal */,
				CE2D63D12265154700FC7E63 /* UTMShaderTypes.h */,
			);
			path = Renderer;
			sourceTree = "<group>";
		};
		CE2D63D622653C7300FC7E63 /* Frameworks */ = {
			isa = PBXGroup;
			children = (
				CEA9058725FC69D100801E7C /* libusbredirhost.1.utm.dylib */,
				CEA9058825FC69D100801E7C /* libusbredirparser.1.utm.dylib */,
				CEA9053725F981E900801E7C /* libusb-1.0.0.utm.dylib */,
				CE0E9B86252FD06B0026E02B /* SwiftUI.framework */,
				CE059DC0243BD67100338317 /* libphodav-2.0.0.utm.dylib */,
				CE66450C2269313200B0849A /* MetalKit.framework */,
				CE9D195D2265425900355E14 /* libgstadder.a */,
				CE9D19612265425900355E14 /* libgstapp.a */,
				CE9D19552265425900355E14 /* libgstaudioconvert.a */,
				CE9D195F2265425900355E14 /* libgstaudiorate.a */,
				CE9D195B2265425900355E14 /* libgstaudioresample.a */,
				CE9D19532265425900355E14 /* libgstaudiotestsrc.a */,
				CE9D19522265425900355E14 /* libgstautodetect.a */,
				CE9D19582265425900355E14 /* libgstcoreelements.a */,
				CE9D19622265425A00355E14 /* libgstgio.a */,
				CE9D195A2265425900355E14 /* libgstjpeg.a */,
				CE9D19652265425A00355E14 /* libgstosxaudio.a */,
				CE9D195C2265425900355E14 /* libgstplayback.a */,
				CE9D19632265425A00355E14 /* libgsttypefindfunctions.a */,
				CE9D19542265425900355E14 /* libgstvideoconvert.a */,
				CE9D19602265425900355E14 /* libgstvideofilter.a */,
				CE9D19592265425900355E14 /* libgstvideorate.a */,
				CE9D19562265425900355E14 /* libgstvideoscale.a */,
				CE9D19642265425A00355E14 /* libgstvideotestsrc.a */,
				CE9D19572265425900355E14 /* libgstvolume.a */,
				CE2D640A22653C7500FC7E63 /* libcrypto.1.1.utm.dylib */,
				CE2D63E322653C7400FC7E63 /* libffi.7.utm.dylib */,
				CE2D63F322653C7400FC7E63 /* libgcrypt.20.utm.dylib */,
				CE2D63F822653C7400FC7E63 /* libgio-2.0.0.utm.dylib */,
				CE2D640422653C7500FC7E63 /* libglib-2.0.0.utm.dylib */,
				CE2D63D822653C7300FC7E63 /* libgmodule-2.0.0.utm.dylib */,
				CE2D63F522653C7400FC7E63 /* libgobject-2.0.0.utm.dylib */,
				CE2D63F122653C7400FC7E63 /* libgpg-error.0.utm.dylib */,
				CE2D641122653C7500FC7E63 /* libgstallocators-1.0.0.utm.dylib */,
				CE2D63DB22653C7300FC7E63 /* libgstapp-1.0.0.utm.dylib */,
				CE2D63EF22653C7400FC7E63 /* libgstaudio-1.0.0.utm.dylib */,
				CE2D63E822653C7400FC7E63 /* libgstbase-1.0.0.utm.dylib */,
				CE2D641422653C7500FC7E63 /* libgstcheck-1.0.0.utm.dylib */,
				CE2D63EE22653C7400FC7E63 /* libgstcontroller-1.0.0.utm.dylib */,
				CE2D640922653C7500FC7E63 /* libgstfft-1.0.0.utm.dylib */,
				CE2D63E522653C7400FC7E63 /* libgstnet-1.0.0.utm.dylib */,
				CE2D640E22653C7500FC7E63 /* libgstpbutils-1.0.0.utm.dylib */,
				CE2D63E022653C7400FC7E63 /* libgstreamer-1.0.0.utm.dylib */,
				CE2D63DE22653C7400FC7E63 /* libgstriff-1.0.0.utm.dylib */,
				CE2D63DD22653C7400FC7E63 /* libgstrtp-1.0.0.utm.dylib */,
				CE2D640122653C7500FC7E63 /* libgstrtsp-1.0.0.utm.dylib */,
				CE2D641622653C7500FC7E63 /* libgstsdp-1.0.0.utm.dylib */,
				CE2D63F622653C7400FC7E63 /* libgsttag-1.0.0.utm.dylib */,
				CE2D63F922653C7400FC7E63 /* libgstvideo-1.0.0.utm.dylib */,
				CE2D63DC22653C7300FC7E63 /* libgthread-2.0.0.utm.dylib */,
				CE2D641522653C7500FC7E63 /* libiconv.2.utm.dylib */,
				CE2D63DA22653C7300FC7E63 /* libintl.8.utm.dylib */,
				CE2D63D922653C7300FC7E63 /* libjpeg.62.utm.dylib */,
				CE2D63E222653C7400FC7E63 /* libjson-glib-1.0.0.utm.dylib */,
				CE2D640322653C7500FC7E63 /* libopus.0.utm.dylib */,
				CE2D641922653C7600FC7E63 /* libpixman-1.0.utm.dylib */,
				CE2D640522653C7500FC7E63 /* libpng16.16.utm.dylib */,
				CE2D63FD22653C7500FC7E63 /* libqemu-aarch64-softmmu.utm.dylib */,
				CE2D641322653C7500FC7E63 /* libqemu-alpha-softmmu.utm.dylib */,
				CE2D640722653C7500FC7E63 /* libqemu-arm-softmmu.utm.dylib */,
				CE2D63E622653C7400FC7E63 /* libqemu-cris-softmmu.utm.dylib */,
				CE2D63F222653C7400FC7E63 /* libqemu-hppa-softmmu.utm.dylib */,
				CE2D63D722653C7300FC7E63 /* libqemu-i386-softmmu.utm.dylib */,
				CE2D63EB22653C7400FC7E63 /* libqemu-m68k-softmmu.utm.dylib */,
				CE2D63E422653C7400FC7E63 /* libqemu-microblaze-softmmu.utm.dylib */,
				CE2D63F022653C7400FC7E63 /* libqemu-microblazeel-softmmu.utm.dylib */,
				CE2D63FF22653C7500FC7E63 /* libqemu-mips-softmmu.utm.dylib */,
				CE2D63F422653C7400FC7E63 /* libqemu-mips64-softmmu.utm.dylib */,
				CE2D640822653C7500FC7E63 /* libqemu-mips64el-softmmu.utm.dylib */,
				CE2D640622653C7500FC7E63 /* libqemu-mipsel-softmmu.utm.dylib */,
				CE2D63EA22653C7400FC7E63 /* libqemu-moxie-softmmu.utm.dylib */,
				CE2D63DF22653C7400FC7E63 /* libqemu-nios2-softmmu.utm.dylib */,
				CE2D640B22653C7500FC7E63 /* libqemu-or1k-softmmu.utm.dylib */,
				CE2D63E722653C7400FC7E63 /* libqemu-ppc-softmmu.utm.dylib */,
				CE2D640C22653C7500FC7E63 /* libqemu-ppc64-softmmu.utm.dylib */,
				CE2D63FA22653C7400FC7E63 /* libqemu-riscv32-softmmu.utm.dylib */,
				CE2D63FB22653C7500FC7E63 /* libqemu-riscv64-softmmu.utm.dylib */,
				CE2D63FC22653C7500FC7E63 /* libqemu-s390x-softmmu.utm.dylib */,
				CE2D640222653C7500FC7E63 /* libqemu-sh4-softmmu.utm.dylib */,
				CE2D63E122653C7400FC7E63 /* libqemu-sh4eb-softmmu.utm.dylib */,
				CE2D640D22653C7500FC7E63 /* libqemu-sparc-softmmu.utm.dylib */,
				CE2D640F22653C7500FC7E63 /* libqemu-sparc64-softmmu.utm.dylib */,
				CE2D63EC22653C7400FC7E63 /* libqemu-tricore-softmmu.utm.dylib */,
				CE2D640022653C7500FC7E63 /* libqemu-x86_64-softmmu.utm.dylib */,
				CE2D63ED22653C7400FC7E63 /* libqemu-xtensa-softmmu.utm.dylib */,
				CE2D641222653C7500FC7E63 /* libqemu-xtensaeb-softmmu.utm.dylib */,
				CE2D63FE22653C7500FC7E63 /* libspice-client-glib-2.0.8.utm.dylib */,
				CE2D641822653C7500FC7E63 /* libspice-server.1.utm.dylib */,
				CE2D641722653C7500FC7E63 /* libssl.1.1.utm.dylib */,
			);
			name = Frameworks;
			sourceTree = "<group>";
		};
		CE2D953624AD4F980059923A /* Platform */ = {
			isa = PBXGroup;
			children = (
				CE2D954A24AD4F980059923A /* iOS */,
				CE2D953B24AD4F980059923A /* macOS */,
				CEB63A9624F47C1200CAF323 /* Shared */,
				CEB63A7524F4654400CAF323 /* Main.swift */,
				CE2D955524AD4F980059923A /* UTMApp.swift */,
				CE020BA224AEDC7C00B44AB6 /* UTMData.swift */,
				CE2D954624AD4F980059923A /* UTMExtensions.swift */,
				CEB63A7924F469E300CAF323 /* UTMJailbreak.m */,
				CEB63A7824F468BA00CAF323 /* UTMJailbreak.h */,
				CE020BAA24AEE00000B44AB6 /* UTMLoggingSwift.swift */,
				CE2D955624AD4F980059923A /* Swift-Bridging-Header.h */,
				CE550BD52259479D0063E575 /* Assets.xcassets */,
				521F3EFB2414F73800130500 /* Localizable.strings */,
				52459A312440C84E006A58D0 /* InfoPlist.strings */,
			);
			path = Platform;
			sourceTree = "<group>";
		};
		CE2D953B24AD4F980059923A /* macOS */ = {
			isa = PBXGroup;
			children = (
				CE1BD9FA24F4825C0022A468 /* Display */,
				CEECE13B25E47D9500A2AAB8 /* AppDelegate.swift */,
				CEEC811A24E48EC600ACB0B3 /* SettingsView.swift */,
				CE8813D724CD2A8B00532628 /* SharingServicePicker.swift */,
				CE93759124BA775C0074066F /* ToolbarTabView.swift */,
				CE93758F24BA74510074066F /* ToolbarTabViewController.swift */,
				CEBBF1A624B5730F00C15049 /* UTMDataExtension.swift */,
				CE93759524BB7E9F0074066F /* UTMTabViewController.swift */,
				CE93759E24BBDD6A0074066F /* VMConfigDrivesView.swift */,
				CE2D953E24AD4F980059923A /* VMConfigNetworkPortForwardView.swift */,
				CE2D953D24AD4F980059923A /* VMSettingsView.swift */,
				CE2D954124AD4F980059923A /* Info.plist */,
				CE2D953F24AD4F980059923A /* macOS.entitlements */,
			);
			path = macOS;
			sourceTree = "<group>";
		};
		CE2D954A24AD4F980059923A /* iOS */ = {
			isa = PBXGroup;
			children = (
				CE5E4954225C593C00148CEF /* Legacy */,
				CE7BED4D22600F5000A1E1B6 /* Display */,
				CE550BCC225947990063E575 /* AppDelegate.h */,
				CE550BCD225947990063E575 /* AppDelegate.m */,
				CE8813D224CD230300532628 /* ActivityView.swift */,
				CED814EE24C7EB760042F0F1 /* ImagePicker.swift */,
				CEBBF1A424B56A2900C15049 /* UTMDataExtension.swift */,
				CE2D955124AD4F980059923A /* VMConfigDrivesView.swift */,
				CE2D954D24AD4F980059923A /* VMConfigNetworkPortForwardView.swift */,
				CE2D954C24AD4F980059923A /* VMSettingsView.swift */,
				CE2D954F24AD4F980059923A /* Info.plist */,
				5286EC91243748AC007E6CBC /* Settings.bundle */,
			);
			path = iOS;
			sourceTree = "<group>";
		};
		CE31C242225E543A00A965DD /* Configuration */ = {
			isa = PBXGroup;
			children = (
				CE31C243225E553500A965DD /* UTMConfiguration.h */,
				CE31C244225E555600A965DD /* UTMConfiguration.m */,
				CE5425352437DDE900E520F7 /* UTMConfiguration+Constants.h */,
				CE5425362437DDE900E520F7 /* UTMConfiguration+Constants.m */,
				CE8813D924D1290600532628 /* UTMConfiguration+ConstantsGenerated.m */,
				2CE8EB3F257811E8000E2EBB /* UTMConfiguration+Defaults.h */,
				2CE8EB40257811E8000E2EBB /* UTMConfiguration+Defaults.m */,
				CEE0420A244117040001680F /* UTMConfiguration+Display.h */,
				CEE0420B244117040001680F /* UTMConfiguration+Display.m */,
				CE54252F2437C09C00E520F7 /* UTMConfiguration+Drives.h */,
				CE5425302437C09C00E520F7 /* UTMConfiguration+Drives.m */,
				CEE0421024418F2E0001680F /* UTMConfiguration+Miscellaneous.h */,
				CEE0421124418F2E0001680F /* UTMConfiguration+Miscellaneous.m */,
				CEA02A972436C7A30087E45F /* UTMConfiguration+Networking.h */,
				CEA02A982436C7A30087E45F /* UTMConfiguration+Networking.m */,
				CE059DC3243BFA3200338317 /* UTMConfiguration+Sharing.h */,
				CE059DC4243BFA3200338317 /* UTMConfiguration+Sharing.m */,
				CE5425322437C22A00E520F7 /* UTMConfiguration+System.h */,
				CE5425332437C22A00E520F7 /* UTMConfiguration+System.m */,
				CE54252C2436E48D00E520F7 /* UTMConfigurationPortForward.h */,
				CE54252D2436E48D00E520F7 /* UTMConfigurationPortForward.m */,
				CE31C246225E9FED00A965DD /* UTMConfigurationDelegate.h */,
				CE6EDCDD241C4A6800A719DC /* UTMViewState.h */,
				CE6EDCDE241C4A6800A719DC /* UTMViewState.m */,
				CE2D953124AD4F040059923A /* UTMConfigurationExtension.swift */,
			);
			path = Configuration;
			sourceTree = "<group>";
		};
		CE36B2672275312A004A1435 /* Generated */ = {
			isa = PBXGroup;
			children = (
				CE23C0D523FCEC03001177D6 /* qapi-builtin-types.c */,
				CE23C0C823FCEC02001177D6 /* qapi-builtin-types.h */,
				CE23C09623FCEC00001177D6 /* qapi-builtin-visit.c */,
				CE23C0FA23FCEC05001177D6 /* qapi-builtin-visit.h */,
				CE23C09D23FCEC00001177D6 /* qapi-commands-audio.c */,
				CE23C0BA23FCEC02001177D6 /* qapi-commands-audio.h */,
				CE23C0A423FCEC01001177D6 /* qapi-commands-authz.c */,
				CE23C15C23FCEC0A001177D6 /* qapi-commands-authz.h */,
				CE23C0DF23FCEC04001177D6 /* qapi-commands-block-core.c */,
				CE23C07D23FCEBFF001177D6 /* qapi-commands-block-core.h */,
				CE23C0E723FCEC04001177D6 /* qapi-commands-block.c */,
				CE23C0C023FCEC02001177D6 /* qapi-commands-block.h */,
				CE23C08623FCEBFF001177D6 /* qapi-commands-char.c */,
				CE23C0E623FCEC04001177D6 /* qapi-commands-char.h */,
				CE23C10823FCEC06001177D6 /* qapi-commands-common.c */,
				CE23C09823FCEC00001177D6 /* qapi-commands-common.h */,
				CE23C0AE23FCEC01001177D6 /* qapi-commands-crypto.c */,
				CE23C0BB23FCEC02001177D6 /* qapi-commands-crypto.h */,
				CE23C0DD23FCEC03001177D6 /* qapi-commands-dump.c */,
				CE23C0A223FCEC01001177D6 /* qapi-commands-dump.h */,
				CE23C0FC23FCEC05001177D6 /* qapi-commands-error.c */,
				CE23C0F323FCEC05001177D6 /* qapi-commands-error.h */,
				CE23C10523FCEC05001177D6 /* qapi-commands-introspect.c */,
				CE23C13F23FCEC08001177D6 /* qapi-commands-introspect.h */,
				CE23C15723FCEC0A001177D6 /* qapi-commands-job.c */,
				CE23C12323FCEC07001177D6 /* qapi-commands-job.h */,
				CE23C0DB23FCEC03001177D6 /* qapi-commands-machine-target.c */,
				CE23C0FF23FCEC05001177D6 /* qapi-commands-machine-target.h */,
				CE23C13223FCEC08001177D6 /* qapi-commands-machine.c */,
				CE23C15323FCEC09001177D6 /* qapi-commands-machine.h */,
				CE23C09B23FCEC00001177D6 /* qapi-commands-migration.c */,
				CE23C08323FCEBFF001177D6 /* qapi-commands-migration.h */,
				CE23C13C23FCEC08001177D6 /* qapi-commands-misc-target.c */,
				CE23C09423FCEC00001177D6 /* qapi-commands-misc-target.h */,
				CE23C15123FCEC09001177D6 /* qapi-commands-misc.c */,
				CE23C0CA23FCEC02001177D6 /* qapi-commands-misc.h */,
				CE23C08F23FCEC00001177D6 /* qapi-commands-net.c */,
				CE23C14E23FCEC09001177D6 /* qapi-commands-net.h */,
				CE23C11F23FCEC07001177D6 /* qapi-commands-qdev.c */,
				CE23C12A23FCEC07001177D6 /* qapi-commands-qdev.h */,
				CE23C15523FCEC0A001177D6 /* qapi-commands-qom.c */,
				CE23C13323FCEC08001177D6 /* qapi-commands-qom.h */,
				CE23C0FB23FCEC05001177D6 /* qapi-commands-rdma.c */,
				CE23C0E123FCEC04001177D6 /* qapi-commands-rdma.h */,
				CE23C08123FCEBFF001177D6 /* qapi-commands-rocker.c */,
				CE23C10F23FCEC06001177D6 /* qapi-commands-rocker.h */,
				CE23C07E23FCEBFF001177D6 /* qapi-commands-run-state.c */,
				CE23C09A23FCEC00001177D6 /* qapi-commands-run-state.h */,
				CE23C0BD23FCEC02001177D6 /* qapi-commands-sockets.c */,
				CE23C0D823FCEC03001177D6 /* qapi-commands-sockets.h */,
				CE23C0BF23FCEC02001177D6 /* qapi-commands-tpm.c */,
				CE23C08E23FCEC00001177D6 /* qapi-commands-tpm.h */,
				CE23C11023FCEC06001177D6 /* qapi-commands-trace.c */,
				CE23C0D023FCEC03001177D6 /* qapi-commands-trace.h */,
				CE23C10B23FCEC06001177D6 /* qapi-commands-transaction.c */,
				CE23C0D123FCEC03001177D6 /* qapi-commands-transaction.h */,
				CE23C08223FCEBFF001177D6 /* qapi-commands-ui.c */,
				CE23C10323FCEC05001177D6 /* qapi-commands-ui.h */,
				CE23C0D223FCEC03001177D6 /* qapi-commands.c */,
				CE23C0AA23FCEC01001177D6 /* qapi-commands.h */,
				CE23C09223FCEC00001177D6 /* qapi-dispatch-events.c */,
				CE23C15623FCEC0A001177D6 /* qapi-dispatch-events.h */,
				2CE8EAF22572E0D0000E2EBB /* qapi-events-acpi.c */,
				2CE8EAF12572E0D0000E2EBB /* qapi-events-acpi.h */,
				CE23C13E23FCEC08001177D6 /* qapi-events-audio.c */,
				CE23C12D23FCEC07001177D6 /* qapi-events-audio.h */,
				CE23C0CC23FCEC03001177D6 /* qapi-events-authz.c */,
				CE23C0D423FCEC03001177D6 /* qapi-events-authz.h */,
				CE23C0EF23FCEC04001177D6 /* qapi-events-block-core.c */,
				CE23C0D923FCEC03001177D6 /* qapi-events-block-core.h */,
				2CE8EAEC2572E0C2000E2EBB /* qapi-events-block-export.c */,
				2CE8EAED2572E0C2000E2EBB /* qapi-events-block-export.h */,
				CE23C11623FCEC06001177D6 /* qapi-events-block.c */,
				CE23C08023FCEBFF001177D6 /* qapi-events-block.h */,
				CE23C12723FCEC07001177D6 /* qapi-events-char.c */,
				CE23C0C523FCEC02001177D6 /* qapi-events-char.h */,
				CE23C0D723FCEC03001177D6 /* qapi-events-common.c */,
				CE23C0F823FCEC05001177D6 /* qapi-events-common.h */,
				CE23C11D23FCEC07001177D6 /* qapi-events-crypto.c */,
				CE23C0C123FCEC02001177D6 /* qapi-events-crypto.h */,
				CE23C0D323FCEC03001177D6 /* qapi-events-dump.c */,
				CE23C11C23FCEC07001177D6 /* qapi-events-dump.h */,
				CE23C0F023FCEC04001177D6 /* qapi-events-error.c */,
				CE23C08D23FCEC00001177D6 /* qapi-events-error.h */,
				CE23C0B423FCEC01001177D6 /* qapi-events-introspect.c */,
				CE23C0AD23FCEC01001177D6 /* qapi-events-introspect.h */,
				CE23C14523FCEC09001177D6 /* qapi-events-job.c */,
				CE23C12523FCEC07001177D6 /* qapi-events-job.h */,
				CE23C13D23FCEC08001177D6 /* qapi-events-machine-target.c */,
				CE23C13B23FCEC08001177D6 /* qapi-events-machine-target.h */,
				CE23C0B923FCEC02001177D6 /* qapi-events-machine.c */,
				CE23C07C23FCEBFF001177D6 /* qapi-events-machine.h */,
				CE23C0EE23FCEC04001177D6 /* qapi-events-migration.c */,
				CE23C09C23FCEC00001177D6 /* qapi-events-migration.h */,
				CE23C0C723FCEC02001177D6 /* qapi-events-misc-target.c */,
				CE23C14123FCEC09001177D6 /* qapi-events-misc-target.h */,
				CE23C11B23FCEC07001177D6 /* qapi-events-misc.c */,
				CE23C11323FCEC06001177D6 /* qapi-events-misc.h */,
				CE23C10123FCEC05001177D6 /* qapi-events-net.c */,
				CE23C09123FCEC00001177D6 /* qapi-events-net.h */,
				CE23C09E23FCEC00001177D6 /* qapi-events-qdev.c */,
				CE23C14623FCEC09001177D6 /* qapi-events-qdev.h */,
				CE23C0A823FCEC01001177D6 /* qapi-events-qom.c */,
				CE23C14423FCEC09001177D6 /* qapi-events-qom.h */,
				CE23C12923FCEC07001177D6 /* qapi-events-rdma.c */,
				CE23C08B23FCEC00001177D6 /* qapi-events-rdma.h */,
				CE23C15923FCEC0A001177D6 /* qapi-events-rocker.c */,
				CE23C08C23FCEC00001177D6 /* qapi-events-rocker.h */,
				CE23C0FD23FCEC05001177D6 /* qapi-events-run-state.c */,
				CE23C0A123FCEC01001177D6 /* qapi-events-run-state.h */,
				CE23C0AF23FCEC01001177D6 /* qapi-events-sockets.c */,
				CE23C0D623FCEC03001177D6 /* qapi-events-sockets.h */,
				CE23C13923FCEC08001177D6 /* qapi-events-tpm.c */,
				CE23C0B223FCEC01001177D6 /* qapi-events-tpm.h */,
				CE23C08923FCEBFF001177D6 /* qapi-events-trace.c */,
				CE23C0BC23FCEC02001177D6 /* qapi-events-trace.h */,
				CE23C0AC23FCEC01001177D6 /* qapi-events-transaction.c */,
				CE23C14823FCEC09001177D6 /* qapi-events-transaction.h */,
				CE23C12623FCEC07001177D6 /* qapi-events-ui.c */,
				CE23C0A523FCEC01001177D6 /* qapi-events-ui.h */,
				CE23C14023FCEC09001177D6 /* qapi-events.c */,
				CE23C08423FCEBFF001177D6 /* qapi-events.h */,
				2CE8EAF72572E130000E2EBB /* qapi-types-acpi.c */,
				2CE8EAF82572E130000E2EBB /* qapi-types-acpi.h */,
				CE23C11423FCEC06001177D6 /* qapi-types-audio.c */,
				CE23C0AB23FCEC01001177D6 /* qapi-types-audio.h */,
				CE23C0DA23FCEC03001177D6 /* qapi-types-authz.c */,
				CE23C14923FCEC09001177D6 /* qapi-types-authz.h */,
				CE23C09923FCEC00001177D6 /* qapi-types-block-core.c */,
				CE23C0DE23FCEC04001177D6 /* qapi-types-block-core.h */,
				2CE8EAFC2572E14C000E2EBB /* qapi-types-block-export.c */,
				2CE8EAFD2572E14C000E2EBB /* qapi-types-block-export.h */,
				CE23C08723FCEBFF001177D6 /* qapi-types-block.c */,
				CE23C12E23FCEC08001177D6 /* qapi-types-block.h */,
				CE23C12023FCEC07001177D6 /* qapi-types-char.c */,
				CE23C0F423FCEC05001177D6 /* qapi-types-char.h */,
				CE23C0C623FCEC02001177D6 /* qapi-types-common.c */,
				CE23C0F623FCEC05001177D6 /* qapi-types-common.h */,
				CE23C0E323FCEC04001177D6 /* qapi-types-crypto.c */,
				CE23C12B23FCEC07001177D6 /* qapi-types-crypto.h */,
				CE23C12123FCEC07001177D6 /* qapi-types-dump.c */,
				CE23C0FE23FCEC05001177D6 /* qapi-types-dump.h */,
				CE23C11223FCEC06001177D6 /* qapi-types-error.c */,
				CE23C15A23FCEC0A001177D6 /* qapi-types-error.h */,
				CE23C0F923FCEC05001177D6 /* qapi-types-introspect.c */,
				CE23C11723FCEC06001177D6 /* qapi-types-introspect.h */,
				CE23C13123FCEC08001177D6 /* qapi-types-job.c */,
				CE23C12423FCEC07001177D6 /* qapi-types-job.h */,
				CE23C15223FCEC09001177D6 /* qapi-types-machine-target.c */,
				CE23C11E23FCEC07001177D6 /* qapi-types-machine-target.h */,
				CE23C15823FCEC0A001177D6 /* qapi-types-machine.c */,
				CE23C0C923FCEC02001177D6 /* qapi-types-machine.h */,
				CE23C0CB23FCEC02001177D6 /* qapi-types-migration.c */,
				CE23C14723FCEC09001177D6 /* qapi-types-migration.h */,
				CE23C16023FCEC0A001177D6 /* qapi-types-misc-target.c */,
				CE23C0A923FCEC01001177D6 /* qapi-types-misc-target.h */,
				CE23C12823FCEC07001177D6 /* qapi-types-misc.c */,
				CE23C11823FCEC06001177D6 /* qapi-types-misc.h */,
				CE23C0B523FCEC02001177D6 /* qapi-types-net.c */,
				CE23C0F223FCEC04001177D6 /* qapi-types-net.h */,
				CE23C15B23FCEC0A001177D6 /* qapi-types-qdev.c */,
				CE23C09323FCEC00001177D6 /* qapi-types-qdev.h */,
				CE23C13823FCEC08001177D6 /* qapi-types-qom.c */,
				CE23C10A23FCEC06001177D6 /* qapi-types-qom.h */,
				CE23C13023FCEC08001177D6 /* qapi-types-rdma.c */,
				CE23C14F23FCEC09001177D6 /* qapi-types-rdma.h */,
				CE23C14D23FCEC09001177D6 /* qapi-types-rocker.c */,
				CE23C12F23FCEC08001177D6 /* qapi-types-rocker.h */,
				CE23C08523FCEBFF001177D6 /* qapi-types-run-state.c */,
				CE23C0C423FCEC02001177D6 /* qapi-types-run-state.h */,
				CE23C10E23FCEC06001177D6 /* qapi-types-sockets.c */,
				CE23C13A23FCEC08001177D6 /* qapi-types-sockets.h */,
				CE23C0DC23FCEC03001177D6 /* qapi-types-tpm.c */,
				CE23C15E23FCEC0A001177D6 /* qapi-types-tpm.h */,
				CE23C11523FCEC06001177D6 /* qapi-types-trace.c */,
				CE23C15423FCEC0A001177D6 /* qapi-types-trace.h */,
				CE23C13423FCEC08001177D6 /* qapi-types-transaction.c */,
				CE23C15F23FCEC0A001177D6 /* qapi-types-transaction.h */,
				CE23C10023FCEC05001177D6 /* qapi-types-ui.c */,
				CE23C11A23FCEC07001177D6 /* qapi-types-ui.h */,
				CE23C0B623FCEC02001177D6 /* qapi-types.c */,
				CE23C14A23FCEC09001177D6 /* qapi-types.h */,
				2CE8EB032572E166000E2EBB /* qapi-visit-acpi.c */,
				2CE8EB022572E166000E2EBB /* qapi-visit-acpi.h */,
				CE23C0BE23FCEC02001177D6 /* qapi-visit-audio.c */,
				CE23C0CF23FCEC03001177D6 /* qapi-visit-audio.h */,
				CE23C0B823FCEC02001177D6 /* qapi-visit-authz.c */,
				CE23C0F123FCEC04001177D6 /* qapi-visit-authz.h */,
				CE23C0E023FCEC04001177D6 /* qapi-visit-block-core.c */,
				CE23C0B123FCEC01001177D6 /* qapi-visit-block-core.h */,
				2CE8EB082572E173000E2EBB /* qapi-visit-block-export.c */,
				2CE8EB072572E173000E2EBB /* qapi-visit-block-export.h */,
				CE23C0A723FCEC01001177D6 /* qapi-visit-block.c */,
				CE23C13723FCEC08001177D6 /* qapi-visit-block.h */,
				CE23C0E923FCEC04001177D6 /* qapi-visit-char.c */,
				CE23C12223FCEC07001177D6 /* qapi-visit-char.h */,
				CE23C10223FCEC05001177D6 /* qapi-visit-common.c */,
				CE23C15023FCEC09001177D6 /* qapi-visit-common.h */,
				CE23C0C223FCEC02001177D6 /* qapi-visit-crypto.c */,
				CE23C0CD23FCEC03001177D6 /* qapi-visit-crypto.h */,
				CE23C0B323FCEC01001177D6 /* qapi-visit-dump.c */,
				CE23C12C23FCEC07001177D6 /* qapi-visit-dump.h */,
				CE23C15D23FCEC0A001177D6 /* qapi-visit-error.c */,
				CE23C07B23FCEBFF001177D6 /* qapi-visit-error.h */,
				CE23C0E223FCEC04001177D6 /* qapi-visit-introspect.c */,
				CE23C0EA23FCEC04001177D6 /* qapi-visit-introspect.h */,
				CE23C09523FCEC00001177D6 /* qapi-visit-job.c */,
				CE23C0EB23FCEC04001177D6 /* qapi-visit-job.h */,
				CE23C11123FCEC06001177D6 /* qapi-visit-machine-target.c */,
				CE23C0E823FCEC04001177D6 /* qapi-visit-machine-target.h */,
				CE23C10D23FCEC06001177D6 /* qapi-visit-machine.c */,
				CE23C0EC23FCEC04001177D6 /* qapi-visit-machine.h */,
				CE23C0CE23FCEC03001177D6 /* qapi-visit-migration.c */,
				CE23C09F23FCEC01001177D6 /* qapi-visit-migration.h */,
				CE23C14223FCEC09001177D6 /* qapi-visit-misc-target.c */,
				CE23C14B23FCEC09001177D6 /* qapi-visit-misc-target.h */,
				CE23C10423FCEC05001177D6 /* qapi-visit-misc.c */,
				CE23C0ED23FCEC04001177D6 /* qapi-visit-misc.h */,
				CE23C08A23FCEC00001177D6 /* qapi-visit-net.c */,
				CE23C10723FCEC06001177D6 /* qapi-visit-net.h */,
				CE23C10923FCEC06001177D6 /* qapi-visit-qdev.c */,
				CE23C08823FCEBFF001177D6 /* qapi-visit-qdev.h */,
				CE23C0E423FCEC04001177D6 /* qapi-visit-qom.c */,
				CE23C0C323FCEC02001177D6 /* qapi-visit-qom.h */,
				CE23C13623FCEC08001177D6 /* qapi-visit-rdma.c */,
				CE23C0B023FCEC01001177D6 /* qapi-visit-rdma.h */,
				CE23C0F723FCEC05001177D6 /* qapi-visit-rocker.c */,
				CE23C0A023FCEC01001177D6 /* qapi-visit-rocker.h */,
				CE23C0F523FCEC05001177D6 /* qapi-visit-run-state.c */,
				CE23C14323FCEC09001177D6 /* qapi-visit-run-state.h */,
				CE23C10623FCEC05001177D6 /* qapi-visit-sockets.c */,
				CE23C09723FCEC00001177D6 /* qapi-visit-sockets.h */,
				CE23C07F23FCEBFF001177D6 /* qapi-visit-tpm.c */,
				CE23C11923FCEC06001177D6 /* qapi-visit-tpm.h */,
				CE23C0E523FCEC04001177D6 /* qapi-visit-trace.c */,
				CE23C09023FCEC00001177D6 /* qapi-visit-trace.h */,
				CE23C0A623FCEC01001177D6 /* qapi-visit-transaction.c */,
				CE23C10C23FCEC06001177D6 /* qapi-visit-transaction.h */,
				CE23C0B723FCEC02001177D6 /* qapi-visit-ui.c */,
				CE23C0A323FCEC01001177D6 /* qapi-visit-ui.h */,
				CE23C13523FCEC08001177D6 /* qapi-visit.c */,
				CE23C14C23FCEC09001177D6 /* qapi-visit.h */,
			);
			name = Generated;
			sourceTree = "<group>";
		};
		CE4AA1462262FB58002E4A54 /* CocoaSpice */ = {
			isa = PBXGroup;
			children = (
				CE66450E2269355F00B0849A /* CocoaSpice.h */,
				CE4AA14A2264004F002E4A54 /* CSConnection.h */,
				CE4AA14B2264004F002E4A54 /* CSConnection.m */,
				CE4AA14D22642EB4002E4A54 /* CSConnectionDelegate.h */,
				CE4AA1472263B24F002E4A54 /* CSDisplayMetal.h */,
				CE4AA1482263B24F002E4A54 /* CSDisplayMetal.m */,
				CE66450F226935F000B0849A /* CSInput.h */,
				CE664510226935F000B0849A /* CSInput.m */,
				CE26FC23226EBC5A0090BE9B /* CSMain.h */,
				CE26FC24226EBC5A0090BE9B /* CSMain.m */,
				CE5425382439334400E520F7 /* CSSession.h */,
				CE5425392439334400E520F7 /* CSSession.m */,
				CEBE02622588494100B9BCA8 /* CSSession+Sharing.h */,
				CEBE02632588494100B9BCA8 /* CSSession+Sharing.m */,
				CE900BAD25FC3E65007533FD /* CSUSBDevice.h */,
				CE900BAE25FC3E65007533FD /* CSUSBDevice.m */,
				CE900B9C25FC2869007533FD /* CSUSBManager.h */,
				CE900B9D25FC2869007533FD /* CSUSBManager.m */,
				CE900BA225FC31E4007533FD /* CSUSBManagerDelegate.h */,
			);
			path = CocoaSpice;
			sourceTree = "<group>";
		};
		CE550BC0225947990063E575 = {
			isa = PBXGroup;
			children = (
				CE258ACC22715F8300E5A333 /* README.md */,
				CE4AA1462262FB58002E4A54 /* CocoaSpice */,
				CE31C242225E543A00A965DD /* Configuration */,
				CEFE75D8228933870050ABCC /* gstreamer */,
				CE5F1659226138AB00F3D56B /* Managers */,
				CE2D953624AD4F980059923A /* Platform */,
				CECC76492273A7AE0059B955 /* qapi */,
				CE2D63CE2265150F00FC7E63 /* Renderer */,
				CEBDA1DB24D8BDDA0010B5EC /* QEMUHelper */,
				CE9D18F72265410E00355E14 /* qemu */,
				CE6B240925F1F3CE0020D43E /* QEMULauncher */,
				CE4698F824C8FBD9008C1BD6 /* Icons */,
				CE550BCA225947990063E575 /* Products */,
				CE2D63D622653C7300FC7E63 /* Frameworks */,
			);
			sourceTree = "<group>";
			usesTabs = 0;
		};
		CE550BCA225947990063E575 /* Products */ = {
			isa = PBXGroup;
			children = (
				CE2D93BE24AD46670059923A /* UTM.app */,
				CE2D951C24AD48BE0059923A /* UTM.app */,
				CEBDA1DA24D8BDDA0010B5EC /* QEMUHelper.xpc */,
				CE6B240825F1F3CE0020D43E /* QEMULauncher */,
				CEA45FB9263519B5002FA97D /* UTM SE.app */,
			);
			name = Products;
			sourceTree = "<group>";
		};
		CE5E4954225C593C00148CEF /* Legacy */ = {
			isa = PBXGroup;
			children = (
				CEBCAF4F2435293C00C2B423 /* Controls */,
				CEDC1DEF2260EE34008D9A6D /* StaticDataTableViewController */,
				CE550BD72259479D0063E575 /* LaunchScreen.storyboard */,
				CE550BD2225947990063E575 /* Main.storyboard */,
				CE31C249225EA37400A965DD /* VMConfigViewController.h */,
				CE31C24A225EA37400A965DD /* VMConfigViewController.m */,
				CE74C27B225D88EC004E4FF1 /* VMConfigCreateViewController.h */,
				CE31C24C225EA4A200A965DD /* VMConfigCreateViewController.m */,
				CE20FAE32444FC6E0059AE11 /* VMConfigDirectoryPickerViewController.h */,
				CE20FAE42444FC6E0059AE11 /* VMConfigDirectoryPickerViewController.m */,
				CE74C281225D88EC004E4FF1 /* VMConfigDisplayViewController.h */,
				CE74C27D225D88EC004E4FF1 /* VMConfigDisplayViewController.m */,
				CE2C67D9227F769300AEF1D0 /* VMConfigDriveCreateViewController.h */,
				CE2C67DA227F769300AEF1D0 /* VMConfigDriveCreateViewController.m */,
				CE74C287225D88ED004E4FF1 /* VMConfigDriveDetailViewController.h */,
				CE74C27E225D88EC004E4FF1 /* VMConfigDriveDetailViewController.m */,
				CE2C67D6227F6F1200AEF1D0 /* VMConfigDrivePickerViewController.h */,
				CE2C67D7227F6F1200AEF1D0 /* VMConfigDrivePickerViewController.m */,
				CE7BED4A225FBB8600A1E1B6 /* VMConfigDrivesViewController.h */,
				CE7BED4B225FBB8600A1E1B6 /* VMConfigDrivesViewController.m */,
				CE5E4956225C5A4400148CEF /* VMConfigExistingViewController.h */,
				CE5E4957225C5A4400148CEF /* VMConfigExistingViewController.m */,
				CE74C282225D88ED004E4FF1 /* VMConfigInputViewController.h */,
				CE74C27F225D88EC004E4FF1 /* VMConfigInputViewController.m */,
				CE74C27C225D88EC004E4FF1 /* VMConfigNetworkingViewController.h */,
				CE74C276225D88EC004E4FF1 /* VMConfigNetworkingViewController.m */,
				CEA02A942436C6480087E45F /* VMConfigPortForwardingViewController.h */,
				CEA02A952436C6480087E45F /* VMConfigPortForwardingViewController.m */,
				CE74C286225D88ED004E4FF1 /* VMConfigSharingViewController.h */,
				CE74C280225D88EC004E4FF1 /* VMConfigSharingViewController.m */,
				CE74C283225D88ED004E4FF1 /* VMConfigSoundViewController.h */,
				CE74C284225D88ED004E4FF1 /* VMConfigSoundViewController.m */,
				CE74C277225D88EC004E4FF1 /* VMConfigSystemViewController.h */,
				CE74C285225D88ED004E4FF1 /* VMConfigSystemViewController.m */,
				423BCE67240F6A8A001989AC /* VMConfigSystemArgumentsViewController.h */,
				423BCE65240F6A80001989AC /* VMConfigSystemArgumentsViewController.m */,
				CE550BCF225947990063E575 /* VMListViewController.h */,
				CE550BD0225947990063E575 /* VMListViewController.m */,
				CE550BE222596E790063E575 /* VMListViewCell.h */,
				CE550BE322596E790063E575 /* VMListViewCell.m */,
			);
			path = Legacy;
			sourceTree = "<group>";
		};
		CE5F1659226138AB00F3D56B /* Managers */ = {
			isa = PBXGroup;
			children = (
				CEF83EC024F9C9E100557D15 /* UTMDrive.h */,
				CEF83EC124F9C9E100557D15 /* UTMDrive.m */,
				CE36B26822763F28004A1435 /* UTMJSONStream.h */,
				CE36B26922763F28004A1435 /* UTMJSONStream.m */,
				CE36B27E227665B7004A1435 /* UTMJSONStreamDelegate.h */,
				CE6EDCE0241DA0E900A719DC /* UTMLogging.h */,
				CE6EDCE1241DA0E900A719DC /* UTMLogging.m */,
				CEDF83F8258AE24E0030E4AC /* UTMPasteboard.swift */,
				CEF83ED124FDEA9400557D15 /* UTMPortAllocator.h */,
				CEF83ED224FDEA9400557D15 /* UTMPortAllocator.m */,
				2C6D9E122571AFE5003298E6 /* UTMQcow2.h */,
				2C6D9E132571AFE5003298E6 /* UTMQcow2.c */,
				CE9D197A226542FE00355E14 /* UTMQemu.h */,
				CE9D197B226542FE00355E14 /* UTMQemu.m */,
				CE36B27F227668D1004A1435 /* UTMQemuManager.h */,
				CE36B280227668D1004A1435 /* UTMQemuManager.m */,
				CEF83EB824F9ABEA00557D15 /* UTMQemuManager+BlockDevices.h */,
				CEF83EB924F9ABEA00557D15 /* UTMQemuManager+BlockDevices.m */,
				CE8E6620227E5DF2003B9903 /* UTMQemuManagerDelegate.h */,
				CE03D05424D90BE000F76B84 /* UTMQemuSystem.h */,
				CE03D05024D90B4E00F76B84 /* UTMQemuSystem.m */,
				CE2B89352262B2F600C6D9D8 /* UTMVirtualMachineDelegate.h */,
				CE2B89332262A21E00C6D9D8 /* UTMVirtualMachine.h */,
				CE5F165B2261395000F3D56B /* UTMVirtualMachine.m */,
				CEF83EBC24F9C3BF00557D15 /* UTMVirtualMachine+Drives.h */,
				CEF83EBD24F9C3BF00557D15 /* UTMVirtualMachine+Drives.m */,
				CEF83EC924FB1BB200557D15 /* UTMVirtualMachine+SPICE.h */,
				CEF83EC624FB1B9300557D15 /* UTMVirtualMachine+SPICE.m */,
				CEF83ECA24FB382B00557D15 /* UTMVirtualMachine+Terminal.h */,
				CEF83ECB24FB382B00557D15 /* UTMVirtualMachine+Terminal.m */,
				E28394B5240C20E1006742E2 /* UTMTerminal.h */,
				E28394B3240C20E0006742E2 /* UTMTerminal.m */,
				E28394B4240C20E1006742E2 /* UTMTerminalDelegate.h */,
				E2D64BC6241DB2260034E0C6 /* UTMInputOutput.h */,
				E2D64BC7241DB24B0034E0C6 /* UTMSpiceIO.h */,
				E2D64BC8241DB24B0034E0C6 /* UTMSpiceIO.m */,
				E2D64BE0241EAEBE0034E0C6 /* UTMSpiceIODelegate.h */,
				E2D64BCA241DB62A0034E0C6 /* UTMTerminalIO.h */,
				E2D64BCB241DB62A0034E0C6 /* UTMTerminalIO.m */,
				CE059DC6243E9E3400338317 /* UTMLocationManager.h */,
				CE059DC7243E9E3400338317 /* UTMLocationManager.m */,
				CE0B6D8324AD5ADE00FE012D /* UTMScreenshot.h */,
				CE0B6D8424AD5ADE00FE012D /* UTMScreenshot.m */,
				CE020BB524B14F8400B44AB6 /* UTMVirtualMachineExtension.swift */,
			);
			path = Managers;
			sourceTree = "<group>";
		};
		CE6B240925F1F3CE0020D43E /* QEMULauncher */ = {
			isa = PBXGroup;
			children = (
				CE6B241025F1F4B30020D43E /* QEMULauncher.entitlements */,
				CE6B240A25F1F3CE0020D43E /* main.c */,
				CE6B240F25F1F43A0020D43E /* Info.plist */,
			);
			path = QEMULauncher;
			sourceTree = "<group>";
		};
		CE7BED4D22600F5000A1E1B6 /* Display */ = {
			isa = PBXGroup;
			children = (
				CE3ADD682411C661002D6A5F /* VMCursor.h */,
				CE3ADD692411C661002D6A5F /* VMCursor.m */,
				CE20FAE62448D2BE0059AE11 /* VMScroll.h */,
				CE20FAE72448D2BE0059AE11 /* VMScroll.m */,
				CEC05DF42463E3D300DA82B2 /* VMDisplayView.h */,
				CEC05DF52463E3D300DA82B2 /* VMDisplayView.m */,
				CE72B4A92463532B00716A11 /* VMDisplayView.xib */,
				CE72B4AB2463579D00716A11 /* VMDisplayViewController.h */,
				CE72B4AC2463579D00716A11 /* VMDisplayViewController.m */,
				5286EC93243748C3007E6CBC /* VMDisplayMetalViewController.h */,
				5286EC94243748C3007E6CBC /* VMDisplayMetalViewController.m */,
				CE3ADD65240EFBCA002D6A5F /* VMDisplayMetalViewController+Keyboard.h */,
				CE3ADD66240EFBCA002D6A5F /* VMDisplayMetalViewController+Keyboard.m */,
				CE5076D9250AB55D00C26C19 /* VMDisplayMetalViewController+Pencil.h */,
				CE5076DA250AB55D00C26C19 /* VMDisplayMetalViewController+Pencil.m */,
				83FBDD53242FA71900D2C5D7 /* VMDisplayMetalViewController+Pointer.h */,
				83FBDD55242FA7BC00D2C5D7 /* VMDisplayMetalViewController+Pointer.m */,
				CE056CA4242454100004B68A /* VMDisplayMetalViewController+Touch.h */,
				CE056CA5242454100004B68A /* VMDisplayMetalViewController+Touch.m */,
				5286EC8E2437488E007E6CBC /* VMDisplayMetalViewController+Gamepad.h */,
				5286EC8F2437488E007E6CBC /* VMDisplayMetalViewController+Gamepad.m */,
				CEA905C72603DA0D00801E7C /* VMDisplayMetalViewController+USB.h */,
				CEA905C82603DA0D00801E7C /* VMDisplayMetalViewController+USB.m */,
				E28394BF240C268A006742E2 /* VMDisplayTerminalViewController.h */,
				E28394C0240C268A006742E2 /* VMDisplayTerminalViewController.m */,
				CEC05DF72464B93900DA82B2 /* VMDisplayTerminalViewController+Keyboard.h */,
				CEC05DF82464B93900DA82B2 /* VMDisplayTerminalViewController+Keyboard.m */,
				CE4EF2712506DD7900E9D33B /* VMRemovableDrivesView.xib */,
				CE4EF26F2506DBFD00E9D33B /* VMRemovableDrivesViewController.swift */,
				CEEB66442284B942002737B2 /* VMKeyboardButton.h */,
				CEEB66452284B942002737B2 /* VMKeyboardButton.m */,
				CE4507D0226A5BE200A28D22 /* VMKeyboardView.h */,
				CE4507D1226A5BE200A28D22 /* VMKeyboardView.m */,
				CE4507D3226A5C9900A28D22 /* VMKeyboardViewDelegate.h */,
				E2151A57241451120008E6AC /* UIViewController+Extensions.h */,
				E2151A58241451120008E6AC /* UIViewController+Extensions.m */,
				CEA905CC2603DBFB00801E7C /* VMUSBDevicesView.xib */,
				CEA905D72603DC5300801E7C /* VMUSBDevicesViewController.swift */,
				E2B0F9D02426E5510065DFBE /* WKWebView+Workarounds.h */,
				E2B0F9D12426E5510065DFBE /* WKWebView+Workarounds.m */,
			);
			path = Display;
			sourceTree = "<group>";
		};
		CEB63A9624F47C1200CAF323 /* Shared */ = {
			isa = PBXGroup;
			children = (
				E28394B7240C2191006742E2 /* HTerm */,
				CE7D972B24B2B17D0080CB69 /* BusyOverlay.swift */,
				CE772AAB25C8B0F600E4E379 /* ContentView.swift */,
				CED234EC254796E500ED0A57 /* NumberTextField.swift */,
				CE2D954324AD4F980059923A /* VMCardView.swift */,
				CE772AB225C8B7B500E4E379 /* VMCommands.swift */,
				CE2D953724AD4F980059923A /* VMConfigDisplayView.swift */,
				CED814E824C79F070042F0F1 /* VMConfigDriveCreateView.swift */,
				CE9375A024BBDDD10074066F /* VMConfigDriveDetailsView.swift */,
				CED814EB24C7C2850042F0F1 /* VMConfigInfoView.swift */,
				CE2D954824AD4F980059923A /* VMConfigInputView.swift */,
				CE2D955024AD4F980059923A /* VMConfigNetworkView.swift */,
				CE2D955224AD4F980059923A /* VMConfigPortForwardForm.swift */,
				CE2D953924AD4F980059923A /* VMConfigQEMUView.swift */,
				CE2D954724AD4F980059923A /* VMConfigSharingView.swift */,
				CE2D953A24AD4F980059923A /* VMConfigSoundView.swift */,
				CE2D954924AD4F980059923A /* VMConfigStringPicker.swift */,
				CE2D955324AD4F980059923A /* VMConfigSystemView.swift */,
				CE6D21DB2553A6ED001D29C5 /* VMConfirmActionModifier.swift */,
				2C33B3A82566C9B100A954A6 /* VMContextMenuModifier.swift */,
				CE2D954B24AD4F980059923A /* VMDetailsView.swift */,
				CEFC6CDC24C25697003F6962 /* VMDriveImage.swift */,
				CE2D954224AD4F980059923A /* VMPlaceholderView.swift */,
				CE2D954524AD4F980059923A /* VMRemovableDrivesView.swift */,
				CE8813D424CD265700532628 /* VMShareFileModifier.swift */,
				CE2D953824AD4F980059923A /* VMToolbarModifier.swift */,
			);
			path = Shared;
			sourceTree = "<group>";
		};
		CEBCAF4F2435293C00C2B423 /* Controls */ = {
			isa = PBXGroup;
			children = (
				CEBCAF502435298D00C2B423 /* VMConfigControl.h */,
				CE059DC9243FBA3C00338317 /* VMConfigCell.h */,
				CE059DCA243FBA3C00338317 /* VMConfigCell.m */,
				CEBCAF5524353B9F00C2B423 /* VMConfigPickerView.h */,
				CEBCAF5624353B9F00C2B423 /* VMConfigPickerView.m */,
				CEE0420D24412C520001680F /* VMConfigStepper.h */,
				CEE0420E24412C520001680F /* VMConfigStepper.m */,
				CEBCAF5224353B3700C2B423 /* VMConfigSwitch.h */,
				CEBCAF5324353B3700C2B423 /* VMConfigSwitch.m */,
				CEBCAF4C243525DB00C2B423 /* VMConfigTextField.h */,
				CEBCAF4D243525DB00C2B423 /* VMConfigTextField.m */,
				CEBCAF582435468600C2B423 /* VMConfigTogglePickerCell.h */,
				CEBCAF592435468600C2B423 /* VMConfigTogglePickerCell.m */,
			);
			path = Controls;
			sourceTree = "<group>";
		};
		CEBDA1DB24D8BDDA0010B5EC /* QEMUHelper */ = {
			isa = PBXGroup;
			children = (
				CE03D0D024D9A62B00F76B84 /* QEMUHelper.entitlements */,
				CE0DF17025A80B6300A51894 /* Bootstrap.h */,
				CE0DF17125A80B6300A51894 /* Bootstrap.c */,
				CEBDA1DC24D8BDDA0010B5EC /* QEMUHelperProtocol.h */,
				CEBDA1DD24D8BDDB0010B5EC /* QEMUHelper.h */,
				CEBDA1DE24D8BDDB0010B5EC /* QEMUHelper.m */,
				CEBDA1E024D8BDDB0010B5EC /* main.m */,
				CEBDA1E224D8BDDB0010B5EC /* Info.plist */,
			);
			path = QEMUHelper;
			sourceTree = "<group>";
		};
		CECC76492273A7AE0059B955 /* qapi */ = {
			isa = PBXGroup;
			children = (
				CE36B2672275312A004A1435 /* Generated */,
				CE35599C2273AEA20059CB2D /* cf-input-visitor.h */,
				CE3559992273AEA10059CB2D /* cf-output-visitor.h */,
				CE35599D2273AEA20059CB2D /* dealloc-visitor.h */,
				CE35599A2273AEA20059CB2D /* error.h */,
				CECC76562273A88F0059B955 /* qemu-compat.h */,
				CE3559A32273B49D0059CB2D /* qerror.h */,
				CE3559A12273AEE80059CB2D /* queue.h */,
				CE35599B2273AEA20059CB2D /* util.h */,
				CE35599F2273AEA20059CB2D /* visitor-impl.h */,
				CE35599E2273AEA20059CB2D /* visitor.h */,
				CECC764C2273A7D50059B955 /* cf-input-visitor.c */,
				CECC76502273A7D50059B955 /* cf-output-visitor.c */,
				CE36B1542275061B004A1435 /* error.c */,
				CECC764D2273A7D50059B955 /* qapi-dealloc-visitor.c */,
				CECC764E2273A7D50059B955 /* qapi-util.c */,
				CECC764F2273A7D50059B955 /* qapi-visit-core.c */,
			);
			path = qapi;
			sourceTree = "<group>";
		};
		CEDC1DEF2260EE34008D9A6D /* StaticDataTableViewController */ = {
			isa = PBXGroup;
			children = (
				CEDC1DF02260EE4B008D9A6D /* StaticDataTableViewController.h */,
				CEDC1DF12260EE4B008D9A6D /* StaticDataTableViewController.m */,
			);
			path = StaticDataTableViewController;
			sourceTree = "<group>";
		};
		CEFE75D8228933870050ABCC /* gstreamer */ = {
			isa = PBXGroup;
			children = (
				CEFE75DA228933DE0050ABCC /* gst_ios_init.h */,
				CEFE75D9228933DE0050ABCC /* gst_ios_init.m */,
			);
			path = gstreamer;
			sourceTree = "<group>";
		};
		E28394B7240C2191006742E2 /* HTerm */ = {
			isa = PBXGroup;
			children = (
				E28394BD240C22F1006742E2 /* hterm_all.js */,
				E28394B8240C219F006742E2 /* terminal.html */,
				E28394B9240C219F006742E2 /* terminal.js */,
			);
			path = HTerm;
			sourceTree = "<group>";
		};
/* End PBXGroup section */

/* Begin PBXNativeTarget section */
		CE2D926824AD46670059923A /* iOS */ = {
			isa = PBXNativeTarget;
			buildConfigurationList = CE2D93BB24AD46670059923A /* Build configuration list for PBXNativeTarget "iOS" */;
			buildPhases = (
				CE2D926924AD46670059923A /* Sources */,
				CE2D932B24AD46670059923A /* Frameworks */,
				CE2D936824AD46670059923A /* ShellScript */,
				CE2D936924AD46670059923A /* Resources */,
				CE2D937524AD46670059923A /* Embed Libraries */,
			);
			buildRules = (
			);
			dependencies = (
			);
			name = iOS;
			packageProductDependencies = (
				CE020BA624AEDEF000B44AB6 /* Logging */,
				CE93759824BB821F0074066F /* IQKeyboardManagerSwift */,
			);
			productName = UTM;
			productReference = CE2D93BE24AD46670059923A /* UTM.app */;
			productType = "com.apple.product-type.application";
		};
		CE2D951B24AD48BE0059923A /* macOS */ = {
			isa = PBXNativeTarget;
			buildConfigurationList = CE2D952924AD48BF0059923A /* Build configuration list for PBXNativeTarget "macOS" */;
			buildPhases = (
				CE2D951824AD48BE0059923A /* Sources */,
				CE2D951924AD48BE0059923A /* Frameworks */,
				CE0B6F5A24AE552F00FE012D /* ShellScript */,
				CE2D951A24AD48BE0059923A /* Resources */,
				CE0B6E6D24AD66CE00FE012D /* Embed Libraries */,
				CEBDA1E924D8BDDB0010B5EC /* Embed XPC Services */,
			);
			buildRules = (
			);
			dependencies = (
				CEBDA1E424D8BDDB0010B5EC /* PBXTargetDependency */,
			);
			name = macOS;
			packageProductDependencies = (
				CE020BA824AEDF3000B44AB6 /* Logging */,
			);
			productName = UTM;
			productReference = CE2D951C24AD48BE0059923A /* UTM.app */;
			productType = "com.apple.product-type.application";
		};
		CE6B240725F1F3CE0020D43E /* QEMULauncher */ = {
			isa = PBXNativeTarget;
			buildConfigurationList = CE6B240E25F1F3CE0020D43E /* Build configuration list for PBXNativeTarget "QEMULauncher" */;
			buildPhases = (
				CE6B240425F1F3CE0020D43E /* Sources */,
			);
			buildRules = (
			);
			dependencies = (
			);
			name = QEMULauncher;
			productName = QEMULauncher;
			productReference = CE6B240825F1F3CE0020D43E /* QEMULauncher */;
			productType = "com.apple.product-type.tool";
		};
		CEA45E1F263519B5002FA97D /* iOS-TCI */ = {
			isa = PBXNativeTarget;
			buildConfigurationList = CEA45FB6263519B5002FA97D /* Build configuration list for PBXNativeTarget "iOS-TCI" */;
			buildPhases = (
				CEA45E24263519B5002FA97D /* Sources */,
				CEA45F23263519B5002FA97D /* Frameworks */,
				CEA45F62263519B5002FA97D /* ShellScript */,
				CEA45F63263519B5002FA97D /* Resources */,
				CEA45F71263519B5002FA97D /* Embed Libraries */,
			);
			buildRules = (
			);
			dependencies = (
			);
			name = "iOS-TCI";
			packageProductDependencies = (
				CEA45E20263519B5002FA97D /* Logging */,
				CEA45E22263519B5002FA97D /* IQKeyboardManagerSwift */,
			);
			productName = UTM;
			productReference = CEA45FB9263519B5002FA97D /* UTM SE.app */;
			productType = "com.apple.product-type.application";
		};
		CEBDA1D924D8BDDA0010B5EC /* QEMUHelper */ = {
			isa = PBXNativeTarget;
			buildConfigurationList = CEBDA1E624D8BDDB0010B5EC /* Build configuration list for PBXNativeTarget "QEMUHelper" */;
			buildPhases = (
				CEBDA1D624D8BDDA0010B5EC /* Sources */,
				CEBDA1D724D8BDDA0010B5EC /* Frameworks */,
				CEBDA1D824D8BDDA0010B5EC /* Resources */,
				CE6B241425F1F5630020D43E /* CopyFiles */,
			);
			buildRules = (
			);
			dependencies = (
				CE6B241325F1F55C0020D43E /* PBXTargetDependency */,
			);
			name = QEMUHelper;
			productName = QEMUHelper;
			productReference = CEBDA1DA24D8BDDA0010B5EC /* QEMUHelper.xpc */;
			productType = "com.apple.product-type.xpc-service";
		};
/* End PBXNativeTarget section */

/* Begin PBXProject section */
		CE550BC1225947990063E575 /* Project object */ = {
			isa = PBXProject;
			attributes = {
				LastSwiftUpdateCheck = 1200;
				LastUpgradeCheck = 1020;
				ORGANIZATIONNAME = osy;
				TargetAttributes = {
					CE2D926824AD46670059923A = {
						LastSwiftMigration = 1200;
					};
					CE2D951B24AD48BE0059923A = {
						CreatedOnToolsVersion = 12.0;
						LastSwiftMigration = 1200;
					};
					CE6B240725F1F3CE0020D43E = {
						CreatedOnToolsVersion = 12.5;
					};
					CEBDA1D924D8BDDA0010B5EC = {
						CreatedOnToolsVersion = 12.0;
					};
				};
			};
			buildConfigurationList = CE550BC4225947990063E575 /* Build configuration list for PBXProject "UTM" */;
			compatibilityVersion = "Xcode 9.3";
			developmentRegion = en;
			hasScannedForEncodings = 0;
			knownRegions = (
				en,
				Base,
				"zh-Hans",
				ko,
				"zh-Hant",
			);
			mainGroup = CE550BC0225947990063E575;
			packageReferences = (
				CE020BA524AEDEF000B44AB6 /* XCRemoteSwiftPackageReference "swift-log" */,
				CE93759724BB821F0074066F /* XCRemoteSwiftPackageReference "IQKeyboardManager" */,
			);
			productRefGroup = CE550BCA225947990063E575 /* Products */;
			projectDirPath = "";
			projectRoot = "";
			targets = (
				CE2D926824AD46670059923A /* iOS */,
				CEA45E1F263519B5002FA97D /* iOS-TCI */,
				CE2D951B24AD48BE0059923A /* macOS */,
				CEBDA1D924D8BDDA0010B5EC /* QEMUHelper */,
				CE6B240725F1F3CE0020D43E /* QEMULauncher */,
			);
		};
/* End PBXProject section */

/* Begin PBXResourcesBuildPhase section */
		CE2D936924AD46670059923A /* Resources */ = {
			isa = PBXResourcesBuildPhase;
			buildActionMask = 2147483647;
			files = (
				CE4698F924C8FBD9008C1BD6 /* Icons in Resources */,
				CEB63A9324F4722900CAF323 /* Main.storyboard in Resources */,
				CE2D936A24AD46670059923A /* terminal.js in Resources */,
				CE2D936B24AD46670059923A /* Localizable.strings in Resources */,
				CEA905CD2603DBFB00801E7C /* VMUSBDevicesView.xib in Resources */,
				CE2D936C24AD46670059923A /* qemu in Resources */,
				CE2D936D24AD46670059923A /* VMDisplayView.xib in Resources */,
				CE4EF2722506DD7900E9D33B /* VMRemovableDrivesView.xib in Resources */,
				CE2D937024AD46670059923A /* terminal.html in Resources */,
				CE2D937224AD46670059923A /* Settings.bundle in Resources */,
				CE020FA2251A661F00665C85 /* LaunchScreen.storyboard in Resources */,
				CE0B6CED24AD532A00FE012D /* Assets.xcassets in Resources */,
				CE2D937324AD46670059923A /* hterm_all.js in Resources */,
			);
			runOnlyForDeploymentPostprocessing = 0;
		};
		CE2D951A24AD48BE0059923A /* Resources */ = {
			isa = PBXResourcesBuildPhase;
			buildActionMask = 2147483647;
			files = (
				2C6D9E06256F0646003298E6 /* hterm_all.js in Resources */,
				2C6D9E07256F0646003298E6 /* terminal.html in Resources */,
				2C6D9E08256F0646003298E6 /* terminal.js in Resources */,
				CE0B6CEC24AD532500FE012D /* Assets.xcassets in Resources */,
				CEF83F262500901300557D15 /* qemu in Resources */,
				CE4698FA24C8FBD9008C1BD6 /* Icons in Resources */,
				CE2D959024AD50D50059923A /* Localizable.strings in Resources */,
				CE0FE12824D3B08B0086CEF0 /* VMDisplayWindow.xib in Resources */,
			);
			runOnlyForDeploymentPostprocessing = 0;
		};
		CEA45F63263519B5002FA97D /* Resources */ = {
			isa = PBXResourcesBuildPhase;
			buildActionMask = 2147483647;
			files = (
				CEA45F64263519B5002FA97D /* Icons in Resources */,
				CEA45F65263519B5002FA97D /* Main.storyboard in Resources */,
				CEA45F66263519B5002FA97D /* terminal.js in Resources */,
				CEA45F67263519B5002FA97D /* Localizable.strings in Resources */,
				CEA45F68263519B5002FA97D /* VMUSBDevicesView.xib in Resources */,
				CEA45F69263519B5002FA97D /* qemu in Resources */,
				CEA45F6A263519B5002FA97D /* VMDisplayView.xib in Resources */,
				CEA45F6B263519B5002FA97D /* VMRemovableDrivesView.xib in Resources */,
				CEA45F6C263519B5002FA97D /* terminal.html in Resources */,
				CEA45F6D263519B5002FA97D /* Settings.bundle in Resources */,
				CEA45F6E263519B5002FA97D /* LaunchScreen.storyboard in Resources */,
				CEA45F6F263519B5002FA97D /* Assets.xcassets in Resources */,
				CEA45F70263519B5002FA97D /* hterm_all.js in Resources */,
			);
			runOnlyForDeploymentPostprocessing = 0;
		};
		CEBDA1D824D8BDDA0010B5EC /* Resources */ = {
			isa = PBXResourcesBuildPhase;
			buildActionMask = 2147483647;
			files = (
			);
			runOnlyForDeploymentPostprocessing = 0;
		};
/* End PBXResourcesBuildPhase section */

/* Begin PBXShellScriptBuildPhase section */
		CE0B6F5A24AE552F00FE012D /* ShellScript */ = {
			isa = PBXShellScriptBuildPhase;
			buildActionMask = 2147483647;
			files = (
			);
			inputFileListPaths = (
			);
			inputPaths = (
				"${SRCROOT}/Views/HTerm/libapps/hterm",
			);
			outputFileListPaths = (
			);
			outputPaths = (
				"${SRCROOT}/Views/HTerm/libapps/hterm/dist/js/hterm_all.js",
			);
			runOnlyForDeploymentPostprocessing = 0;
			shellPath = /bin/sh;
			shellScript = "\"${SRCROOT}/Platform/Shared/HTerm/libapps/hterm/bin/mkdist\"\n";
		};
		CE2D936824AD46670059923A /* ShellScript */ = {
			isa = PBXShellScriptBuildPhase;
			buildActionMask = 2147483647;
			files = (
			);
			inputFileListPaths = (
			);
			inputPaths = (
				"${SRCROOT}/Views/HTerm/libapps/hterm",
			);
			outputFileListPaths = (
			);
			outputPaths = (
				"${SRCROOT}/Views/HTerm/libapps/hterm/dist/js/hterm_all.js",
			);
			runOnlyForDeploymentPostprocessing = 0;
			shellPath = /bin/sh;
			shellScript = "\"${SRCROOT}/Platform/Shared/HTerm/libapps/hterm/bin/mkdist\"\n";
		};
		CEA45F62263519B5002FA97D /* ShellScript */ = {
			isa = PBXShellScriptBuildPhase;
			buildActionMask = 2147483647;
			files = (
			);
			inputFileListPaths = (
			);
			inputPaths = (
				"${SRCROOT}/Views/HTerm/libapps/hterm",
			);
			outputFileListPaths = (
			);
			outputPaths = (
				"${SRCROOT}/Views/HTerm/libapps/hterm/dist/js/hterm_all.js",
			);
			runOnlyForDeploymentPostprocessing = 0;
			shellPath = /bin/sh;
			shellScript = "\"${SRCROOT}/Platform/Shared/HTerm/libapps/hterm/bin/mkdist\"\n";
		};
/* End PBXShellScriptBuildPhase section */

/* Begin PBXSourcesBuildPhase section */
		CE2D926924AD46670059923A /* Sources */ = {
			isa = PBXSourcesBuildPhase;
			buildActionMask = 2147483647;
			files = (
				CE2D926A24AD46670059923A /* VMDisplayMetalViewController+Pointer.h in Sources */,
				CE2D926B24AD46670059923A /* qapi-types-rocker.c in Sources */,
				CE2D956F24AD4F990059923A /* VMRemovableDrivesView.swift in Sources */,
				CE2D926E24AD46670059923A /* qapi-commands-crypto.c in Sources */,
				2CE8EB092572E173000E2EBB /* qapi-visit-block-export.c in Sources */,
				CE2D926F24AD46670059923A /* qapi-events-char.c in Sources */,
				CE2D927124AD46670059923A /* qapi-events-error.c in Sources */,
				CE2D927224AD46670059923A /* qapi-visit-block.c in Sources */,
				CEB63A8224F46E5D00CAF323 /* StaticDataTableViewController.m in Sources */,
				CE2D927324AD46670059923A /* qapi-events-misc.c in Sources */,
				CEB63A8524F46E6E00CAF323 /* VMConfigSystemArgumentsViewController.m in Sources */,
				CE2D927424AD46670059923A /* WKWebView+Workarounds.m in Sources */,
				CE2D927524AD46670059923A /* qapi-visit-crypto.c in Sources */,
				CE2D927624AD46670059923A /* qapi-visit-tpm.c in Sources */,
				CE900B9E25FC2869007533FD /* CSUSBManager.m in Sources */,
				2CE8EB41257811E8000E2EBB /* UTMConfiguration+Defaults.m in Sources */,
				CE2D927724AD46670059923A /* qapi-visit-trace.c in Sources */,
				CE2D927824AD46670059923A /* qapi-events-rocker.c in Sources */,
				CE772AAC25C8B0F600E4E379 /* ContentView.swift in Sources */,
				CEB63A8B24F46E6E00CAF323 /* VMConfigSoundViewController.m in Sources */,
				CE2D927924AD46670059923A /* qapi-visit-qom.c in Sources */,
				CE2D927A24AD46670059923A /* UTMConfiguration+System.m in Sources */,
				CEA905D82603DC5300801E7C /* VMUSBDevicesViewController.swift in Sources */,
				CE2D927B24AD46670059923A /* qapi-types-job.c in Sources */,
				CEB63A8924F46E6E00CAF323 /* VMConfigNetworkingViewController.m in Sources */,
				CEF83ED324FDEA9400557D15 /* UTMPortAllocator.m in Sources */,
				CE2D927C24AD46670059923A /* UTMQemu.m in Sources */,
				CE2D927D24AD46670059923A /* qapi-visit-machine.c in Sources */,
				CE2D927E24AD46670059923A /* CSSession.m in Sources */,
				CE2D927F24AD46670059923A /* qapi-commands-machine-target.c in Sources */,
				CE2D928024AD46670059923A /* UTMConfigurationPortForward.m in Sources */,
				CE2D928124AD46670059923A /* qapi-events.c in Sources */,
				CE2D928224AD46670059923A /* qapi-events-introspect.c in Sources */,
				CE2D928324AD46670059923A /* qapi-events-audio.c in Sources */,
				CE2D928524AD46670059923A /* qapi-events-ui.c in Sources */,
				CE2D928624AD46670059923A /* qapi-visit-misc.c in Sources */,
				CEB63A8424F46E6E00CAF323 /* VMConfigDisplayViewController.m in Sources */,
				CE2D928824AD46670059923A /* qapi-commands-block.c in Sources */,
				CE7D972C24B2B17D0080CB69 /* BusyOverlay.swift in Sources */,
				CE2D928924AD46670059923A /* qapi-visit-machine-target.c in Sources */,
				CE2D928A24AD46670059923A /* qapi-visit-qdev.c in Sources */,
				CE2D955724AD4F980059923A /* VMConfigDisplayView.swift in Sources */,
				CE2D928B24AD46670059923A /* qapi-visit-core.c in Sources */,
				CE2D928C24AD46670059923A /* qapi-visit-rdma.c in Sources */,
				CE2D928D24AD46670059923A /* qapi-types-trace.c in Sources */,
				CE2D928E24AD46670059923A /* UTMConfiguration+Miscellaneous.m in Sources */,
				CEBBF1A524B56A2900C15049 /* UTMDataExtension.swift in Sources */,
				CE2D928F24AD46670059923A /* qapi-types-migration.c in Sources */,
				CE2D929024AD46670059923A /* qapi-types-net.c in Sources */,
				CE2D929124AD46670059923A /* qapi-types-rdma.c in Sources */,
				CED814EF24C7EB760042F0F1 /* ImagePicker.swift in Sources */,
				CE2D929224AD46670059923A /* qapi-commands-rocker.c in Sources */,
				CE2D929324AD46670059923A /* gst_ios_init.m in Sources */,
				CE2D958924AD4F990059923A /* VMConfigSystemView.swift in Sources */,
				CE8813D524CD265700532628 /* VMShareFileModifier.swift in Sources */,
				CE2D929424AD46670059923A /* cf-input-visitor.c in Sources */,
				CE2D929524AD46670059923A /* qapi-commands-char.c in Sources */,
				CE2D929624AD46670059923A /* qapi-visit-migration.c in Sources */,
				CE2D929724AD46670059923A /* qapi-commands-error.c in Sources */,
				CE2D929924AD46670059923A /* UTMJSONStream.m in Sources */,
				CE2D958324AD4F990059923A /* VMConfigNetworkView.swift in Sources */,
				CE2D929A24AD46670059923A /* qapi-commands-sockets.c in Sources */,
				CE2D929C24AD46670059923A /* UTMViewState.m in Sources */,
				CE020BAB24AEE00000B44AB6 /* UTMLoggingSwift.swift in Sources */,
				CE2D958D24AD4F990059923A /* UTMApp.swift in Sources */,
				2CE8EB042572E166000E2EBB /* qapi-visit-acpi.c in Sources */,
				CE2D929E24AD46670059923A /* CSMain.m in Sources */,
				CE2D929F24AD46670059923A /* UTMConfiguration+Constants.m in Sources */,
				CE2D955B24AD4F980059923A /* VMConfigQEMUView.swift in Sources */,
				CE2D92A024AD46670059923A /* VMDisplayMetalViewController+Touch.m in Sources */,
				CE2D92A124AD46670059923A /* UTMConfiguration+Display.m in Sources */,
				CE020BB624B14F8400B44AB6 /* UTMVirtualMachineExtension.swift in Sources */,
				CE2D92A224AD46670059923A /* qapi-visit-block-core.c in Sources */,
				CEB63A7E24F46E5700CAF323 /* VMConfigTogglePickerCell.m in Sources */,
				CED814EC24C7C2850042F0F1 /* VMConfigInfoView.swift in Sources */,
				CE2D92A324AD46670059923A /* qapi-util.c in Sources */,
				CE2D92A424AD46670059923A /* qapi-commands-job.c in Sources */,
				CE2D92A524AD46670059923A /* VMKeyboardView.m in Sources */,
				CE2D92A624AD46670059923A /* qapi-commands-net.c in Sources */,
				CE2D92A724AD46670059923A /* qapi-types-common.c in Sources */,
				CE2D92A924AD46670059923A /* qapi-types-transaction.c in Sources */,
				CEB63A8E24F46E6E00CAF323 /* VMConfigViewController.m in Sources */,
				CEF83ECC24FB382B00557D15 /* UTMVirtualMachine+Terminal.m in Sources */,
				CEB63A9224F46E6E00CAF323 /* VMConfigInputViewController.m in Sources */,
				CE4EF2702506DBFD00E9D33B /* VMRemovableDrivesViewController.swift in Sources */,
				CE2D92AA24AD46670059923A /* UTMSpiceIO.m in Sources */,
				CE2D92AB24AD46670059923A /* qapi-events-machine-target.c in Sources */,
				CE2D92AC24AD46670059923A /* qapi-types-misc.c in Sources */,
				CE2D92AE24AD46670059923A /* qapi-commands-qom.c in Sources */,
				CE2D958524AD4F990059923A /* VMConfigDrivesView.swift in Sources */,
				CE2D92AF24AD46670059923A /* qapi-visit-rocker.c in Sources */,
				CE2D92B224AD46670059923A /* qapi-visit-net.c in Sources */,
				CEFC6CDD24C25697003F6962 /* VMDriveImage.swift in Sources */,
				CEB63A8324F46E6E00CAF323 /* VMConfigDirectoryPickerViewController.m in Sources */,
				CE8813DB24D1290600532628 /* UTMConfiguration+ConstantsGenerated.m in Sources */,
				CE2D92B324AD46670059923A /* qapi-events-net.c in Sources */,
				CE2D92B424AD46670059923A /* qapi-visit-run-state.c in Sources */,
				CED814E924C79F070042F0F1 /* VMConfigDriveCreateView.swift in Sources */,
				CE2D92B524AD46670059923A /* qapi-commands-tpm.c in Sources */,
				CE2D92B724AD46670059923A /* qapi-visit-common.c in Sources */,
				CEF83EBE24F9C3BF00557D15 /* UTMVirtualMachine+Drives.m in Sources */,
				CE2D92B824AD46670059923A /* qapi-events-trace.c in Sources */,
				2C6D9E142571AFE5003298E6 /* UTMQcow2.c in Sources */,
				2CE8EAFE2572E14D000E2EBB /* qapi-types-block-export.c in Sources */,
				CE2D92B924AD46670059923A /* qapi-events-qdev.c in Sources */,
				CEBE02642588494100B9BCA8 /* CSSession+Sharing.m in Sources */,
				2C33B3A92566C9B100A954A6 /* VMContextMenuModifier.swift in Sources */,
				CEB63A9424F4747900CAF323 /* VMListViewController.m in Sources */,
				CE5076DB250AB55D00C26C19 /* VMDisplayMetalViewController+Pencil.m in Sources */,
				CE2D92BA24AD46670059923A /* qapi-events-dump.c in Sources */,
				CE2D92BB24AD46670059923A /* qapi-types-tpm.c in Sources */,
				CE2D92BC24AD46670059923A /* UTMConfiguration+Drives.m in Sources */,
				CE2D92BD24AD46670059923A /* qapi-visit-char.c in Sources */,
				CE2D92BE24AD46670059923A /* qapi-types-error.c in Sources */,
				CE2D92BF24AD46670059923A /* qapi-commands-authz.c in Sources */,
				CE2D92C024AD46670059923A /* VMDisplayTerminalViewController+Keyboard.m in Sources */,
				CE2D92C124AD46670059923A /* UIViewController+Extensions.m in Sources */,
				CEB63A9124F46E6E00CAF323 /* VMConfigDriveDetailViewController.m in Sources */,
				CE2D92C224AD46670059923A /* qapi-types.c in Sources */,
				CEB63A8F24F46E6E00CAF323 /* VMConfigExistingViewController.m in Sources */,
				CE2D92C324AD46670059923A /* qapi-events-sockets.c in Sources */,
				CE2D92C424AD46670059923A /* qapi-visit-sockets.c in Sources */,
				CE2D92C524AD46670059923A /* qapi-events-misc-target.c in Sources */,
				CE2D92C624AD46670059923A /* qapi-commands-common.c in Sources */,
				CE2D92C724AD46670059923A /* qapi-types-run-state.c in Sources */,
				CE2D92C824AD46670059923A /* qapi-commands-machine.c in Sources */,
				CE2D957324AD4F990059923A /* VMConfigSharingView.swift in Sources */,
				CE2D92C924AD46670059923A /* qapi-commands-misc-target.c in Sources */,
				CE2D957524AD4F990059923A /* VMConfigInputView.swift in Sources */,
				CEF83EC224F9C9E100557D15 /* UTMDrive.m in Sources */,
				2CE8EAEE2572E0C2000E2EBB /* qapi-events-block-export.c in Sources */,
				CE2D92CB24AD46670059923A /* VMDisplayMetalViewController+Gamepad.m in Sources */,
				CE2D92CC24AD46670059923A /* qapi-visit-introspect.c in Sources */,
				CE2D92CD24AD46670059923A /* qapi-commands-qdev.c in Sources */,
				CE2D92CF24AD46670059923A /* qapi-types-introspect.c in Sources */,
				CE2D92D024AD46670059923A /* qapi-types-machine.c in Sources */,
				CE2D92D124AD46670059923A /* qapi-commands-transaction.c in Sources */,
				CE2D92D224AD46670059923A /* UTMVirtualMachine.m in Sources */,
				CE2D92D324AD46670059923A /* qapi-events-qom.c in Sources */,
				CE2D92D424AD46670059923A /* qapi-commands-migration.c in Sources */,
				CE2D92D524AD46670059923A /* qapi-visit-misc-target.c in Sources */,
				CE2D92D624AD46670059923A /* qapi-visit-ui.c in Sources */,
				CE2D92D724AD46670059923A /* UTMLogging.m in Sources */,
				CE2D92D824AD46670059923A /* qapi-commands-trace.c in Sources */,
				2CE8EAF92572E131000E2EBB /* qapi-types-acpi.c in Sources */,
				CEB63A8D24F46E6E00CAF323 /* VMConfigDrivePickerViewController.m in Sources */,
				CE2D955924AD4F980059923A /* VMToolbarModifier.swift in Sources */,
				CE2D92D924AD46670059923A /* qapi-visit.c in Sources */,
				CE2D92DA24AD46670059923A /* VMCursor.m in Sources */,
				CE9375A124BBDDD10074066F /* VMConfigDriveDetailsView.swift in Sources */,
				CE2D92DB24AD46670059923A /* CSDisplayMetal.m in Sources */,
				CE2D92DD24AD46670059923A /* qapi-events-tpm.c in Sources */,
				CE03D05224D90B4E00F76B84 /* UTMQemuSystem.m in Sources */,
				CED234ED254796E500ED0A57 /* NumberTextField.swift in Sources */,
				CEB63A9024F46E6E00CAF323 /* VMConfigPortForwardingViewController.m in Sources */,
				CE2D92DE24AD46670059923A /* qapi-events-job.c in Sources */,
				CE2D953224AD4F040059923A /* UTMConfigurationExtension.swift in Sources */,
				CE2D92DF24AD46670059923A /* qapi-dealloc-visitor.c in Sources */,
				CE772AB325C8B7B500E4E379 /* VMCommands.swift in Sources */,
				CE2D92E024AD46670059923A /* qapi-visit-job.c in Sources */,
				CE2D92E124AD46670059923A /* AppDelegate.m in Sources */,
				CE2D92E224AD46670059923A /* CSInput.m in Sources */,
				CE2D92E424AD46670059923A /* qapi-types-block.c in Sources */,
				CE2D92E524AD46670059923A /* qapi-events-machine.c in Sources */,
				CEB63A8C24F46E6E00CAF323 /* VMConfigDriveCreateViewController.m in Sources */,
				CE2D92E624AD46670059923A /* UTMConfiguration+Networking.m in Sources */,
				CE2D92E724AD46670059923A /* qapi-types-ui.c in Sources */,
				CE2D92E824AD46670059923A /* qapi-types-dump.c in Sources */,
				CE6D21DC2553A6ED001D29C5 /* VMConfirmActionModifier.swift in Sources */,
				CE2D92E924AD46670059923A /* VMDisplayView.m in Sources */,
				CE2D958724AD4F990059923A /* VMConfigPortForwardForm.swift in Sources */,
				CE2D92EA24AD46670059923A /* qapi-types-machine-target.c in Sources */,
				CE2D92EB24AD46670059923A /* UTMLocationManager.m in Sources */,
				CE2D92EC24AD46670059923A /* qapi-events-block.c in Sources */,
				CE2D957B24AD4F990059923A /* VMSettingsView.swift in Sources */,
				CE2D92EE24AD46670059923A /* qapi-types-block-core.c in Sources */,
				CE2D92F024AD46670059923A /* qapi-events-transaction.c in Sources */,
				CE2D957724AD4F990059923A /* VMConfigStringPicker.swift in Sources */,
				CE2D92F124AD46670059923A /* qapi-commands-dump.c in Sources */,
				CE2D92F224AD46670059923A /* VMKeyboardButton.m in Sources */,
				CE2D92F324AD46670059923A /* qapi-commands-introspect.c in Sources */,
				CE2D92F424AD46670059923A /* qapi-types-sockets.c in Sources */,
				CE2D92F524AD46670059923A /* VMDisplayTerminalViewController.m in Sources */,
				CE0B6D8624AD5ADE00FE012D /* UTMScreenshot.m in Sources */,
				CE2D92F624AD46670059923A /* qapi-events-block-core.c in Sources */,
				CE900BAF25FC3E65007533FD /* CSUSBDevice.m in Sources */,
				CEB63A7A24F469E300CAF323 /* UTMJailbreak.m in Sources */,
				CE2D92F724AD46670059923A /* UTMQemuManager.m in Sources */,
				CEB63A8024F46E5700CAF323 /* VMConfigPickerView.m in Sources */,
				CEB63A7C24F46E5700CAF323 /* VMConfigStepper.m in Sources */,
				CE2D92F824AD46670059923A /* qapi-types-crypto.c in Sources */,
				CE2D92F924AD46670059923A /* qapi-types-qom.c in Sources */,
				CEB63A7F24F46E5700CAF323 /* VMConfigCell.m in Sources */,
				CEB63A8824F46E6E00CAF323 /* VMConfigSharingViewController.m in Sources */,
				CE2D92FA24AD46670059923A /* qapi-commands-rdma.c in Sources */,
				CE2D92FC24AD46670059923A /* VMDisplayMetalViewController+Keyboard.m in Sources */,
				CE2D92FD24AD46670059923A /* qapi-builtin-types.c in Sources */,
				CE2D957124AD4F990059923A /* UTMExtensions.swift in Sources */,
				CEB63A8724F46E6E00CAF323 /* VMConfigDrivesViewController.m in Sources */,
				CE020BA324AEDC7C00B44AB6 /* UTMData.swift in Sources */,
				CE2D92FE24AD46670059923A /* qapi-events-migration.c in Sources */,
				CE2D92FF24AD46670059923A /* qapi-commands.c in Sources */,
				CE2D930024AD46670059923A /* qapi-commands-audio.c in Sources */,
				CEB63A8124F46E5700CAF323 /* VMConfigTextField.m in Sources */,
				CEB63A9524F4747900CAF323 /* VMListViewCell.m in Sources */,
				CE2D930124AD46670059923A /* qapi-events-common.c in Sources */,
				CE2D930224AD46670059923A /* UTMTerminalIO.m in Sources */,
				CE2D955D24AD4F990059923A /* VMConfigSoundView.swift in Sources */,
				CE2D930324AD46670059923A /* qapi-events-crypto.c in Sources */,
				CE2D930424AD46670059923A /* UTMConfiguration.m in Sources */,
				CEF83EC724FB1B9300557D15 /* UTMVirtualMachine+SPICE.m in Sources */,
				CE2D957924AD4F990059923A /* VMDetailsView.swift in Sources */,
				CE2D930524AD46670059923A /* VMDisplayMetalViewController.m in Sources */,
				CE2D930624AD46670059923A /* qapi-commands-misc.c in Sources */,
				2CE8EAF32572E0D0000E2EBB /* qapi-events-acpi.c in Sources */,
				CEB63A7624F4654400CAF323 /* Main.swift in Sources */,
				CE2D930824AD46670059923A /* qapi-events-run-state.c in Sources */,
				CE2D930924AD46670059923A /* VMDisplayViewController.m in Sources */,
				CE2D930A24AD46670059923A /* qapi-visit-transaction.c in Sources */,
				CE2D958F24AD4FF00059923A /* VMCardView.swift in Sources */,
				CE2D930B24AD46670059923A /* UTMConfiguration+Sharing.m in Sources */,
				CE2D930C24AD46670059923A /* qapi-commands-ui.c in Sources */,
				CE2D930D24AD46670059923A /* qapi-events-authz.c in Sources */,
				CE2D930E24AD46670059923A /* qapi-commands-block-core.c in Sources */,
				CE2D930F24AD46670059923A /* qapi-types-authz.c in Sources */,
				CE2D931024AD46670059923A /* qapi-types-qdev.c in Sources */,
				CEB63A8624F46E6E00CAF323 /* VMConfigSystemViewController.m in Sources */,
				CE8813D324CD230300532628 /* ActivityView.swift in Sources */,
				CE2D931224AD46670059923A /* qapi-dispatch-events.c in Sources */,
				CEDF83F9258AE24E0030E4AC /* UTMPasteboard.swift in Sources */,
				CE2D931324AD46670059923A /* qapi-visit-authz.c in Sources */,
				CE2D956924AD4F990059923A /* VMPlaceholderView.swift in Sources */,
				CE2D931524AD46670059923A /* VMDisplayMetalViewController+Pointer.m in Sources */,
				CE2D931624AD46670059923A /* qapi-commands-run-state.c in Sources */,
				CE2D931924AD46670059923A /* qapi-types-misc-target.c in Sources */,
				CE2D931A24AD46670059923A /* qapi-events-rdma.c in Sources */,
				CE2D931B24AD46670059923A /* UTMShaders.metal in Sources */,
				CE2D931D24AD46670059923A /* qapi-visit-dump.c in Sources */,
				CE2D931E24AD46670059923A /* qapi-visit-error.c in Sources */,
				CE2D931F24AD46670059923A /* error.c in Sources */,
				CEF83EBA24F9ABEA00557D15 /* UTMQemuManager+BlockDevices.m in Sources */,
				CE2D932024AD46670059923A /* cf-output-visitor.c in Sources */,
				CE2D932124AD46670059923A /* qapi-types-audio.c in Sources */,
				CEB63A8A24F46E6E00CAF323 /* VMConfigCreateViewController.m in Sources */,
				CE2D932224AD46670059923A /* VMScroll.m in Sources */,
				CE2D957D24AD4F990059923A /* VMConfigNetworkPortForwardView.swift in Sources */,
				CE2D932324AD46670059923A /* UTMTerminal.m in Sources */,
				CEA905C92603DA0D00801E7C /* VMDisplayMetalViewController+USB.m in Sources */,
				CEB63A7D24F46E5700CAF323 /* VMConfigSwitch.m in Sources */,
				CE2D932524AD46670059923A /* qapi-types-char.c in Sources */,
				CE2D932724AD46670059923A /* CSConnection.m in Sources */,
				CE2D932824AD46670059923A /* qapi-visit-audio.c in Sources */,
				CE2D932924AD46670059923A /* qapi-builtin-visit.c in Sources */,
				CE2D932A24AD46670059923A /* UTMRenderer.m in Sources */,
			);
			runOnlyForDeploymentPostprocessing = 0;
		};
		CE2D951824AD48BE0059923A /* Sources */ = {
			isa = PBXSourcesBuildPhase;
			buildActionMask = 2147483647;
			files = (
				CEB63A7724F4654400CAF323 /* Main.swift in Sources */,
				CE0B6D0024AD56AE00FE012D /* UTMVirtualMachine.m in Sources */,
				CEB63A7B24F469E300CAF323 /* UTMJailbreak.m in Sources */,
				CE0B6D0E24AD56E500FE012D /* UTMShaders.metal in Sources */,
				CE0B6D3924AD57FD00FE012D /* qapi-commands-job.c in Sources */,
				CE0B6D3724AD57FD00FE012D /* qapi-events-block-core.c in Sources */,
				CE0B6D5E24AD584D00FE012D /* qapi-visit-authz.c in Sources */,
				CE0B6D4624AD584C00FE012D /* qapi-events-rdma.c in Sources */,
				CE0B6D0624AD56AE00FE012D /* UTMTerminalIO.m in Sources */,
				2C6D9E03256EE454003298E6 /* VMDisplayTerminalWindowController.swift in Sources */,
				CE6D21DD2553A6ED001D29C5 /* VMConfirmActionModifier.swift in Sources */,
				CE020BB724B14F8400B44AB6 /* UTMVirtualMachineExtension.swift in Sources */,
				CE0B6D4424AD584C00FE012D /* qapi-visit-block.c in Sources */,
				CE0B6D4C24AD584C00FE012D /* qapi-types-misc.c in Sources */,
				CE772AAD25C8B0F600E4E379 /* ContentView.swift in Sources */,
				CE0B6D1B24AD57FC00FE012D /* qapi-commands-block-core.c in Sources */,
				CE0B6D3B24AD584C00FE012D /* qapi-events-machine.c in Sources */,
				CE0B6D1F24AD57FC00FE012D /* qapi-events-dump.c in Sources */,
				CE0B6D7B24AD584D00FE012D /* qapi-visit-dump.c in Sources */,
				CE0B6D5824AD584C00FE012D /* qapi-types-qdev.c in Sources */,
				CED234EE254796E500ED0A57 /* NumberTextField.swift in Sources */,
				CE0B6D2F24AD57FC00FE012D /* qapi-events-char.c in Sources */,
				CE0B6D6A24AD584D00FE012D /* qapi-types-migration.c in Sources */,
				CE0B6D6E24AD584D00FE012D /* qapi-types-audio.c in Sources */,
				CE0B6D2B24AD57FC00FE012D /* qapi-events-error.c in Sources */,
				CE2D957224AD4F990059923A /* UTMExtensions.swift in Sources */,
				CE0B6D6524AD584D00FE012D /* qapi-visit-job.c in Sources */,
				CE0B6D6B24AD584D00FE012D /* qapi-types-rdma.c in Sources */,
				CE0B6D3324AD57FC00FE012D /* qapi-events-block.c in Sources */,
				CE0B6D4D24AD584C00FE012D /* qapi-types-block.c in Sources */,
				CE03D0D224DCF4B600F76B84 /* VMMetalView.swift in Sources */,
				CE0B6CF124AD567300FE012D /* CSMain.m in Sources */,
				CE0B6CEE24AD566A00FE012D /* CSConnection.m in Sources */,
				CEDF83F6258ADE130030E4AC /* CSSession.m in Sources */,
				CE0B6D8024AD584D00FE012D /* qapi-events-sockets.c in Sources */,
				CE0B6D6224AD584D00FE012D /* qapi-types-misc-target.c in Sources */,
				CE0B6D7A24AD584D00FE012D /* qapi-events-machine-target.c in Sources */,
				CE0B6D2C24AD57FC00FE012D /* qapi-commands-ui.c in Sources */,
				CE0B6D2324AD57FC00FE012D /* qapi-commands-crypto.c in Sources */,
				CE0B6CFA24AD568400FE012D /* UTMConfiguration+System.m in Sources */,
				CE900BB025FC3E65007533FD /* CSUSBDevice.m in Sources */,
				CEBBF1A824B921F000C15049 /* VMDetailsView.swift in Sources */,
				CE0B6D7E24AD584D00FE012D /* qapi-events-misc.c in Sources */,
				CE0B6D4124AD584C00FE012D /* qapi-visit-transaction.c in Sources */,
				CEF83EBF24F9C3BF00557D15 /* UTMVirtualMachine+Drives.m in Sources */,
				CE0B6D0B24AD56C300FE012D /* qapi-dealloc-visitor.c in Sources */,
				CE0B6D5424AD584C00FE012D /* qapi-visit-trace.c in Sources */,
				CE020BAC24AEE00000B44AB6 /* UTMLoggingSwift.swift in Sources */,
				CE0B6D7C24AD584D00FE012D /* qapi-visit-char.c in Sources */,
				CEF83ECD24FB382B00557D15 /* UTMVirtualMachine+Terminal.m in Sources */,
				CE0B6CF024AD567100FE012D /* CSInput.m in Sources */,
				CE9375A224BBDDD10074066F /* VMConfigDriveDetailsView.swift in Sources */,
				CE2D955824AD4F980059923A /* VMConfigDisplayView.swift in Sources */,
				CEF83EC324F9C9E100557D15 /* UTMDrive.m in Sources */,
				CE0B6D5724AD584C00FE012D /* qapi-types-net.c in Sources */,
				CE03D05324D90B4E00F76B84 /* UTMQemuSystem.m in Sources */,
				CE8813DC24D1290600532628 /* UTMConfiguration+ConstantsGenerated.m in Sources */,
				CE0B6D0124AD56AE00FE012D /* UTMJSONStream.m in Sources */,
				2CE8EB42257811E8000E2EBB /* UTMConfiguration+Defaults.m in Sources */,
				CE0B6D1924AD57FC00FE012D /* qapi-events-crypto.c in Sources */,
				CE0B6D0A24AD56C300FE012D /* cf-input-visitor.c in Sources */,
				CE2D957424AD4F990059923A /* VMConfigSharingView.swift in Sources */,
				CE0B6D4E24AD584C00FE012D /* qapi-types-tpm.c in Sources */,
				CE0B6D7524AD584D00FE012D /* qapi-visit-ui.c in Sources */,
				CE0B6D1824AD57FC00FE012D /* qapi-events-audio.c in Sources */,
				CE0B6D7224AD584D00FE012D /* qapi-types-crypto.c in Sources */,
				CE0B6D8124AD584D00FE012D /* qapi-events.c in Sources */,
				CED814EA24C79F070042F0F1 /* VMConfigDriveCreateView.swift in Sources */,
				CE0B6D5524AD584C00FE012D /* qapi-types-common.c in Sources */,
				CE0B6D6324AD584D00FE012D /* qapi-events-qdev.c in Sources */,
				CE0B6D4F24AD584C00FE012D /* qapi-visit-qdev.c in Sources */,
				CE0B6D4024AD584C00FE012D /* qapi-types-rocker.c in Sources */,
				CE0B6CEF24AD566D00FE012D /* CSDisplayMetal.m in Sources */,
				CE0B6D6724AD584D00FE012D /* qapi-types-ui.c in Sources */,
				CE0B6D6824AD584D00FE012D /* qapi-visit-machine.c in Sources */,
				CE0B6D4A24AD584C00FE012D /* qapi-types-error.c in Sources */,
				CE0B6D2124AD57FC00FE012D /* qapi-commands-error.c in Sources */,
				CE2D956A24AD4F990059923A /* VMPlaceholderView.swift in Sources */,
				CE0B6D5924AD584C00FE012D /* qapi-visit-run-state.c in Sources */,
				CE0B6CF424AD568400FE012D /* UTMConfiguration+Constants.m in Sources */,
				CE0B6D0924AD56C300FE012D /* cf-output-visitor.c in Sources */,
				CE0B6D2A24AD57FC00FE012D /* qapi-commands.c in Sources */,
				CE0B6CF924AD568400FE012D /* UTMConfiguration+Sharing.m in Sources */,
				CE0B6D3A24AD584C00FE012D /* qapi-types-qom.c in Sources */,
				CE2D955E24AD4F990059923A /* VMConfigSoundView.swift in Sources */,
				CE0B6D4824AD584C00FE012D /* qapi-visit-audio.c in Sources */,
				CE0B6D3124AD57FC00FE012D /* qapi-events-job.c in Sources */,
				2CE8EAFA2572E131000E2EBB /* qapi-types-acpi.c in Sources */,
				CE0B6D2224AD57FC00FE012D /* qapi-commands-introspect.c in Sources */,
				CE0B6D3024AD57FC00FE012D /* qapi-commands-transaction.c in Sources */,
				CE0B6D1024AD57C400FE012D /* qapi-builtin-types.c in Sources */,
				CE0B6D2624AD57FC00FE012D /* qapi-commands-run-state.c in Sources */,
				CE2D957624AD4F990059923A /* VMConfigInputView.swift in Sources */,
				CE0B6D2724AD57FC00FE012D /* qapi-commands-tpm.c in Sources */,
				CE2D958E24AD4F990059923A /* UTMApp.swift in Sources */,
				CE0B6D3C24AD584C00FE012D /* qapi-events-run-state.c in Sources */,
				CE0B6CF324AD568400FE012D /* UTMConfiguration.m in Sources */,
				CE0B6D3D24AD584C00FE012D /* qapi-visit-block-core.c in Sources */,
				CE0B6D5C24AD584D00FE012D /* qapi-events-net.c in Sources */,
				CE93759024BA74510074066F /* ToolbarTabViewController.swift in Sources */,
				CE900B9F25FC2869007533FD /* CSUSBManager.m in Sources */,
				CE0B6D0324AD56AE00FE012D /* UTMTerminal.m in Sources */,
				CE0B6CFC24AD568400FE012D /* UTMConfigurationPortForward.m in Sources */,
				CE0B6D7924AD584D00FE012D /* qapi-visit-rdma.c in Sources */,
				CE8813D624CD265700532628 /* VMShareFileModifier.swift in Sources */,
				CE0B6D4B24AD584C00FE012D /* qapi-visit-rocker.c in Sources */,
				CEFC6CDE24C25697003F6962 /* VMDriveImage.swift in Sources */,
				CE0B6D5F24AD584D00FE012D /* qapi-types-char.c in Sources */,
				CE0B6D1324AD57FC00FE012D /* qapi-commands-qom.c in Sources */,
				CEF83EC824FB1B9300557D15 /* UTMVirtualMachine+SPICE.m in Sources */,
				CE93758924B930270074066F /* BusyOverlay.swift in Sources */,
				CE0B6D2424AD57FC00FE012D /* qapi-commands-rocker.c in Sources */,
				CEF83ED424FDEA9400557D15 /* UTMPortAllocator.m in Sources */,
				CE0B6D7D24AD584D00FE012D /* qapi-events-ui.c in Sources */,
				CEBE02652588494100B9BCA8 /* CSSession+Sharing.m in Sources */,
				CE0B6D5624AD584C00FE012D /* qapi-types-machine-target.c in Sources */,
				CE93759624BB7EA00074066F /* UTMTabViewController.swift in Sources */,
				CE0B6D0424AD56AE00FE012D /* UTMSpiceIO.m in Sources */,
				CE03D0D424DCF6DD00F76B84 /* VMMetalViewInputDelegate.swift in Sources */,
				CE0B6D6124AD584D00FE012D /* qapi-types-authz.c in Sources */,
				CE0B6D6D24AD584D00FE012D /* qapi-visit-tpm.c in Sources */,
				CE0B6D0224AD56AE00FE012D /* UTMQemu.m in Sources */,
				CE0B6D4924AD584C00FE012D /* qapi-types-trace.c in Sources */,
				CE0B6D7724AD584D00FE012D /* qapi-events-misc-target.c in Sources */,
				CE0B6CF524AD568400FE012D /* UTMConfiguration+Miscellaneous.m in Sources */,
				CE0B6CFB24AD568400FE012D /* UTMConfiguration+Networking.m in Sources */,
				CE772AB425C8B7B500E4E379 /* VMCommands.swift in Sources */,
				CE2D958424AD4F990059923A /* VMConfigNetworkView.swift in Sources */,
				CE0B6D3424AD57FC00FE012D /* qapi-commands-rdma.c in Sources */,
				CE0B6D6924AD584D00FE012D /* qapi-events-tpm.c in Sources */,
				CEBDA1D524D69DB20010B5EC /* VMDisplayMetalWindowController.swift in Sources */,
				CE2D957824AD4F990059923A /* VMConfigStringPicker.swift in Sources */,
				CE0B6D3224AD57FC00FE012D /* qapi-events-introspect.c in Sources */,
				CE0B6CF624AD568400FE012D /* UTMConfiguration+Drives.m in Sources */,
				CE0B6D4324AD584C00FE012D /* qapi-types.c in Sources */,
				CE9375A324BBDE770074066F /* VMConfigDrivesView.swift in Sources */,
				CE0B6D0824AD56C300FE012D /* qapi-visit-core.c in Sources */,
				CE0B6D2024AD57FC00FE012D /* qapi-commands-dump.c in Sources */,
				CE0B6D5224AD584C00FE012D /* qapi-visit-sockets.c in Sources */,
				CE0B6D7F24AD584D00FE012D /* qapi-events-qom.c in Sources */,
				CE2D956C24AD4F990059923A /* VMCardView.swift in Sources */,
				CE0B6D7124AD584D00FE012D /* qapi-types-introspect.c in Sources */,
				CE0B6D0D24AD56C300FE012D /* qapi-util.c in Sources */,
				2C6D9E152571AFE5003298E6 /* UTMQcow2.c in Sources */,
				CE2D955C24AD4F980059923A /* VMConfigQEMUView.swift in Sources */,
				CE2D953324AD4F040059923A /* UTMConfigurationExtension.swift in Sources */,
				CE0B6D7024AD584D00FE012D /* qapi-types-job.c in Sources */,
				CE0B6D1224AD57CB00FE012D /* qapi-commands-audio.c in Sources */,
				CE0B6D1E24AD57FC00FE012D /* qapi-commands-trace.c in Sources */,
				CE0B6D1C24AD57FC00FE012D /* qapi-commands-char.c in Sources */,
				CE0B6D6424AD584D00FE012D /* qapi-visit-error.c in Sources */,
				CE0B6D5A24AD584C00FE012D /* qapi-events-trace.c in Sources */,
				CE0B6CFD24AD569A00FE012D /* gst_ios_init.m in Sources */,
				CEF83EBB24F9ABEA00557D15 /* UTMQemuManager+BlockDevices.m in Sources */,
				CEECE13C25E47D9500A2AAB8 /* AppDelegate.swift in Sources */,
				CE0B6CF724AD568400FE012D /* UTMConfiguration+Display.m in Sources */,
				CE0B6D6F24AD584D00FE012D /* qapi-events-transaction.c in Sources */,
				CE0B6D0F24AD56E500FE012D /* UTMRenderer.m in Sources */,
				CE0B6D2524AD57FC00FE012D /* qapi-commands-sockets.c in Sources */,
				CE0B6D1624AD57FC00FE012D /* qapi-commands-block.c in Sources */,
				CE0B6D4724AD584C00FE012D /* qapi-visit-net.c in Sources */,
				CE0B6D7624AD584D00FE012D /* qapi-types-machine.c in Sources */,
				CE0B6D3824AD57FD00FE012D /* qapi-commands-authz.c in Sources */,
				CE0B6D4524AD584C00FE012D /* qapi-types-run-state.c in Sources */,
				2C33B3AA2566C9B100A954A6 /* VMContextMenuModifier.swift in Sources */,
				CE0B6D5B24AD584D00FE012D /* qapi-visit-misc-target.c in Sources */,
				CE0B6D0C24AD56C300FE012D /* error.c in Sources */,
				CE2D955A24AD4F980059923A /* VMToolbarModifier.swift in Sources */,
				CED814ED24C7C2850042F0F1 /* VMConfigInfoView.swift in Sources */,
				2CE8EB0A2572E173000E2EBB /* qapi-visit-block-export.c in Sources */,
				2CE8EB052572E166000E2EBB /* qapi-visit-acpi.c in Sources */,
				CE0B6D2D24AD57FC00FE012D /* qapi-commands-machine.c in Sources */,
				CE0B6D2824AD57FC00FE012D /* qapi-dispatch-events.c in Sources */,
				CEEC811B24E48EC700ACB0B3 /* SettingsView.swift in Sources */,
				CE0B6D6624AD584D00FE012D /* qapi-visit-machine-target.c in Sources */,
				CE2D957024AD4F990059923A /* VMRemovableDrivesView.swift in Sources */,
				CE0B6D1D24AD57FC00FE012D /* qapi-commands-net.c in Sources */,
				CE0B6CFE24AD56AE00FE012D /* UTMLogging.m in Sources */,
				CE0B6D4224AD584C00FE012D /* qapi-types-dump.c in Sources */,
				CE0B6D1424AD57FC00FE012D /* qapi-events-common.c in Sources */,
				CE0B6D7824AD584D00FE012D /* qapi-visit-introspect.c in Sources */,
				CE0B6D6024AD584D00FE012D /* qapi-types-sockets.c in Sources */,
				CE0B6CF824AD568400FE012D /* UTMViewState.m in Sources */,
				CE0B6D1524AD57FC00FE012D /* qapi-commands-misc-target.c in Sources */,
				CE2D956224AD4F990059923A /* VMSettingsView.swift in Sources */,
				CE0B6D8224AD584D00FE012D /* qapi-types-block-core.c in Sources */,
				2CE8EAFF2572E14D000E2EBB /* qapi-types-block-export.c in Sources */,
				CE0B6D8724AD5ADE00FE012D /* UTMScreenshot.m in Sources */,
				CE93759224BA775C0074066F /* ToolbarTabView.swift in Sources */,
				CEDF83FA258AE24E0030E4AC /* UTMPasteboard.swift in Sources */,
				CE0B6D1124AD57C700FE012D /* qapi-builtin-visit.c in Sources */,
				CE0B6D3F24AD584C00FE012D /* qapi-visit-qom.c in Sources */,
				CE2D958A24AD4F990059923A /* VMConfigSystemView.swift in Sources */,
				CE8813D824CD2A8B00532628 /* SharingServicePicker.swift in Sources */,
				CEBBF1A724B5730F00C15049 /* UTMDataExtension.swift in Sources */,
				CE0B6D3524AD57FC00FE012D /* qapi-events-authz.c in Sources */,
				CE2D956424AD4F990059923A /* VMConfigNetworkPortForwardView.swift in Sources */,
				CE612AC624D3B50700FA6300 /* VMDisplayWindowController.swift in Sources */,
				CE0B6D0724AD56AE00FE012D /* UTMQemuManager.m in Sources */,
				CE0B6D3E24AD584C00FE012D /* qapi-visit-crypto.c in Sources */,
				CE0B6D6C24AD584D00FE012D /* qapi-visit-common.c in Sources */,
				2CE8EAF42572E0D0000E2EBB /* qapi-events-acpi.c in Sources */,
				CE0B6D5124AD584C00FE012D /* qapi-visit-migration.c in Sources */,
				2CE8EAEF2572E0C2000E2EBB /* qapi-events-block-export.c in Sources */,
				CE0B6D5D24AD584D00FE012D /* qapi-visit.c in Sources */,
				CE0B6D1724AD57FC00FE012D /* qapi-commands-misc.c in Sources */,
				CE0B6D2924AD57FC00FE012D /* qapi-commands-machine-target.c in Sources */,
				CE0B6D7324AD584D00FE012D /* qapi-events-migration.c in Sources */,
				CE020BA424AEDC7C00B44AB6 /* UTMData.swift in Sources */,
				CE0B6D1A24AD57FC00FE012D /* qapi-commands-qdev.c in Sources */,
				CE2D958824AD4F990059923A /* VMConfigPortForwardForm.swift in Sources */,
				CE0B6D5024AD584C00FE012D /* qapi-events-rocker.c in Sources */,
				CE0B6D2E24AD57FC00FE012D /* qapi-commands-migration.c in Sources */,
				CE0B6D5324AD584C00FE012D /* qapi-types-transaction.c in Sources */,
				CE0B6D7424AD584D00FE012D /* qapi-visit-misc.c in Sources */,
				CE0B6D3624AD57FC00FE012D /* qapi-commands-common.c in Sources */,
			);
			runOnlyForDeploymentPostprocessing = 0;
		};
		CE6B240425F1F3CE0020D43E /* Sources */ = {
			isa = PBXSourcesBuildPhase;
			buildActionMask = 2147483647;
			files = (
				CE6B241125F1F53E0020D43E /* Bootstrap.c in Sources */,
				CE6B240B25F1F3CE0020D43E /* main.c in Sources */,
			);
			runOnlyForDeploymentPostprocessing = 0;
		};
		CEA45E24263519B5002FA97D /* Sources */ = {
			isa = PBXSourcesBuildPhase;
			buildActionMask = 2147483647;
			files = (
				CEA45E25263519B5002FA97D /* VMDisplayMetalViewController+Pointer.h in Sources */,
				CEA45E26263519B5002FA97D /* qapi-types-rocker.c in Sources */,
				CEA45E27263519B5002FA97D /* VMRemovableDrivesView.swift in Sources */,
				CEA45E28263519B5002FA97D /* qapi-commands-crypto.c in Sources */,
				CEA45E29263519B5002FA97D /* qapi-visit-block-export.c in Sources */,
				CEA45E2A263519B5002FA97D /* qapi-events-char.c in Sources */,
				CEA45E2B263519B5002FA97D /* qapi-events-error.c in Sources */,
				CEA45E2C263519B5002FA97D /* qapi-visit-block.c in Sources */,
				CEA45E2D263519B5002FA97D /* StaticDataTableViewController.m in Sources */,
				CEA45E2E263519B5002FA97D /* qapi-events-misc.c in Sources */,
				CEA45E2F263519B5002FA97D /* VMConfigSystemArgumentsViewController.m in Sources */,
				CEA45E30263519B5002FA97D /* WKWebView+Workarounds.m in Sources */,
				CEA45E31263519B5002FA97D /* qapi-visit-crypto.c in Sources */,
				CEA45E32263519B5002FA97D /* qapi-visit-tpm.c in Sources */,
				CEA45E33263519B5002FA97D /* CSUSBManager.m in Sources */,
				CEA45E34263519B5002FA97D /* UTMConfiguration+Defaults.m in Sources */,
				CEA45E35263519B5002FA97D /* qapi-visit-trace.c in Sources */,
				CEA45E36263519B5002FA97D /* qapi-events-rocker.c in Sources */,
				CEA45E37263519B5002FA97D /* ContentView.swift in Sources */,
				CEA45E38263519B5002FA97D /* VMConfigSoundViewController.m in Sources */,
				CEA45E39263519B5002FA97D /* qapi-visit-qom.c in Sources */,
				CEA45E3A263519B5002FA97D /* UTMConfiguration+System.m in Sources */,
				CEA45E3B263519B5002FA97D /* VMUSBDevicesViewController.swift in Sources */,
				CEA45E3C263519B5002FA97D /* qapi-types-job.c in Sources */,
				CEA45E3D263519B5002FA97D /* VMConfigNetworkingViewController.m in Sources */,
				CEA45E3E263519B5002FA97D /* UTMPortAllocator.m in Sources */,
				CEA45E3F263519B5002FA97D /* UTMQemu.m in Sources */,
				CEA45E40263519B5002FA97D /* qapi-visit-machine.c in Sources */,
				CEA45E41263519B5002FA97D /* CSSession.m in Sources */,
				CEA45E42263519B5002FA97D /* qapi-commands-machine-target.c in Sources */,
				CEA45E43263519B5002FA97D /* UTMConfigurationPortForward.m in Sources */,
				CEA45E44263519B5002FA97D /* qapi-events.c in Sources */,
				CEA45E45263519B5002FA97D /* qapi-events-introspect.c in Sources */,
				CEA45E46263519B5002FA97D /* qapi-events-audio.c in Sources */,
				CEA45E47263519B5002FA97D /* qapi-events-ui.c in Sources */,
				CEA45E48263519B5002FA97D /* qapi-visit-misc.c in Sources */,
				CEA45E49263519B5002FA97D /* VMConfigDisplayViewController.m in Sources */,
				CEA45E4A263519B5002FA97D /* qapi-commands-block.c in Sources */,
				CEA45E4B263519B5002FA97D /* BusyOverlay.swift in Sources */,
				CEA45E4C263519B5002FA97D /* qapi-visit-machine-target.c in Sources */,
				CEA45E4D263519B5002FA97D /* qapi-visit-qdev.c in Sources */,
				CEA45E4E263519B5002FA97D /* VMConfigDisplayView.swift in Sources */,
				CEA45E4F263519B5002FA97D /* qapi-visit-core.c in Sources */,
				CEA45E50263519B5002FA97D /* qapi-visit-rdma.c in Sources */,
				CEA45E51263519B5002FA97D /* qapi-types-trace.c in Sources */,
				CEA45E52263519B5002FA97D /* UTMConfiguration+Miscellaneous.m in Sources */,
				CEA45E53263519B5002FA97D /* UTMDataExtension.swift in Sources */,
				CEA45E54263519B5002FA97D /* qapi-types-migration.c in Sources */,
				CEA45E55263519B5002FA97D /* qapi-types-net.c in Sources */,
				CEA45E56263519B5002FA97D /* qapi-types-rdma.c in Sources */,
				CEA45E57263519B5002FA97D /* ImagePicker.swift in Sources */,
				CEA45E58263519B5002FA97D /* qapi-commands-rocker.c in Sources */,
				CEA45E59263519B5002FA97D /* gst_ios_init.m in Sources */,
				CEA45E5A263519B5002FA97D /* VMConfigSystemView.swift in Sources */,
				CEA45E5B263519B5002FA97D /* VMShareFileModifier.swift in Sources */,
				CEA45E5C263519B5002FA97D /* cf-input-visitor.c in Sources */,
				CEA45E5D263519B5002FA97D /* qapi-commands-char.c in Sources */,
				CEA45E5E263519B5002FA97D /* qapi-visit-migration.c in Sources */,
				CEA45E5F263519B5002FA97D /* qapi-commands-error.c in Sources */,
				CEA45E60263519B5002FA97D /* UTMJSONStream.m in Sources */,
				CEA45E61263519B5002FA97D /* VMConfigNetworkView.swift in Sources */,
				CEA45E62263519B5002FA97D /* qapi-commands-sockets.c in Sources */,
				CEA45E63263519B5002FA97D /* UTMViewState.m in Sources */,
				CEA45E64263519B5002FA97D /* UTMLoggingSwift.swift in Sources */,
				CEA45E65263519B5002FA97D /* UTMApp.swift in Sources */,
				CEA45E66263519B5002FA97D /* qapi-visit-acpi.c in Sources */,
				CEA45E67263519B5002FA97D /* CSMain.m in Sources */,
				CEA45E68263519B5002FA97D /* UTMConfiguration+Constants.m in Sources */,
				CEA45E69263519B5002FA97D /* VMConfigQEMUView.swift in Sources */,
				CEA45E6A263519B5002FA97D /* VMDisplayMetalViewController+Touch.m in Sources */,
				CEA45E6B263519B5002FA97D /* UTMConfiguration+Display.m in Sources */,
				CEA45E6C263519B5002FA97D /* UTMVirtualMachineExtension.swift in Sources */,
				CEA45E6D263519B5002FA97D /* qapi-visit-block-core.c in Sources */,
				CEA45E6E263519B5002FA97D /* VMConfigTogglePickerCell.m in Sources */,
				CEA45E6F263519B5002FA97D /* VMConfigInfoView.swift in Sources */,
				CEA45E70263519B5002FA97D /* qapi-util.c in Sources */,
				CEA45E71263519B5002FA97D /* qapi-commands-job.c in Sources */,
				CEA45E72263519B5002FA97D /* VMKeyboardView.m in Sources */,
				CEA45E73263519B5002FA97D /* qapi-commands-net.c in Sources */,
				CEA45E74263519B5002FA97D /* qapi-types-common.c in Sources */,
				CEA45E75263519B5002FA97D /* qapi-types-transaction.c in Sources */,
				CEA45E76263519B5002FA97D /* VMConfigViewController.m in Sources */,
				CEA45E77263519B5002FA97D /* UTMVirtualMachine+Terminal.m in Sources */,
				CEA45E78263519B5002FA97D /* VMConfigInputViewController.m in Sources */,
				CEA45E79263519B5002FA97D /* VMRemovableDrivesViewController.swift in Sources */,
				CEA45E7A263519B5002FA97D /* UTMSpiceIO.m in Sources */,
				CEA45E7B263519B5002FA97D /* qapi-events-machine-target.c in Sources */,
				CEA45E7C263519B5002FA97D /* qapi-types-misc.c in Sources */,
				CEA45E7D263519B5002FA97D /* qapi-commands-qom.c in Sources */,
				CEA45E7E263519B5002FA97D /* VMConfigDrivesView.swift in Sources */,
				CEA45E7F263519B5002FA97D /* qapi-visit-rocker.c in Sources */,
				CEA45E80263519B5002FA97D /* qapi-visit-net.c in Sources */,
				CEA45E81263519B5002FA97D /* VMDriveImage.swift in Sources */,
				CEA45E82263519B5002FA97D /* VMConfigDirectoryPickerViewController.m in Sources */,
				CEA45E83263519B5002FA97D /* UTMConfiguration+ConstantsGenerated.m in Sources */,
				CEA45E84263519B5002FA97D /* qapi-events-net.c in Sources */,
				CEA45E85263519B5002FA97D /* qapi-visit-run-state.c in Sources */,
				CEA45E86263519B5002FA97D /* VMConfigDriveCreateView.swift in Sources */,
				CEA45E87263519B5002FA97D /* qapi-commands-tpm.c in Sources */,
				CEA45E88263519B5002FA97D /* qapi-visit-common.c in Sources */,
				CEA45E89263519B5002FA97D /* UTMVirtualMachine+Drives.m in Sources */,
				CEA45E8A263519B5002FA97D /* qapi-events-trace.c in Sources */,
				CEA45E8B263519B5002FA97D /* UTMQcow2.c in Sources */,
				CEA45E8C263519B5002FA97D /* qapi-types-block-export.c in Sources */,
				CEA45E8D263519B5002FA97D /* qapi-events-qdev.c in Sources */,
				CEA45E8E263519B5002FA97D /* CSSession+Sharing.m in Sources */,
				CEA45E8F263519B5002FA97D /* VMContextMenuModifier.swift in Sources */,
				CEA45E90263519B5002FA97D /* VMListViewController.m in Sources */,
				CEA45E91263519B5002FA97D /* VMDisplayMetalViewController+Pencil.m in Sources */,
				CEA45E92263519B5002FA97D /* qapi-events-dump.c in Sources */,
				CEA45E93263519B5002FA97D /* qapi-types-tpm.c in Sources */,
				CEA45E94263519B5002FA97D /* UTMConfiguration+Drives.m in Sources */,
				CEA45E95263519B5002FA97D /* qapi-visit-char.c in Sources */,
				CEA45E96263519B5002FA97D /* qapi-types-error.c in Sources */,
				CEA45E97263519B5002FA97D /* qapi-commands-authz.c in Sources */,
				CEA45E98263519B5002FA97D /* VMDisplayTerminalViewController+Keyboard.m in Sources */,
				CEA45E99263519B5002FA97D /* UIViewController+Extensions.m in Sources */,
				CEA45E9A263519B5002FA97D /* VMConfigDriveDetailViewController.m in Sources */,
				CEA45E9B263519B5002FA97D /* qapi-types.c in Sources */,
				CEA45E9C263519B5002FA97D /* VMConfigExistingViewController.m in Sources */,
				CEA45E9D263519B5002FA97D /* qapi-events-sockets.c in Sources */,
				CEA45E9E263519B5002FA97D /* qapi-visit-sockets.c in Sources */,
				CEA45E9F263519B5002FA97D /* qapi-events-misc-target.c in Sources */,
				CEA45EA0263519B5002FA97D /* qapi-commands-common.c in Sources */,
				CEA45EA1263519B5002FA97D /* qapi-types-run-state.c in Sources */,
				CEA45EA2263519B5002FA97D /* qapi-commands-machine.c in Sources */,
				CEA45EA3263519B5002FA97D /* VMConfigSharingView.swift in Sources */,
				CEA45EA4263519B5002FA97D /* qapi-commands-misc-target.c in Sources */,
				CEA45EA5263519B5002FA97D /* VMConfigInputView.swift in Sources */,
				CEA45EA6263519B5002FA97D /* UTMDrive.m in Sources */,
				CEA45EA7263519B5002FA97D /* qapi-events-block-export.c in Sources */,
				CEA45EA8263519B5002FA97D /* VMDisplayMetalViewController+Gamepad.m in Sources */,
				CEA45EA9263519B5002FA97D /* qapi-visit-introspect.c in Sources */,
				CEA45EAA263519B5002FA97D /* qapi-commands-qdev.c in Sources */,
				CEA45EAB263519B5002FA97D /* qapi-types-introspect.c in Sources */,
				CEA45EAC263519B5002FA97D /* qapi-types-machine.c in Sources */,
				CEA45EAD263519B5002FA97D /* qapi-commands-transaction.c in Sources */,
				CEA45EAE263519B5002FA97D /* UTMVirtualMachine.m in Sources */,
				CEA45EAF263519B5002FA97D /* qapi-events-qom.c in Sources */,
				CEA45EB0263519B5002FA97D /* qapi-commands-migration.c in Sources */,
				CEA45EB1263519B5002FA97D /* qapi-visit-misc-target.c in Sources */,
				CEA45EB2263519B5002FA97D /* qapi-visit-ui.c in Sources */,
				CEA45EB3263519B5002FA97D /* UTMLogging.m in Sources */,
				CEA45EB4263519B5002FA97D /* qapi-commands-trace.c in Sources */,
				CEA45EB5263519B5002FA97D /* qapi-types-acpi.c in Sources */,
				CEA45EB6263519B5002FA97D /* VMConfigDrivePickerViewController.m in Sources */,
				CEA45EB7263519B5002FA97D /* VMToolbarModifier.swift in Sources */,
				CEA45EB8263519B5002FA97D /* qapi-visit.c in Sources */,
				CEA45EB9263519B5002FA97D /* VMCursor.m in Sources */,
				CEA45EBA263519B5002FA97D /* VMConfigDriveDetailsView.swift in Sources */,
				CEA45EBB263519B5002FA97D /* CSDisplayMetal.m in Sources */,
				CEA45EBC263519B5002FA97D /* qapi-events-tpm.c in Sources */,
				CEA45EBD263519B5002FA97D /* UTMQemuSystem.m in Sources */,
				CEA45EBE263519B5002FA97D /* NumberTextField.swift in Sources */,
				CEA45EBF263519B5002FA97D /* VMConfigPortForwardingViewController.m in Sources */,
				CEA45EC0263519B5002FA97D /* qapi-events-job.c in Sources */,
				CEA45EC1263519B5002FA97D /* UTMConfigurationExtension.swift in Sources */,
				CEA45EC2263519B5002FA97D /* qapi-dealloc-visitor.c in Sources */,
				CEA45EC3263519B5002FA97D /* VMCommands.swift in Sources */,
				CEA45EC4263519B5002FA97D /* qapi-visit-job.c in Sources */,
				CEA45EC5263519B5002FA97D /* AppDelegate.m in Sources */,
				CEA45EC6263519B5002FA97D /* CSInput.m in Sources */,
				CEA45EC7263519B5002FA97D /* qapi-types-block.c in Sources */,
				CEA45EC8263519B5002FA97D /* qapi-events-machine.c in Sources */,
				CEA45EC9263519B5002FA97D /* VMConfigDriveCreateViewController.m in Sources */,
				CEA45ECA263519B5002FA97D /* UTMConfiguration+Networking.m in Sources */,
				CEA45ECB263519B5002FA97D /* qapi-types-ui.c in Sources */,
				CEA45ECC263519B5002FA97D /* qapi-types-dump.c in Sources */,
				CEA45ECD263519B5002FA97D /* VMConfirmActionModifier.swift in Sources */,
				CEA45ECE263519B5002FA97D /* VMDisplayView.m in Sources */,
				CEA45ECF263519B5002FA97D /* VMConfigPortForwardForm.swift in Sources */,
				CEA45ED0263519B5002FA97D /* qapi-types-machine-target.c in Sources */,
				CEA45ED1263519B5002FA97D /* UTMLocationManager.m in Sources */,
				CEA45ED2263519B5002FA97D /* qapi-events-block.c in Sources */,
				CEA45ED3263519B5002FA97D /* VMSettingsView.swift in Sources */,
				CEA45ED4263519B5002FA97D /* qapi-types-block-core.c in Sources */,
				CEA45ED5263519B5002FA97D /* qapi-events-transaction.c in Sources */,
				CEA45ED6263519B5002FA97D /* VMConfigStringPicker.swift in Sources */,
				CEA45ED7263519B5002FA97D /* qapi-commands-dump.c in Sources */,
				CEA45ED8263519B5002FA97D /* VMKeyboardButton.m in Sources */,
				CEA45ED9263519B5002FA97D /* qapi-commands-introspect.c in Sources */,
				CEA45EDA263519B5002FA97D /* qapi-types-sockets.c in Sources */,
				CEA45EDB263519B5002FA97D /* VMDisplayTerminalViewController.m in Sources */,
				CEA45EDC263519B5002FA97D /* UTMScreenshot.m in Sources */,
				CEA45EDD263519B5002FA97D /* qapi-events-block-core.c in Sources */,
				CEA45EDE263519B5002FA97D /* CSUSBDevice.m in Sources */,
				CEA45EDF263519B5002FA97D /* UTMJailbreak.m in Sources */,
				CEA45EE0263519B5002FA97D /* UTMQemuManager.m in Sources */,
				CEA45EE1263519B5002FA97D /* VMConfigPickerView.m in Sources */,
				CEA45EE2263519B5002FA97D /* VMConfigStepper.m in Sources */,
				CEA45EE3263519B5002FA97D /* qapi-types-crypto.c in Sources */,
				CEA45EE4263519B5002FA97D /* qapi-types-qom.c in Sources */,
				CEA45EE5263519B5002FA97D /* VMConfigCell.m in Sources */,
				CEA45EE6263519B5002FA97D /* VMConfigSharingViewController.m in Sources */,
				CEA45EE7263519B5002FA97D /* qapi-commands-rdma.c in Sources */,
				CEA45EE8263519B5002FA97D /* VMDisplayMetalViewController+Keyboard.m in Sources */,
				CEA45EE9263519B5002FA97D /* qapi-builtin-types.c in Sources */,
				CEA45EEA263519B5002FA97D /* UTMExtensions.swift in Sources */,
				CEA45EEB263519B5002FA97D /* VMConfigDrivesViewController.m in Sources */,
				CEA45EEC263519B5002FA97D /* UTMData.swift in Sources */,
				CEA45EED263519B5002FA97D /* qapi-events-migration.c in Sources */,
				CEA45EEE263519B5002FA97D /* qapi-commands.c in Sources */,
				CEA45EEF263519B5002FA97D /* qapi-commands-audio.c in Sources */,
				CEA45EF0263519B5002FA97D /* VMConfigTextField.m in Sources */,
				CEA45EF1263519B5002FA97D /* VMListViewCell.m in Sources */,
				CEA45EF2263519B5002FA97D /* qapi-events-common.c in Sources */,
				CEA45EF3263519B5002FA97D /* UTMTerminalIO.m in Sources */,
				CEA45EF4263519B5002FA97D /* VMConfigSoundView.swift in Sources */,
				CEA45EF5263519B5002FA97D /* qapi-events-crypto.c in Sources */,
				CEA45EF6263519B5002FA97D /* UTMConfiguration.m in Sources */,
				CEA45EF7263519B5002FA97D /* UTMVirtualMachine+SPICE.m in Sources */,
				CEA45EF8263519B5002FA97D /* VMDetailsView.swift in Sources */,
				CEA45EF9263519B5002FA97D /* VMDisplayMetalViewController.m in Sources */,
				CEA45EFA263519B5002FA97D /* qapi-commands-misc.c in Sources */,
				CEA45EFB263519B5002FA97D /* qapi-events-acpi.c in Sources */,
				CEA45EFC263519B5002FA97D /* Main.swift in Sources */,
				CEA45EFD263519B5002FA97D /* qapi-events-run-state.c in Sources */,
				CEA45EFE263519B5002FA97D /* VMDisplayViewController.m in Sources */,
				CEA45EFF263519B5002FA97D /* qapi-visit-transaction.c in Sources */,
				CEA45F00263519B5002FA97D /* VMCardView.swift in Sources */,
				CEA45F01263519B5002FA97D /* UTMConfiguration+Sharing.m in Sources */,
				CEA45F02263519B5002FA97D /* qapi-commands-ui.c in Sources */,
				CEA45F03263519B5002FA97D /* qapi-events-authz.c in Sources */,
				CEA45F04263519B5002FA97D /* qapi-commands-block-core.c in Sources */,
				CEA45F05263519B5002FA97D /* qapi-types-authz.c in Sources */,
				CEA45F06263519B5002FA97D /* qapi-types-qdev.c in Sources */,
				CEA45F07263519B5002FA97D /* VMConfigSystemViewController.m in Sources */,
				CEA45F08263519B5002FA97D /* ActivityView.swift in Sources */,
				CEA45F09263519B5002FA97D /* qapi-dispatch-events.c in Sources */,
				CEA45F0A263519B5002FA97D /* UTMPasteboard.swift in Sources */,
				CEA45F0B263519B5002FA97D /* qapi-visit-authz.c in Sources */,
				CEA45F0C263519B5002FA97D /* VMPlaceholderView.swift in Sources */,
				CEA45F0D263519B5002FA97D /* VMDisplayMetalViewController+Pointer.m in Sources */,
				CEA45F0E263519B5002FA97D /* qapi-commands-run-state.c in Sources */,
				CEA45F0F263519B5002FA97D /* qapi-types-misc-target.c in Sources */,
				CEA45F10263519B5002FA97D /* qapi-events-rdma.c in Sources */,
				CEA45F11263519B5002FA97D /* UTMShaders.metal in Sources */,
				CEA45F12263519B5002FA97D /* qapi-visit-dump.c in Sources */,
				CEA45F13263519B5002FA97D /* qapi-visit-error.c in Sources */,
				CEA45F14263519B5002FA97D /* error.c in Sources */,
				CEA45F15263519B5002FA97D /* UTMQemuManager+BlockDevices.m in Sources */,
				CEA45F16263519B5002FA97D /* cf-output-visitor.c in Sources */,
				CEA45F17263519B5002FA97D /* qapi-types-audio.c in Sources */,
				CEA45F18263519B5002FA97D /* VMConfigCreateViewController.m in Sources */,
				CEA45F19263519B5002FA97D /* VMScroll.m in Sources */,
				CEA45F1A263519B5002FA97D /* VMConfigNetworkPortForwardView.swift in Sources */,
				CEA45F1B263519B5002FA97D /* UTMTerminal.m in Sources */,
				CEA45F1C263519B5002FA97D /* VMDisplayMetalViewController+USB.m in Sources */,
				CEA45F1D263519B5002FA97D /* VMConfigSwitch.m in Sources */,
				CEA45F1E263519B5002FA97D /* qapi-types-char.c in Sources */,
				CEA45F1F263519B5002FA97D /* CSConnection.m in Sources */,
				CEA45F20263519B5002FA97D /* qapi-visit-audio.c in Sources */,
				CEA45F21263519B5002FA97D /* qapi-builtin-visit.c in Sources */,
				CEA45F22263519B5002FA97D /* UTMRenderer.m in Sources */,
			);
			runOnlyForDeploymentPostprocessing = 0;
		};
		CEBDA1D624D8BDDA0010B5EC /* Sources */ = {
			isa = PBXSourcesBuildPhase;
			buildActionMask = 2147483647;
			files = (
				CEBDA1E124D8BDDB0010B5EC /* main.m in Sources */,
				CEBDA1DF24D8BDDB0010B5EC /* QEMUHelper.m in Sources */,
				CE0DF17225A80B6300A51894 /* Bootstrap.c in Sources */,
			);
			runOnlyForDeploymentPostprocessing = 0;
		};
/* End PBXSourcesBuildPhase section */

/* Begin PBXTargetDependency section */
		CE6B241325F1F55C0020D43E /* PBXTargetDependency */ = {
			isa = PBXTargetDependency;
			target = CE6B240725F1F3CE0020D43E /* QEMULauncher */;
			targetProxy = CE6B241225F1F55C0020D43E /* PBXContainerItemProxy */;
		};
		CEBDA1E424D8BDDB0010B5EC /* PBXTargetDependency */ = {
			isa = PBXTargetDependency;
			target = CEBDA1D924D8BDDA0010B5EC /* QEMUHelper */;
			targetProxy = CEBDA1E324D8BDDB0010B5EC /* PBXContainerItemProxy */;
		};
/* End PBXTargetDependency section */

/* Begin PBXVariantGroup section */
		521F3EFB2414F73800130500 /* Localizable.strings */ = {
			isa = PBXVariantGroup;
			children = (
				521F3EFA2414F73800130500 /* zh-Hans */,
				C8958B6D243634DA002D86B4 /* ko */,
				52873FD9247F5B1B0063E4C8 /* zh-Hant */,
				CE0E828D24E4D4CE003EA9FE /* Base */,
			);
			name = Localizable.strings;
			sourceTree = "<group>";
			usesTabs = 0;
		};
		52459A312440C84E006A58D0 /* InfoPlist.strings */ = {
			isa = PBXVariantGroup;
			children = (
				52459A322440C84E006A58D0 /* zh-Hans */,
				52873FDA247F5B1B0063E4C8 /* zh-Hant */,
				CE0E829424E4D509003EA9FE /* Base */,
			);
			name = InfoPlist.strings;
			sourceTree = "<group>";
		};
		CE550BD2225947990063E575 /* Main.storyboard */ = {
			isa = PBXVariantGroup;
			children = (
				CE550BD3225947990063E575 /* Base */,
				525535A1241B8A52003C80FC /* zh-Hans */,
				C8958B6C243634DA002D86B4 /* ko */,
				52873FD8247F5B1B0063E4C8 /* zh-Hant */,
			);
			name = Main.storyboard;
			sourceTree = "<group>";
		};
		CE550BD72259479D0063E575 /* LaunchScreen.storyboard */ = {
			isa = PBXVariantGroup;
			children = (
				CE550BD82259479D0063E575 /* Base */,
			);
			name = LaunchScreen.storyboard;
			sourceTree = "<group>";
		};
/* End PBXVariantGroup section */

/* Begin XCBuildConfiguration section */
		CE2D93BC24AD46670059923A /* Debug */ = {
			isa = XCBuildConfiguration;
			buildSettings = {
				ASSETCATALOG_COMPILER_APPICON_NAME = AppIcon;
				ASSETCATALOG_COMPILER_GLOBAL_ACCENT_COLOR_NAME = AccentColor;
				CLANG_ENABLE_MODULES = YES;
				CURRENT_PROJECT_VERSION = 26;
				ENABLE_BITCODE = NO;
				ENABLE_PREVIEWS = YES;
				HEADER_SEARCH_PATHS = (
					"$(PROJECT_DIR)/$(SYSROOT_DIR)/include",
					"$(PROJECT_DIR)/$(SYSROOT_DIR)/include/gstreamer-1.0",
					"$(PROJECT_DIR)/$(SYSROOT_DIR)/include/glib-2.0",
					"$(PROJECT_DIR)/$(SYSROOT_DIR)/lib/glib-2.0/include",
					"$(PROJECT_DIR)/$(SYSROOT_DIR)/include/spice-client-glib-2.0",
					"$(PROJECT_DIR)/$(SYSROOT_DIR)/include/spice-1",
					"$(PROJECT_DIR)/$(SYSROOT_DIR)/include/libusb-1.0",
				);
				INFOPLIST_FILE = Platform/iOS/Info.plist;
				IPHONEOS_DEPLOYMENT_TARGET = 11.0;
				LD_RUNPATH_SEARCH_PATHS = (
					"$(inherited)",
					"@executable_path/Frameworks",
				);
				LIBRARY_SEARCH_PATHS = (
					"$(PROJECT_DIR)/$(SYSROOT_DIR)/lib",
					"$(PROJECT_DIR)/$(SYSROOT_DIR)/lib/gstreamer-1.0",
					"$(PROJECT_DIR)/$(SYSROOT_DIR)/lib",
				);
<<<<<<< HEAD
				MARKETING_VERSION = 2.1.0;
=======
				MARKETING_VERSION = 2.0.26;
>>>>>>> 6a18be38
				PRODUCT_BUNDLE_IDENTIFIER = com.utmapp.UTM;
				PRODUCT_NAME = "$(PROJECT_NAME)";
				SWIFT_OBJC_BRIDGING_HEADER = "Platform/Swift-Bridging-Header.h";
				SWIFT_OPTIMIZATION_LEVEL = "-Onone";
				SWIFT_VERSION = 5.0;
				TARGETED_DEVICE_FAMILY = "1,2";
			};
			name = Debug;
		};
		CE2D93BD24AD46670059923A /* Release */ = {
			isa = XCBuildConfiguration;
			buildSettings = {
				ASSETCATALOG_COMPILER_APPICON_NAME = AppIcon;
				ASSETCATALOG_COMPILER_GLOBAL_ACCENT_COLOR_NAME = AccentColor;
				CLANG_ENABLE_MODULES = YES;
				CURRENT_PROJECT_VERSION = 26;
				ENABLE_BITCODE = NO;
				ENABLE_PREVIEWS = YES;
				HEADER_SEARCH_PATHS = (
					"$(PROJECT_DIR)/$(SYSROOT_DIR)/include",
					"$(PROJECT_DIR)/$(SYSROOT_DIR)/include/gstreamer-1.0",
					"$(PROJECT_DIR)/$(SYSROOT_DIR)/include/glib-2.0",
					"$(PROJECT_DIR)/$(SYSROOT_DIR)/lib/glib-2.0/include",
					"$(PROJECT_DIR)/$(SYSROOT_DIR)/include/spice-client-glib-2.0",
					"$(PROJECT_DIR)/$(SYSROOT_DIR)/include/spice-1",
					"$(PROJECT_DIR)/$(SYSROOT_DIR)/include/libusb-1.0",
				);
				INFOPLIST_FILE = Platform/iOS/Info.plist;
				IPHONEOS_DEPLOYMENT_TARGET = 11.0;
				LD_RUNPATH_SEARCH_PATHS = (
					"$(inherited)",
					"@executable_path/Frameworks",
				);
				LIBRARY_SEARCH_PATHS = (
					"$(PROJECT_DIR)/$(SYSROOT_DIR)/lib",
					"$(PROJECT_DIR)/$(SYSROOT_DIR)/lib/gstreamer-1.0",
					"$(PROJECT_DIR)/$(SYSROOT_DIR)/lib",
				);
<<<<<<< HEAD
				MARKETING_VERSION = 2.1.0;
=======
				MARKETING_VERSION = 2.0.26;
>>>>>>> 6a18be38
				PRODUCT_BUNDLE_IDENTIFIER = com.utmapp.UTM;
				PRODUCT_NAME = "$(PROJECT_NAME)";
				SWIFT_OBJC_BRIDGING_HEADER = "Platform/Swift-Bridging-Header.h";
				SWIFT_VERSION = 5.0;
				TARGETED_DEVICE_FAMILY = "1,2";
			};
			name = Release;
		};
		CE2D952A24AD48BF0059923A /* Debug */ = {
			isa = XCBuildConfiguration;
			buildSettings = {
				ASSETCATALOG_COMPILER_APPICON_NAME = "AppIcon-macOS";
				ASSETCATALOG_COMPILER_GLOBAL_ACCENT_COLOR_NAME = AccentColor;
				CLANG_ENABLE_MODULES = YES;
				CLANG_WARN_QUOTED_INCLUDE_IN_FRAMEWORK_HEADER = YES;
				CODE_SIGN_ENTITLEMENTS = Platform/macOS/macOS.entitlements;
				CODE_SIGN_IDENTITY = "-";
				CODE_SIGN_STYLE = Automatic;
				COMBINE_HIDPI_IMAGES = YES;
				CURRENT_PROJECT_VERSION = 26;
				DEVELOPMENT_TEAM = "";
				ENABLE_HARDENED_RUNTIME = YES;
				ENABLE_PREVIEWS = YES;
				HEADER_SEARCH_PATHS = (
					"$(PROJECT_DIR)/$(SYSROOT_DIR)/include",
					"$(PROJECT_DIR)/$(SYSROOT_DIR)/include/gstreamer-1.0",
					"$(PROJECT_DIR)/$(SYSROOT_DIR)/include/glib-2.0",
					"$(PROJECT_DIR)/$(SYSROOT_DIR)/lib/glib-2.0/include",
					"$(PROJECT_DIR)/$(SYSROOT_DIR)/include/spice-client-glib-2.0",
					"$(PROJECT_DIR)/$(SYSROOT_DIR)/include/spice-1",
					"$(PROJECT_DIR)/$(SYSROOT_DIR)/include/libusb-1.0",
				);
				INFOPLIST_FILE = Platform/macOS/Info.plist;
				LD_RUNPATH_SEARCH_PATHS = (
					"$(inherited)",
					"@executable_path/../Frameworks",
				);
				LIBRARY_SEARCH_PATHS = (
					"$(PROJECT_DIR)/$(SYSROOT_DIR)/lib",
					"$(PROJECT_DIR)/$(SYSROOT_DIR)/lib/gstreamer-1.0",
					"$(PROJECT_DIR)/$(SYSROOT_DIR)/lib",
				);
				MACOSX_DEPLOYMENT_TARGET = 11.0;
<<<<<<< HEAD
				MARKETING_VERSION = 2.1.0;
=======
				MARKETING_VERSION = 2.0.26;
>>>>>>> 6a18be38
				PRODUCT_BUNDLE_IDENTIFIER = com.utmapp.UTM;
				PRODUCT_NAME = "$(PROJECT_NAME)";
				PROVISIONING_PROFILE_SPECIFIER = "";
				SDKROOT = macosx;
				SWIFT_ACTIVE_COMPILATION_CONDITIONS = DEBUG;
				SWIFT_OBJC_BRIDGING_HEADER = "Platform/Swift-Bridging-Header.h";
				SWIFT_OPTIMIZATION_LEVEL = "-Onone";
				SWIFT_VERSION = 5.0;
			};
			name = Debug;
		};
		CE2D952B24AD48BF0059923A /* Release */ = {
			isa = XCBuildConfiguration;
			buildSettings = {
				ASSETCATALOG_COMPILER_APPICON_NAME = "AppIcon-macOS";
				ASSETCATALOG_COMPILER_GLOBAL_ACCENT_COLOR_NAME = AccentColor;
				CLANG_ENABLE_MODULES = YES;
				CLANG_WARN_QUOTED_INCLUDE_IN_FRAMEWORK_HEADER = YES;
				CODE_SIGN_ENTITLEMENTS = Platform/macOS/macOS.entitlements;
				CODE_SIGN_IDENTITY = "-";
				CODE_SIGN_STYLE = Automatic;
				COMBINE_HIDPI_IMAGES = YES;
				CURRENT_PROJECT_VERSION = 26;
				DEVELOPMENT_TEAM = "";
				ENABLE_HARDENED_RUNTIME = YES;
				ENABLE_PREVIEWS = YES;
				HEADER_SEARCH_PATHS = (
					"$(PROJECT_DIR)/$(SYSROOT_DIR)/include",
					"$(PROJECT_DIR)/$(SYSROOT_DIR)/include/gstreamer-1.0",
					"$(PROJECT_DIR)/$(SYSROOT_DIR)/include/glib-2.0",
					"$(PROJECT_DIR)/$(SYSROOT_DIR)/lib/glib-2.0/include",
					"$(PROJECT_DIR)/$(SYSROOT_DIR)/include/spice-client-glib-2.0",
					"$(PROJECT_DIR)/$(SYSROOT_DIR)/include/spice-1",
					"$(PROJECT_DIR)/$(SYSROOT_DIR)/include/libusb-1.0",
				);
				INFOPLIST_FILE = Platform/macOS/Info.plist;
				LD_RUNPATH_SEARCH_PATHS = (
					"$(inherited)",
					"@executable_path/../Frameworks",
				);
				LIBRARY_SEARCH_PATHS = (
					"$(PROJECT_DIR)/$(SYSROOT_DIR)/lib",
					"$(PROJECT_DIR)/$(SYSROOT_DIR)/lib/gstreamer-1.0",
					"$(PROJECT_DIR)/$(SYSROOT_DIR)/lib",
				);
				MACOSX_DEPLOYMENT_TARGET = 11.0;
<<<<<<< HEAD
				MARKETING_VERSION = 2.1.0;
=======
				MARKETING_VERSION = 2.0.26;
>>>>>>> 6a18be38
				PRODUCT_BUNDLE_IDENTIFIER = com.utmapp.UTM;
				PRODUCT_NAME = "$(PROJECT_NAME)";
				PROVISIONING_PROFILE_SPECIFIER = "";
				SDKROOT = macosx;
				SWIFT_COMPILATION_MODE = wholemodule;
				SWIFT_OBJC_BRIDGING_HEADER = "Platform/Swift-Bridging-Header.h";
				SWIFT_OPTIMIZATION_LEVEL = "-O";
				SWIFT_VERSION = 5.0;
			};
			name = Release;
		};
		CE550BDD2259479D0063E575 /* Debug */ = {
			isa = XCBuildConfiguration;
			buildSettings = {
				ALWAYS_SEARCH_USER_PATHS = NO;
				CLANG_ANALYZER_LOCALIZABILITY_NONLOCALIZED = YES;
				CLANG_ANALYZER_NONNULL = YES;
				CLANG_ANALYZER_NUMBER_OBJECT_CONVERSION = YES_AGGRESSIVE;
				CLANG_CXX_LANGUAGE_STANDARD = "gnu++14";
				CLANG_CXX_LIBRARY = "libc++";
				CLANG_ENABLE_MODULES = YES;
				CLANG_ENABLE_OBJC_ARC = YES;
				CLANG_ENABLE_OBJC_WEAK = YES;
				CLANG_WARN_BLOCK_CAPTURE_AUTORELEASING = YES;
				CLANG_WARN_BOOL_CONVERSION = YES;
				CLANG_WARN_COMMA = YES;
				CLANG_WARN_CONSTANT_CONVERSION = YES;
				CLANG_WARN_DEPRECATED_OBJC_IMPLEMENTATIONS = YES;
				CLANG_WARN_DIRECT_OBJC_ISA_USAGE = YES_ERROR;
				CLANG_WARN_DOCUMENTATION_COMMENTS = YES;
				CLANG_WARN_EMPTY_BODY = YES;
				CLANG_WARN_ENUM_CONVERSION = YES;
				CLANG_WARN_INFINITE_RECURSION = YES;
				CLANG_WARN_INT_CONVERSION = YES;
				CLANG_WARN_NON_LITERAL_NULL_CONVERSION = YES;
				CLANG_WARN_OBJC_IMPLICIT_RETAIN_SELF = YES;
				CLANG_WARN_OBJC_LITERAL_CONVERSION = YES;
				CLANG_WARN_OBJC_ROOT_CLASS = YES_ERROR;
				CLANG_WARN_RANGE_LOOP_ANALYSIS = YES;
				CLANG_WARN_STRICT_PROTOTYPES = YES;
				CLANG_WARN_SUSPICIOUS_MOVE = YES;
				CLANG_WARN_UNGUARDED_AVAILABILITY = YES_AGGRESSIVE;
				CLANG_WARN_UNREACHABLE_CODE = YES;
				CLANG_WARN__DUPLICATE_METHOD_MATCH = YES;
				CODE_SIGN_IDENTITY = "iPhone Developer";
				COPY_PHASE_STRIP = NO;
				DEBUG_INFORMATION_FORMAT = dwarf;
				ENABLE_STRICT_OBJC_MSGSEND = YES;
				ENABLE_TESTABILITY = YES;
				GCC_C_LANGUAGE_STANDARD = gnu11;
				GCC_DYNAMIC_NO_PIC = NO;
				GCC_NO_COMMON_BLOCKS = YES;
				GCC_OPTIMIZATION_LEVEL = 0;
				GCC_PREPROCESSOR_DEFINITIONS = (
					"DEBUG=1",
					"$(inherited)",
				);
				GCC_WARN_64_TO_32_BIT_CONVERSION = YES;
				GCC_WARN_ABOUT_RETURN_TYPE = YES_ERROR;
				GCC_WARN_UNDECLARED_SELECTOR = YES;
				GCC_WARN_UNINITIALIZED_AUTOS = YES_AGGRESSIVE;
				GCC_WARN_UNUSED_FUNCTION = YES;
				GCC_WARN_UNUSED_VARIABLE = YES;
				IPHONEOS_DEPLOYMENT_TARGET = 11.0;
				MACOSX_DEPLOYMENT_TARGET = 11.0;
				MTL_ENABLE_DEBUG_INFO = INCLUDE_SOURCE;
				MTL_FAST_MATH = YES;
				ONLY_ACTIVE_ARCH = YES;
				SDKROOT = iphoneos;
				SYSROOT_DIR = "sysroot-$(TARGET_NAME)-$(ARCHS:identifier)";
			};
			name = Debug;
		};
		CE550BDE2259479D0063E575 /* Release */ = {
			isa = XCBuildConfiguration;
			buildSettings = {
				ALWAYS_SEARCH_USER_PATHS = NO;
				CLANG_ANALYZER_LOCALIZABILITY_NONLOCALIZED = YES;
				CLANG_ANALYZER_NONNULL = YES;
				CLANG_ANALYZER_NUMBER_OBJECT_CONVERSION = YES_AGGRESSIVE;
				CLANG_CXX_LANGUAGE_STANDARD = "gnu++14";
				CLANG_CXX_LIBRARY = "libc++";
				CLANG_ENABLE_MODULES = YES;
				CLANG_ENABLE_OBJC_ARC = YES;
				CLANG_ENABLE_OBJC_WEAK = YES;
				CLANG_WARN_BLOCK_CAPTURE_AUTORELEASING = YES;
				CLANG_WARN_BOOL_CONVERSION = YES;
				CLANG_WARN_COMMA = YES;
				CLANG_WARN_CONSTANT_CONVERSION = YES;
				CLANG_WARN_DEPRECATED_OBJC_IMPLEMENTATIONS = YES;
				CLANG_WARN_DIRECT_OBJC_ISA_USAGE = YES_ERROR;
				CLANG_WARN_DOCUMENTATION_COMMENTS = YES;
				CLANG_WARN_EMPTY_BODY = YES;
				CLANG_WARN_ENUM_CONVERSION = YES;
				CLANG_WARN_INFINITE_RECURSION = YES;
				CLANG_WARN_INT_CONVERSION = YES;
				CLANG_WARN_NON_LITERAL_NULL_CONVERSION = YES;
				CLANG_WARN_OBJC_IMPLICIT_RETAIN_SELF = YES;
				CLANG_WARN_OBJC_LITERAL_CONVERSION = YES;
				CLANG_WARN_OBJC_ROOT_CLASS = YES_ERROR;
				CLANG_WARN_RANGE_LOOP_ANALYSIS = YES;
				CLANG_WARN_STRICT_PROTOTYPES = YES;
				CLANG_WARN_SUSPICIOUS_MOVE = YES;
				CLANG_WARN_UNGUARDED_AVAILABILITY = YES_AGGRESSIVE;
				CLANG_WARN_UNREACHABLE_CODE = YES;
				CLANG_WARN__DUPLICATE_METHOD_MATCH = YES;
				CODE_SIGN_IDENTITY = "iPhone Developer";
				COPY_PHASE_STRIP = NO;
				DEBUG_INFORMATION_FORMAT = "dwarf-with-dsym";
				ENABLE_NS_ASSERTIONS = NO;
				ENABLE_STRICT_OBJC_MSGSEND = YES;
				GCC_C_LANGUAGE_STANDARD = gnu11;
				GCC_NO_COMMON_BLOCKS = YES;
				GCC_WARN_64_TO_32_BIT_CONVERSION = YES;
				GCC_WARN_ABOUT_RETURN_TYPE = YES_ERROR;
				GCC_WARN_UNDECLARED_SELECTOR = YES;
				GCC_WARN_UNINITIALIZED_AUTOS = YES_AGGRESSIVE;
				GCC_WARN_UNUSED_FUNCTION = YES;
				GCC_WARN_UNUSED_VARIABLE = YES;
				IPHONEOS_DEPLOYMENT_TARGET = 11.0;
				MACOSX_DEPLOYMENT_TARGET = 11.0;
				MTL_ENABLE_DEBUG_INFO = NO;
				MTL_FAST_MATH = YES;
				SDKROOT = iphoneos;
				SYSROOT_DIR = "sysroot-$(TARGET_NAME)-$(ARCHS:identifier)";
				VALIDATE_PRODUCT = YES;
			};
			name = Release;
		};
		CE6B240C25F1F3CE0020D43E /* Debug */ = {
			isa = XCBuildConfiguration;
			buildSettings = {
				CLANG_WARN_QUOTED_INCLUDE_IN_FRAMEWORK_HEADER = YES;
				CODE_SIGN_ENTITLEMENTS = QEMULauncher/QEMULauncher.entitlements;
				CODE_SIGN_IDENTITY = "-";
				CODE_SIGN_INJECT_BASE_ENTITLEMENTS = NO;
				CODE_SIGN_STYLE = Automatic;
				CREATE_INFOPLIST_SECTION_IN_BINARY = YES;
				DEVELOPMENT_TEAM = "";
				ENABLE_HARDENED_RUNTIME = YES;
				INFOPLIST_FILE = QEMULauncher/Info.plist;
				LD_RUNPATH_SEARCH_PATHS = "@executable_path/../../../../Frameworks";
				MACOSX_DEPLOYMENT_TARGET = 11.0;
				MARKETING_VERSION = 2.0;
				PRODUCT_BUNDLE_IDENTIFIER = com.utmapp.QEMULauncher;
				PRODUCT_NAME = "$(TARGET_NAME)";
				PROVISIONING_PROFILE_SPECIFIER = "";
				SDKROOT = macosx;
				SKIP_INSTALL = YES;
			};
			name = Debug;
		};
		CE6B240D25F1F3CE0020D43E /* Release */ = {
			isa = XCBuildConfiguration;
			buildSettings = {
				CLANG_WARN_QUOTED_INCLUDE_IN_FRAMEWORK_HEADER = YES;
				CODE_SIGN_ENTITLEMENTS = QEMULauncher/QEMULauncher.entitlements;
				CODE_SIGN_IDENTITY = "-";
				CODE_SIGN_INJECT_BASE_ENTITLEMENTS = NO;
				CODE_SIGN_STYLE = Automatic;
				CREATE_INFOPLIST_SECTION_IN_BINARY = YES;
				DEVELOPMENT_TEAM = "";
				ENABLE_HARDENED_RUNTIME = YES;
				INFOPLIST_FILE = QEMULauncher/Info.plist;
				LD_RUNPATH_SEARCH_PATHS = "@executable_path/../../../../Frameworks";
				MACOSX_DEPLOYMENT_TARGET = 11.0;
				MARKETING_VERSION = 2.0;
				PRODUCT_BUNDLE_IDENTIFIER = com.utmapp.QEMULauncher;
				PRODUCT_NAME = "$(TARGET_NAME)";
				PROVISIONING_PROFILE_SPECIFIER = "";
				SDKROOT = macosx;
				SKIP_INSTALL = YES;
			};
			name = Release;
		};
		CEA45FB7263519B5002FA97D /* Debug */ = {
			isa = XCBuildConfiguration;
			buildSettings = {
				ASSETCATALOG_COMPILER_APPICON_NAME = AppIcon;
				ASSETCATALOG_COMPILER_GLOBAL_ACCENT_COLOR_NAME = AccentColor;
				CLANG_ENABLE_MODULES = YES;
				CURRENT_PROJECT_VERSION = 26;
				ENABLE_BITCODE = NO;
				ENABLE_PREVIEWS = YES;
				GCC_PREPROCESSOR_DEFINITIONS = (
					"WITH_QEMU_TCI=1",
					"$(inherited)",
				);
				HEADER_SEARCH_PATHS = (
					"$(PROJECT_DIR)/$(SYSROOT_DIR)/include",
					"$(PROJECT_DIR)/$(SYSROOT_DIR)/include/gstreamer-1.0",
					"$(PROJECT_DIR)/$(SYSROOT_DIR)/include/glib-2.0",
					"$(PROJECT_DIR)/$(SYSROOT_DIR)/lib/glib-2.0/include",
					"$(PROJECT_DIR)/$(SYSROOT_DIR)/include/spice-client-glib-2.0",
					"$(PROJECT_DIR)/$(SYSROOT_DIR)/include/spice-1",
					"$(PROJECT_DIR)/$(SYSROOT_DIR)/include/libusb-1.0",
				);
				INFOPLIST_FILE = Platform/iOS/Info.plist;
				IPHONEOS_DEPLOYMENT_TARGET = 11.0;
				LD_RUNPATH_SEARCH_PATHS = (
					"$(inherited)",
					"@executable_path/Frameworks",
				);
				LIBRARY_SEARCH_PATHS = (
					"$(PROJECT_DIR)/$(SYSROOT_DIR)/lib",
					"$(PROJECT_DIR)/$(SYSROOT_DIR)/lib/gstreamer-1.0",
					"$(PROJECT_DIR)/$(SYSROOT_DIR)/lib",
				);
				MARKETING_VERSION = 2.1.0;
				PRODUCT_BUNDLE_IDENTIFIER = "com.utmapp.UTM-SE";
				PRODUCT_MODULE_NAME = UTM;
				PRODUCT_NAME = "UTM SE";
				SWIFT_ACTIVE_COMPILATION_CONDITIONS = WITH_QEMU_TCI;
				SWIFT_OBJC_BRIDGING_HEADER = "Platform/Swift-Bridging-Header.h";
				SWIFT_OPTIMIZATION_LEVEL = "-Onone";
				SWIFT_VERSION = 5.0;
				TARGETED_DEVICE_FAMILY = "1,2";
			};
			name = Debug;
		};
		CEA45FB8263519B5002FA97D /* Release */ = {
			isa = XCBuildConfiguration;
			buildSettings = {
				ASSETCATALOG_COMPILER_APPICON_NAME = AppIcon;
				ASSETCATALOG_COMPILER_GLOBAL_ACCENT_COLOR_NAME = AccentColor;
				CLANG_ENABLE_MODULES = YES;
				CURRENT_PROJECT_VERSION = 26;
				ENABLE_BITCODE = NO;
				ENABLE_PREVIEWS = YES;
				GCC_PREPROCESSOR_DEFINITIONS = (
					"WITH_QEMU_TCI=1",
					"$(inherited)",
				);
				HEADER_SEARCH_PATHS = (
					"$(PROJECT_DIR)/$(SYSROOT_DIR)/include",
					"$(PROJECT_DIR)/$(SYSROOT_DIR)/include/gstreamer-1.0",
					"$(PROJECT_DIR)/$(SYSROOT_DIR)/include/glib-2.0",
					"$(PROJECT_DIR)/$(SYSROOT_DIR)/lib/glib-2.0/include",
					"$(PROJECT_DIR)/$(SYSROOT_DIR)/include/spice-client-glib-2.0",
					"$(PROJECT_DIR)/$(SYSROOT_DIR)/include/spice-1",
					"$(PROJECT_DIR)/$(SYSROOT_DIR)/include/libusb-1.0",
				);
				INFOPLIST_FILE = Platform/iOS/Info.plist;
				IPHONEOS_DEPLOYMENT_TARGET = 11.0;
				LD_RUNPATH_SEARCH_PATHS = (
					"$(inherited)",
					"@executable_path/Frameworks",
				);
				LIBRARY_SEARCH_PATHS = (
					"$(PROJECT_DIR)/$(SYSROOT_DIR)/lib",
					"$(PROJECT_DIR)/$(SYSROOT_DIR)/lib/gstreamer-1.0",
					"$(PROJECT_DIR)/$(SYSROOT_DIR)/lib",
				);
				MARKETING_VERSION = 2.1.0;
				PRODUCT_BUNDLE_IDENTIFIER = "com.utmapp.UTM-SE";
				PRODUCT_MODULE_NAME = UTM;
				PRODUCT_NAME = "UTM SE";
				SWIFT_ACTIVE_COMPILATION_CONDITIONS = WITH_QEMU_TCI;
				SWIFT_OBJC_BRIDGING_HEADER = "Platform/Swift-Bridging-Header.h";
				SWIFT_VERSION = 5.0;
				TARGETED_DEVICE_FAMILY = "1,2";
			};
			name = Release;
		};
		CEBDA1E724D8BDDB0010B5EC /* Debug */ = {
			isa = XCBuildConfiguration;
			buildSettings = {
				CLANG_WARN_QUOTED_INCLUDE_IN_FRAMEWORK_HEADER = YES;
				CODE_SIGN_ENTITLEMENTS = QEMUHelper/QEMUHelper.entitlements;
				CODE_SIGN_IDENTITY = "-";
				CODE_SIGN_STYLE = Automatic;
				COMBINE_HIDPI_IMAGES = YES;
				DEVELOPMENT_TEAM = "";
				ENABLE_HARDENED_RUNTIME = YES;
				INFOPLIST_FILE = QEMUHelper/Info.plist;
				LD_RUNPATH_SEARCH_PATHS = (
					"$(LD_RUNPATH_SEARCH_PATHS_$(IS_MACCATALYST)_$(_BOOL_$(SKIP_INSTALL)))",
					"@executable_path/../../../../Frameworks",
				);
				MACOSX_DEPLOYMENT_TARGET = 11.0;
				MARKETING_VERSION = 2.0;
				PRODUCT_BUNDLE_IDENTIFIER = com.utmapp.QEMUHelper;
				PRODUCT_NAME = "$(TARGET_NAME)";
				PROVISIONING_PROFILE_SPECIFIER = "";
				SDKROOT = macosx;
				SKIP_INSTALL = YES;
			};
			name = Debug;
		};
		CEBDA1E824D8BDDB0010B5EC /* Release */ = {
			isa = XCBuildConfiguration;
			buildSettings = {
				CLANG_WARN_QUOTED_INCLUDE_IN_FRAMEWORK_HEADER = YES;
				CODE_SIGN_ENTITLEMENTS = QEMUHelper/QEMUHelper.entitlements;
				CODE_SIGN_IDENTITY = "-";
				CODE_SIGN_STYLE = Automatic;
				COMBINE_HIDPI_IMAGES = YES;
				DEVELOPMENT_TEAM = "";
				ENABLE_HARDENED_RUNTIME = YES;
				INFOPLIST_FILE = QEMUHelper/Info.plist;
				LD_RUNPATH_SEARCH_PATHS = (
					"$(LD_RUNPATH_SEARCH_PATHS_$(IS_MACCATALYST)_$(_BOOL_$(SKIP_INSTALL)))",
					"@executable_path/../../../../Frameworks",
				);
				MACOSX_DEPLOYMENT_TARGET = 11.0;
				MARKETING_VERSION = 2.0;
				PRODUCT_BUNDLE_IDENTIFIER = com.utmapp.QEMUHelper;
				PRODUCT_NAME = "$(TARGET_NAME)";
				PROVISIONING_PROFILE_SPECIFIER = "";
				SDKROOT = macosx;
				SKIP_INSTALL = YES;
			};
			name = Release;
		};
/* End XCBuildConfiguration section */

/* Begin XCConfigurationList section */
		CE2D93BB24AD46670059923A /* Build configuration list for PBXNativeTarget "iOS" */ = {
			isa = XCConfigurationList;
			buildConfigurations = (
				CE2D93BC24AD46670059923A /* Debug */,
				CE2D93BD24AD46670059923A /* Release */,
			);
			defaultConfigurationIsVisible = 0;
			defaultConfigurationName = Release;
		};
		CE2D952924AD48BF0059923A /* Build configuration list for PBXNativeTarget "macOS" */ = {
			isa = XCConfigurationList;
			buildConfigurations = (
				CE2D952A24AD48BF0059923A /* Debug */,
				CE2D952B24AD48BF0059923A /* Release */,
			);
			defaultConfigurationIsVisible = 0;
			defaultConfigurationName = Release;
		};
		CE550BC4225947990063E575 /* Build configuration list for PBXProject "UTM" */ = {
			isa = XCConfigurationList;
			buildConfigurations = (
				CE550BDD2259479D0063E575 /* Debug */,
				CE550BDE2259479D0063E575 /* Release */,
			);
			defaultConfigurationIsVisible = 0;
			defaultConfigurationName = Release;
		};
		CE6B240E25F1F3CE0020D43E /* Build configuration list for PBXNativeTarget "QEMULauncher" */ = {
			isa = XCConfigurationList;
			buildConfigurations = (
				CE6B240C25F1F3CE0020D43E /* Debug */,
				CE6B240D25F1F3CE0020D43E /* Release */,
			);
			defaultConfigurationIsVisible = 0;
			defaultConfigurationName = Release;
		};
		CEA45FB6263519B5002FA97D /* Build configuration list for PBXNativeTarget "iOS-TCI" */ = {
			isa = XCConfigurationList;
			buildConfigurations = (
				CEA45FB7263519B5002FA97D /* Debug */,
				CEA45FB8263519B5002FA97D /* Release */,
			);
			defaultConfigurationIsVisible = 0;
			defaultConfigurationName = Release;
		};
		CEBDA1E624D8BDDB0010B5EC /* Build configuration list for PBXNativeTarget "QEMUHelper" */ = {
			isa = XCConfigurationList;
			buildConfigurations = (
				CEBDA1E724D8BDDB0010B5EC /* Debug */,
				CEBDA1E824D8BDDB0010B5EC /* Release */,
			);
			defaultConfigurationIsVisible = 0;
			defaultConfigurationName = Release;
		};
/* End XCConfigurationList section */

/* Begin XCRemoteSwiftPackageReference section */
		CE020BA524AEDEF000B44AB6 /* XCRemoteSwiftPackageReference "swift-log" */ = {
			isa = XCRemoteSwiftPackageReference;
			repositoryURL = "https://github.com/apple/swift-log";
			requirement = {
				kind = upToNextMajorVersion;
				minimumVersion = 1.2.0;
			};
		};
		CE93759724BB821F0074066F /* XCRemoteSwiftPackageReference "IQKeyboardManager" */ = {
			isa = XCRemoteSwiftPackageReference;
			repositoryURL = "https://github.com/hackiftekhar/IQKeyboardManager.git";
			requirement = {
				kind = upToNextMajorVersion;
				minimumVersion = 6.5.5;
			};
		};
		CEA45E21263519B5002FA97D /* XCRemoteSwiftPackageReference "swift-log" */ = {
			isa = XCRemoteSwiftPackageReference;
			repositoryURL = "https://github.com/apple/swift-log";
			requirement = {
				kind = upToNextMajorVersion;
				minimumVersion = 1.2.0;
			};
		};
		CEA45E23263519B5002FA97D /* XCRemoteSwiftPackageReference "IQKeyboardManager" */ = {
			isa = XCRemoteSwiftPackageReference;
			repositoryURL = "https://github.com/hackiftekhar/IQKeyboardManager.git";
			requirement = {
				kind = upToNextMajorVersion;
				minimumVersion = 6.5.5;
			};
		};
/* End XCRemoteSwiftPackageReference section */

/* Begin XCSwiftPackageProductDependency section */
		CE020BA624AEDEF000B44AB6 /* Logging */ = {
			isa = XCSwiftPackageProductDependency;
			package = CE020BA524AEDEF000B44AB6 /* XCRemoteSwiftPackageReference "swift-log" */;
			productName = Logging;
		};
		CE020BA824AEDF3000B44AB6 /* Logging */ = {
			isa = XCSwiftPackageProductDependency;
			package = CE020BA524AEDEF000B44AB6 /* XCRemoteSwiftPackageReference "swift-log" */;
			productName = Logging;
		};
		CE93759824BB821F0074066F /* IQKeyboardManagerSwift */ = {
			isa = XCSwiftPackageProductDependency;
			package = CE93759724BB821F0074066F /* XCRemoteSwiftPackageReference "IQKeyboardManager" */;
			productName = IQKeyboardManagerSwift;
		};
		CEA45E20263519B5002FA97D /* Logging */ = {
			isa = XCSwiftPackageProductDependency;
			package = CEA45E21263519B5002FA97D /* XCRemoteSwiftPackageReference "swift-log" */;
			productName = Logging;
		};
		CEA45E22263519B5002FA97D /* IQKeyboardManagerSwift */ = {
			isa = XCSwiftPackageProductDependency;
			package = CEA45E23263519B5002FA97D /* XCRemoteSwiftPackageReference "IQKeyboardManager" */;
			productName = IQKeyboardManagerSwift;
		};
/* End XCSwiftPackageProductDependency section */
	};
	rootObject = CE550BC1225947990063E575 /* Project object */;
}<|MERGE_RESOLUTION|>--- conflicted
+++ resolved
@@ -4196,7 +4196,7 @@
 				ASSETCATALOG_COMPILER_APPICON_NAME = AppIcon;
 				ASSETCATALOG_COMPILER_GLOBAL_ACCENT_COLOR_NAME = AccentColor;
 				CLANG_ENABLE_MODULES = YES;
-				CURRENT_PROJECT_VERSION = 26;
+				CURRENT_PROJECT_VERSION = 27;
 				ENABLE_BITCODE = NO;
 				ENABLE_PREVIEWS = YES;
 				HEADER_SEARCH_PATHS = (
@@ -4219,11 +4219,7 @@
 					"$(PROJECT_DIR)/$(SYSROOT_DIR)/lib/gstreamer-1.0",
 					"$(PROJECT_DIR)/$(SYSROOT_DIR)/lib",
 				);
-<<<<<<< HEAD
 				MARKETING_VERSION = 2.1.0;
-=======
-				MARKETING_VERSION = 2.0.26;
->>>>>>> 6a18be38
 				PRODUCT_BUNDLE_IDENTIFIER = com.utmapp.UTM;
 				PRODUCT_NAME = "$(PROJECT_NAME)";
 				SWIFT_OBJC_BRIDGING_HEADER = "Platform/Swift-Bridging-Header.h";
@@ -4239,7 +4235,7 @@
 				ASSETCATALOG_COMPILER_APPICON_NAME = AppIcon;
 				ASSETCATALOG_COMPILER_GLOBAL_ACCENT_COLOR_NAME = AccentColor;
 				CLANG_ENABLE_MODULES = YES;
-				CURRENT_PROJECT_VERSION = 26;
+				CURRENT_PROJECT_VERSION = 27;
 				ENABLE_BITCODE = NO;
 				ENABLE_PREVIEWS = YES;
 				HEADER_SEARCH_PATHS = (
@@ -4262,11 +4258,7 @@
 					"$(PROJECT_DIR)/$(SYSROOT_DIR)/lib/gstreamer-1.0",
 					"$(PROJECT_DIR)/$(SYSROOT_DIR)/lib",
 				);
-<<<<<<< HEAD
 				MARKETING_VERSION = 2.1.0;
-=======
-				MARKETING_VERSION = 2.0.26;
->>>>>>> 6a18be38
 				PRODUCT_BUNDLE_IDENTIFIER = com.utmapp.UTM;
 				PRODUCT_NAME = "$(PROJECT_NAME)";
 				SWIFT_OBJC_BRIDGING_HEADER = "Platform/Swift-Bridging-Header.h";
@@ -4286,7 +4278,7 @@
 				CODE_SIGN_IDENTITY = "-";
 				CODE_SIGN_STYLE = Automatic;
 				COMBINE_HIDPI_IMAGES = YES;
-				CURRENT_PROJECT_VERSION = 26;
+				CURRENT_PROJECT_VERSION = 27;
 				DEVELOPMENT_TEAM = "";
 				ENABLE_HARDENED_RUNTIME = YES;
 				ENABLE_PREVIEWS = YES;
@@ -4310,11 +4302,7 @@
 					"$(PROJECT_DIR)/$(SYSROOT_DIR)/lib",
 				);
 				MACOSX_DEPLOYMENT_TARGET = 11.0;
-<<<<<<< HEAD
 				MARKETING_VERSION = 2.1.0;
-=======
-				MARKETING_VERSION = 2.0.26;
->>>>>>> 6a18be38
 				PRODUCT_BUNDLE_IDENTIFIER = com.utmapp.UTM;
 				PRODUCT_NAME = "$(PROJECT_NAME)";
 				PROVISIONING_PROFILE_SPECIFIER = "";
@@ -4337,7 +4325,7 @@
 				CODE_SIGN_IDENTITY = "-";
 				CODE_SIGN_STYLE = Automatic;
 				COMBINE_HIDPI_IMAGES = YES;
-				CURRENT_PROJECT_VERSION = 26;
+				CURRENT_PROJECT_VERSION = 27;
 				DEVELOPMENT_TEAM = "";
 				ENABLE_HARDENED_RUNTIME = YES;
 				ENABLE_PREVIEWS = YES;
@@ -4361,11 +4349,7 @@
 					"$(PROJECT_DIR)/$(SYSROOT_DIR)/lib",
 				);
 				MACOSX_DEPLOYMENT_TARGET = 11.0;
-<<<<<<< HEAD
 				MARKETING_VERSION = 2.1.0;
-=======
-				MARKETING_VERSION = 2.0.26;
->>>>>>> 6a18be38
 				PRODUCT_BUNDLE_IDENTIFIER = com.utmapp.UTM;
 				PRODUCT_NAME = "$(PROJECT_NAME)";
 				PROVISIONING_PROFILE_SPECIFIER = "";
@@ -4547,7 +4531,7 @@
 				ASSETCATALOG_COMPILER_APPICON_NAME = AppIcon;
 				ASSETCATALOG_COMPILER_GLOBAL_ACCENT_COLOR_NAME = AccentColor;
 				CLANG_ENABLE_MODULES = YES;
-				CURRENT_PROJECT_VERSION = 26;
+				CURRENT_PROJECT_VERSION = 27;
 				ENABLE_BITCODE = NO;
 				ENABLE_PREVIEWS = YES;
 				GCC_PREPROCESSOR_DEFINITIONS = (
@@ -4592,7 +4576,7 @@
 				ASSETCATALOG_COMPILER_APPICON_NAME = AppIcon;
 				ASSETCATALOG_COMPILER_GLOBAL_ACCENT_COLOR_NAME = AccentColor;
 				CLANG_ENABLE_MODULES = YES;
-				CURRENT_PROJECT_VERSION = 26;
+				CURRENT_PROJECT_VERSION = 27;
 				ENABLE_BITCODE = NO;
 				ENABLE_PREVIEWS = YES;
 				GCC_PREPROCESSOR_DEFINITIONS = (
