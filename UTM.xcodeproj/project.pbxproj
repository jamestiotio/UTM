--- conflicted
+++ resolved
@@ -305,6 +305,8 @@
 		E28394BB240C219F006742E2 /* terminal.js in Resources */ = {isa = PBXBuildFile; fileRef = E28394B9240C219F006742E2 /* terminal.js */; };
 		E28394BE240C22F1006742E2 /* hterm_all.js in Resources */ = {isa = PBXBuildFile; fileRef = E28394BD240C22F1006742E2 /* hterm_all.js */; };
 		E28394C1240C268A006742E2 /* VMTerminalViewController.m in Sources */ = {isa = PBXBuildFile; fileRef = E28394C0240C268A006742E2 /* VMTerminalViewController.m */; };
+		E2D64BC9241DB24B0034E0C6 /* UTMSpiceIO.m in Sources */ = {isa = PBXBuildFile; fileRef = E2D64BC8241DB24B0034E0C6 /* UTMSpiceIO.m */; };
+		E2D64BCC241DB62A0034E0C6 /* UTMTerminalIO.m in Sources */ = {isa = PBXBuildFile; fileRef = E2D64BCB241DB62A0034E0C6 /* UTMTerminalIO.m */; };
 /* End PBXBuildFile section */
 
 /* Begin PBXCopyFilesBuildPhase section */
@@ -828,6 +830,11 @@
 		E28394BD240C22F1006742E2 /* hterm_all.js */ = {isa = PBXFileReference; fileEncoding = 4; lastKnownFileType = sourcecode.javascript; name = hterm_all.js; path = libapps/hterm/dist/js/hterm_all.js; sourceTree = "<group>"; };
 		E28394BF240C268A006742E2 /* VMTerminalViewController.h */ = {isa = PBXFileReference; lastKnownFileType = sourcecode.c.h; path = VMTerminalViewController.h; sourceTree = "<group>"; };
 		E28394C0240C268A006742E2 /* VMTerminalViewController.m */ = {isa = PBXFileReference; lastKnownFileType = sourcecode.c.objc; path = VMTerminalViewController.m; sourceTree = "<group>"; };
+		E2D64BC6241DB2260034E0C6 /* UTMInputOutput.h */ = {isa = PBXFileReference; lastKnownFileType = sourcecode.c.h; path = UTMInputOutput.h; sourceTree = "<group>"; };
+		E2D64BC7241DB24B0034E0C6 /* UTMSpiceIO.h */ = {isa = PBXFileReference; lastKnownFileType = sourcecode.c.h; path = UTMSpiceIO.h; sourceTree = "<group>"; };
+		E2D64BC8241DB24B0034E0C6 /* UTMSpiceIO.m */ = {isa = PBXFileReference; lastKnownFileType = sourcecode.c.objc; path = UTMSpiceIO.m; sourceTree = "<group>"; };
+		E2D64BCA241DB62A0034E0C6 /* UTMTerminalIO.h */ = {isa = PBXFileReference; lastKnownFileType = sourcecode.c.h; path = UTMTerminalIO.h; sourceTree = "<group>"; };
+		E2D64BCB241DB62A0034E0C6 /* UTMTerminalIO.m */ = {isa = PBXFileReference; lastKnownFileType = sourcecode.c.objc; path = UTMTerminalIO.m; sourceTree = "<group>"; };
 /* End PBXFileReference section */
 
 /* Begin PBXFrameworksBuildPhase section */
@@ -1374,6 +1381,11 @@
 				E28394B5240C20E1006742E2 /* UTMTerminal.h */,
 				E28394B3240C20E0006742E2 /* UTMTerminal.m */,
 				E28394B4240C20E1006742E2 /* UTMTerminalDelegate.h */,
+				E2D64BC6241DB2260034E0C6 /* UTMInputOutput.h */,
+				E2D64BC7241DB24B0034E0C6 /* UTMSpiceIO.h */,
+				E2D64BC8241DB24B0034E0C6 /* UTMSpiceIO.m */,
+				E2D64BCA241DB62A0034E0C6 /* UTMTerminalIO.h */,
+				E2D64BCB241DB62A0034E0C6 /* UTMTerminalIO.m */,
 			);
 			path = Managers;
 			sourceTree = "<group>";
@@ -1517,11 +1529,8 @@
 			isa = PBXResourcesBuildPhase;
 			buildActionMask = 2147483647;
 			files = (
-<<<<<<< HEAD
 				E28394BB240C219F006742E2 /* terminal.js in Resources */,
-=======
 				521F3EF92414F73800130500 /* Localizable.strings in Resources */,
->>>>>>> 294fc0be
 				CE9D18F82265410E00355E14 /* qemu in Resources */,
 				CE550BD92259479D0063E575 /* LaunchScreen.storyboard in Resources */,
 				CE550BD62259479D0063E575 /* Assets.xcassets in Resources */,
@@ -1613,6 +1622,7 @@
 				CE23C18423FCEC0A001177D6 /* qapi-types-common.c in Sources */,
 				CE5E4958225C5A4400148CEF /* VMConfigExistingViewController.m in Sources */,
 				CE23C1BF23FCEC0A001177D6 /* qapi-types-transaction.c in Sources */,
+				E2D64BC9241DB24B0034E0C6 /* UTMSpiceIO.m in Sources */,
 				CE23C1C523FCEC0A001177D6 /* qapi-events-machine-target.c in Sources */,
 				CE23C1BA23FCEC0A001177D6 /* qapi-types-misc.c in Sources */,
 				CE550BE422596E790063E575 /* VMListViewCell.m in Sources */,
@@ -1690,6 +1700,7 @@
 				CE23C18923FCEC0A001177D6 /* qapi-commands.c in Sources */,
 				CE23C17023FCEC0A001177D6 /* qapi-commands-audio.c in Sources */,
 				CE23C18C23FCEC0A001177D6 /* qapi-events-common.c in Sources */,
+				E2D64BCC241DB62A0034E0C6 /* UTMTerminalIO.m in Sources */,
 				CE23C1B423FCEC0A001177D6 /* qapi-events-crypto.c in Sources */,
 				CED33AE62267CAB500FF1977 /* VMDisplayMetalViewController.m in Sources */,
 				CE31C245225E555600A965DD /* UTMConfiguration.m in Sources */,
